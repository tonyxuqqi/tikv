--- conflicted
+++ resolved
@@ -237,10 +237,6 @@
             end_point_perf_level: PerfLevel::Uninitialized,
             snap_max_write_bytes_per_sec: ReadableSize(DEFAULT_SNAP_MAX_BYTES_PER_SEC),
             snap_max_total_size: ReadableSize(0),
-<<<<<<< HEAD
-            max_snapshot_file_raw_size: ReadableSize::mb(0),
-=======
->>>>>>> b6220123
             stats_concurrency: 1,
             // 75 means a gRPC thread is under heavy load if its total CPU usage
             // is greater than 75%.
