--- conflicted
+++ resolved
@@ -7,13 +7,8 @@
 
 use engine_rocks::{
     raw::{Cache, Env},
-<<<<<<< HEAD
-    CompactionListener, FlowListener, FlushListener, RocksCompactedEvent, RocksCompactionJobInfo,
+    CompactedEventSender, CompactionListener, FlowListener, FlushListener, RocksCompactionJobInfo,
     RocksEngine, RocksEventListener,
-=======
-    CompactedEventSender, CompactionListener, FlowListener, RocksCompactionJobInfo, RocksEngine,
-    RocksEventListener,
->>>>>>> 5b8deaaf
 };
 use engine_traits::{
     CompactionJobInfo, Result, TabletAccessor, TabletFactory, CF_DEFAULT, CF_WRITE,
@@ -24,7 +19,7 @@
 
 use crate::config::{DbConfig, TiKvConfig, DEFAULT_ROCKSDB_SUB_DIR};
 
-struct FactoryInner<ER: RaftEngine> {
+struct FactoryInner {
     env: Arc<Env>,
     region_info_accessor: Option<RegionInfoAccessor>,
     block_cache: Option<Cache>,
@@ -34,18 +29,12 @@
     flow_listener: Option<engine_rocks::FlowListener>,
     sst_recovery_sender: Option<Scheduler<String>>,
     root_db: Mutex<Option<RocksEngine>>,
-    flush_listener: Option<FlushListener<RaftRouter<RocksEngine, ER>>>,
-}
-
-<<<<<<< HEAD
-pub struct KvEngineFactoryBuilder<ER: RaftEngine> {
-    inner: FactoryInner<ER>,
-    router: Option<RaftRouter<RocksEngine, ER>>,
-=======
+    flush_listener: Option<FlushListener>,
+}
+
 pub struct KvEngineFactoryBuilder {
     inner: FactoryInner,
     compact_event_sender: Option<Arc<dyn CompactedEventSender + Send + Sync>>,
->>>>>>> 5b8deaaf
 }
 
 impl KvEngineFactoryBuilder {
@@ -82,7 +71,7 @@
         self
     }
 
-    pub fn flush_listener(mut self, listener: FlushListener<RaftRouter<RocksEngine, ER>>) -> Self {
+    pub fn flush_listener(mut self, listener: FlushListener) -> Self {
         self.inner.flush_listener = Some(listener);
         self
     }
@@ -108,16 +97,10 @@
     }
 }
 
-<<<<<<< HEAD
-pub struct KvEngineFactory<ER: RaftEngine> {
-    inner: Arc<FactoryInner<ER>>,
-    router: Mutex<Option<RaftRouter<RocksEngine, ER>>>,
-=======
 #[derive(Clone)]
 pub struct KvEngineFactory {
     inner: Arc<FactoryInner>,
     compact_event_sender: Option<Arc<dyn CompactedEventSender + Send + Sync>>,
->>>>>>> 5b8deaaf
 }
 
 impl KvEngineFactory {
