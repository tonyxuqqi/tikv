// Copyright 2016 TiKV Project Authors. Licensed under Apache-2.0.

use std::i32;
use std::net::{IpAddr, SocketAddr};
use std::str::FromStr;
use std::sync::{Arc, RwLock};
use std::time::{Duration, Instant};

use chocolates::thread_pool::future::{FutureThreadPool, RunnerFactory as FutureRunnerFactory};
use chocolates::thread_pool::Config as ThreadPoolConfig;
use futures::Stream;
use grpcio::{ChannelBuilder, EnvBuilder, Environment, Server as GrpcServer, ServerBuilder};
<<<<<<< HEAD
use kvproto::tikvpb_grpc::*;
=======
use kvproto::tikvpb::*;
use tokio_threadpool::{Builder as ThreadPoolBuilder, ThreadPool};
>>>>>>> 4bff6a9a
use tokio_timer::timer::Handle;

use crate::coprocessor::Endpoint;
use crate::raftstore::store::SnapManager;
use crate::storage::{Engine, Storage};
use tikv_util::security::SecurityManager;
use tikv_util::timer::GLOBAL_TIMER_HANDLE;
use tikv_util::worker::Worker;
use tikv_util::Either;

use super::load_statistics::*;
use super::raft_client::RaftClient;
use super::resolve::StoreAddrResolver;
use super::service::*;
use super::snap::{Runner as SnapHandler, Task as SnapTask};
use super::transport::{RaftStoreRouter, ServerTransport};
use super::{Config, Result};

const LOAD_STATISTICS_SLOTS: usize = 4;
const LOAD_STATISTICS_INTERVAL: Duration = Duration::from_millis(100);
pub const GRPC_THREAD_PREFIX: &str = "grpc-server";
pub const STATS_THREAD_PREFIX: &str = "transport-stats";

/// The TiKV server
///
/// It hosts various internal components, including gRPC, the raftstore router
/// and a snapshot worker.
pub struct Server<T: RaftStoreRouter + 'static, S: StoreAddrResolver + 'static> {
    env: Arc<Environment>,
    /// A GrpcServer builder or a GrpcServer.
    ///
    /// If the listening port is configured, the server will be started lazily.
    builder_or_server: Option<Either<ServerBuilder, GrpcServer>>,
    local_addr: SocketAddr,
    // Transport.
    trans: ServerTransport<T, S>,
    raft_router: T,
    // For sending/receiving snapshots.
    snap_mgr: SnapManager,
    snap_worker: Worker<SnapTask>,

    // Currently load statistics is done in the thread.
    stats_pool: Option<FutureThreadPool>,
    thread_load: Arc<ThreadLoad>,
    timer: Handle,
}

impl<T: RaftStoreRouter, S: StoreAddrResolver + 'static> Server<T, S> {
    #[allow(clippy::too_many_arguments)]
    pub fn new<E: Engine>(
        cfg: &Arc<Config>,
        security_mgr: &Arc<SecurityManager>,
        storage: Storage<E>,
        cop: Endpoint<E>,
        raft_router: T,
        resolver: S,
        snap_mgr: SnapManager,
    ) -> Result<Self> {
        // A helper thread (or pool) for transport layer.
        let stats_pool = ThreadPoolConfig::new(thd_name!(STATS_THREAD_PREFIX))
            .max_thread_count(cfg.stats_concurrency)
            .spawn(FutureRunnerFactory::default());
        let thread_load = Arc::new(ThreadLoad::with_threshold(cfg.heavy_load_threshold));

        let env = Arc::new(
            EnvBuilder::new()
                .cq_count(cfg.grpc_concurrency)
                .name_prefix(thd_name!(GRPC_THREAD_PREFIX))
                .build(),
        );
        let snap_worker = Worker::new("snap-handler");

        let kv_service = KvService::new(
            storage,
            cop,
            raft_router.clone(),
            snap_worker.scheduler(),
            Arc::clone(&thread_load),
        );

        let addr = SocketAddr::from_str(&cfg.addr)?;
        let ip = format!("{}", addr.ip());
        let channel_args = ChannelBuilder::new(Arc::clone(&env))
            .stream_initial_window_size(cfg.grpc_stream_initial_window_size.0 as i32)
            .max_concurrent_stream(cfg.grpc_concurrent_stream)
            .max_receive_message_len(-1)
            .max_send_message_len(-1)
            .http2_max_ping_strikes(i32::MAX) // For pings without data from clients.
            .build_args();
        let builder = {
            let mut sb = ServerBuilder::new(Arc::clone(&env))
                .channel_args(channel_args)
                .register_service(create_tikv(kv_service));
            sb = security_mgr.bind(sb, &ip, addr.port());
            Either::Left(sb)
        };

        let raft_client = Arc::new(RwLock::new(RaftClient::new(
            Arc::clone(&env),
            Arc::clone(cfg),
            Arc::clone(security_mgr),
            raft_router.clone(),
            Arc::clone(&thread_load),
            stats_pool.sender(),
        )));

        let trans = ServerTransport::new(
            raft_client,
            snap_worker.scheduler(),
            raft_router.clone(),
            resolver,
        );

        let svr = Server {
            env: Arc::clone(&env),
            builder_or_server: Some(builder),
            local_addr: addr,
            trans,
            raft_router,
            snap_mgr,
            snap_worker,
            stats_pool: Some(stats_pool),
            thread_load,
            timer: GLOBAL_TIMER_HANDLE.clone(),
        };

        Ok(svr)
    }

    pub fn transport(&self) -> ServerTransport<T, S> {
        self.trans.clone()
    }

    /// Register a gRPC service.
    /// Register after starting, it fails and returns the service.
    pub fn register_service(&mut self, svc: grpcio::Service) -> Option<grpcio::Service> {
        match self.builder_or_server.take() {
            Some(Either::Left(mut builder)) => {
                builder = builder.register_service(svc);
                self.builder_or_server = Some(Either::Left(builder));
                None
            }
            Some(server) => {
                self.builder_or_server = Some(server);
                Some(svc)
            }
            None => Some(svc),
        }
    }

    /// Build gRPC server and bind to address.
    pub fn build_and_bind(&mut self) -> Result<SocketAddr> {
        let sb = self.builder_or_server.take().unwrap().left().unwrap();
        let server = sb.build()?;
        let (ref host, port) = server.bind_addrs()[0];
        let addr = SocketAddr::new(IpAddr::from_str(host)?, port as u16);
        self.local_addr = addr;
        self.builder_or_server = Some(Either::Right(server));
        Ok(addr)
    }

    /// Starts the TiKV server.
    /// Notice: Make sure call `build_and_bind` first.
    pub fn start(&mut self, cfg: Arc<Config>, security_mgr: Arc<SecurityManager>) -> Result<()> {
        let snap_runner = SnapHandler::new(
            Arc::clone(&self.env),
            self.snap_mgr.clone(),
            self.raft_router.clone(),
            security_mgr,
            Arc::clone(&cfg),
        );
        box_try!(self.snap_worker.start(snap_runner));

        let mut grpc_server = self.builder_or_server.take().unwrap().right().unwrap();
        info!("listening on addr"; "addr" => &self.local_addr);
        grpc_server.start();
        self.builder_or_server = Some(Either::Right(grpc_server));

        let mut load_stats = {
            let tl = Arc::clone(&self.thread_load);
            ThreadLoadStatistics::new(LOAD_STATISTICS_SLOTS, GRPC_THREAD_PREFIX, tl)
        };
        self.stats_pool.as_ref().unwrap().spawn_future(
            self.timer
                .interval(Instant::now(), LOAD_STATISTICS_INTERVAL)
                .map_err(|_| ())
                .for_each(move |i| {
                    load_stats.record(i);
                    Ok(())
                }),
        );

        info!("TiKV is ready to serve");
        Ok(())
    }

    /// Stops the TiKV server.
    pub fn stop(&mut self) -> Result<()> {
        self.snap_worker.stop();
        if let Some(Either::Right(mut server)) = self.builder_or_server.take() {
            server.shutdown();
        }
        if let Some(pool) = self.stats_pool.take() {
            pool.shutdown();
        }
        Ok(())
    }

    // Return listening address, this may only be used for outer test
    // to get the real address because we may use "127.0.0.1:0"
    // in test to avoid port conflict.
    pub fn listening_addr(&self) -> SocketAddr {
        self.local_addr
    }
}

#[cfg(test)]
mod tests {
    use std::sync::atomic::*;
    use std::sync::mpsc::*;
    use std::sync::*;
    use std::time::Duration;

    use super::*;

    use super::super::resolve::{Callback as ResolveCallback, StoreAddrResolver};
    use super::super::transport::RaftStoreRouter;
    use super::super::{Config, Result};
    use crate::config::CoprReadPoolConfig;
    use crate::coprocessor::{self, readpool_impl};
    use crate::raftstore::store::transport::Transport;
    use crate::raftstore::store::*;
    use crate::raftstore::Result as RaftStoreResult;
    use crate::storage::TestStorageBuilder;

    use kvproto::raft_cmdpb::RaftCmdRequest;
    use kvproto::raft_serverpb::RaftMessage;
    use tikv_util::security::SecurityConfig;

    #[derive(Clone)]
    struct MockResolver {
        quick_fail: Arc<AtomicBool>,
        addr: Arc<Mutex<Option<String>>>,
    }

    impl StoreAddrResolver for MockResolver {
        fn resolve(&self, _: u64, cb: ResolveCallback) -> Result<()> {
            if self.quick_fail.load(Ordering::SeqCst) {
                return Err(box_err!("quick fail"));
            }
            let addr = self.addr.lock().unwrap();
            cb(addr
                .as_ref()
                .map(|s| s.to_owned())
                .ok_or(box_err!("not set")));
            Ok(())
        }
    }

    #[derive(Clone)]
    struct TestRaftStoreRouter {
        tx: Sender<usize>,
        significant_msg_sender: Sender<SignificantMsg>,
    }

    impl RaftStoreRouter for TestRaftStoreRouter {
        fn send_raft_msg(&self, _: RaftMessage) -> RaftStoreResult<()> {
            self.tx.send(1).unwrap();
            Ok(())
        }

        fn send_command(&self, _: RaftCmdRequest, _: Callback) -> RaftStoreResult<()> {
            self.tx.send(1).unwrap();
            Ok(())
        }

        fn significant_send(&self, _: u64, msg: SignificantMsg) -> RaftStoreResult<()> {
            self.significant_msg_sender.send(msg).unwrap();
            Ok(())
        }

        fn casual_send(&self, _: u64, _: CasualMessage) -> RaftStoreResult<()> {
            self.tx.send(1).unwrap();
            Ok(())
        }

        fn broadcast_unreachable(&self, _: u64) {
            let _ = self.tx.send(1);
        }
    }

    fn is_unreachable_to(msg: &SignificantMsg, region_id: u64, to_peer_id: u64) -> bool {
        *msg == SignificantMsg::Unreachable {
            region_id,
            to_peer_id,
        }
    }

    #[test]
    // if this failed, unset the environmental variables 'http_proxy' and 'https_proxy', and retry.
    fn test_peer_resolve() {
        let mut cfg = Config::default();
        cfg.addr = "127.0.0.1:0".to_owned();

        let storage = TestStorageBuilder::new().build().unwrap();

        let (tx, rx) = mpsc::channel();
        let (significant_msg_sender, significant_msg_receiver) = mpsc::channel();
        let router = TestRaftStoreRouter {
            tx,
            significant_msg_sender,
        };

        let quick_fail = Arc::new(AtomicBool::new(false));
        let cfg = Arc::new(cfg);
        let security_mgr = Arc::new(SecurityManager::new(&SecurityConfig::default()).unwrap());

        let cop_read_pool = readpool_impl::build_read_pool_for_test(
            &CoprReadPoolConfig::default_for_test(),
            storage.get_engine(),
        );
        let cop = coprocessor::Endpoint::new(&cfg, cop_read_pool);

        let addr = Arc::new(Mutex::new(None));
        let mut server = Server::new(
            &cfg,
            &security_mgr,
            storage,
            cop,
            router,
            MockResolver {
                quick_fail: Arc::clone(&quick_fail),
                addr: Arc::clone(&addr),
            },
            SnapManager::new("", None),
        )
        .unwrap();

        server.build_and_bind().unwrap();
        server.start(cfg, security_mgr).unwrap();

        let mut trans = server.transport();
        trans.report_unreachable(RaftMessage::default());
        let mut resp = significant_msg_receiver.try_recv().unwrap();
        assert!(is_unreachable_to(&resp, 0, 0), "{:?}", resp);

        let mut msg = RaftMessage::default();
        msg.set_region_id(1);
        trans.send(msg.clone()).unwrap();
        trans.flush();
        resp = significant_msg_receiver.try_recv().unwrap();
        assert!(is_unreachable_to(&resp, 1, 0), "{:?}", resp);

        *addr.lock().unwrap() = Some(format!("{}", server.listening_addr()));

        trans.send(msg.clone()).unwrap();
        trans.flush();
        assert!(rx.recv_timeout(Duration::from_secs(5)).is_ok());

        msg.mut_to_peer().set_store_id(2);
        msg.set_region_id(2);
        quick_fail.store(true, Ordering::SeqCst);
        trans.send(msg.clone()).unwrap();
        trans.flush();
        resp = significant_msg_receiver.try_recv().unwrap();
        assert!(is_unreachable_to(&resp, 2, 0), "{:?}", resp);
        server.stop().unwrap();
    }
}<|MERGE_RESOLUTION|>--- conflicted
+++ resolved
@@ -10,12 +10,7 @@
 use chocolates::thread_pool::Config as ThreadPoolConfig;
 use futures::Stream;
 use grpcio::{ChannelBuilder, EnvBuilder, Environment, Server as GrpcServer, ServerBuilder};
-<<<<<<< HEAD
-use kvproto::tikvpb_grpc::*;
-=======
 use kvproto::tikvpb::*;
-use tokio_threadpool::{Builder as ThreadPoolBuilder, ThreadPool};
->>>>>>> 4bff6a9a
 use tokio_timer::timer::Handle;
 
 use crate::coprocessor::Endpoint;
@@ -244,7 +239,6 @@
     use super::super::resolve::{Callback as ResolveCallback, StoreAddrResolver};
     use super::super::transport::RaftStoreRouter;
     use super::super::{Config, Result};
-    use crate::config::CoprReadPoolConfig;
     use crate::coprocessor::{self, readpool_impl};
     use crate::raftstore::store::transport::Transport;
     use crate::raftstore::store::*;
@@ -333,10 +327,7 @@
         let cfg = Arc::new(cfg);
         let security_mgr = Arc::new(SecurityManager::new(&SecurityConfig::default()).unwrap());
 
-        let cop_read_pool = readpool_impl::build_read_pool_for_test(
-            &CoprReadPoolConfig::default_for_test(),
-            storage.get_engine(),
-        );
+        let cop_read_pool = readpool_impl::build_read_pool_for_test(storage.get_engine());
         let cop = coprocessor::Endpoint::new(&cfg, cop_read_pool);
 
         let addr = Arc::new(Mutex::new(None));
