--- conflicted
+++ resolved
@@ -186,10 +186,6 @@
 
     fn validate(&self) -> Result<(), Box<dyn Error>> {
         if self.gc_merge_rewrite {
-<<<<<<< HEAD
-            return Err("rocksdb.defaultcf.titan.gc-merge-rewrite is specified but the config is not supported.\
-                        Please refer to release notes about how to resolve this issue.".into());
-=======
             return Err(
                 "gc-merge-rewrite is deprecated. The data produced when this \
                 option is enabled cannot be read by this version. Therefore, if \
@@ -199,7 +195,6 @@
                 confuguration."
                     .into(),
             );
->>>>>>> 050b6c07
         }
         Ok(())
     }
