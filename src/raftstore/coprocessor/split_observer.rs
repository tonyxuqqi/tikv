--- conflicted
+++ resolved
@@ -154,7 +154,6 @@
         req
     }
 
-<<<<<<< HEAD
     fn new_batch_split_request(keys: Vec<Vec<u8>>) -> AdminRequest {
         let mut req = AdminRequest::new();
         req.set_cmd_type(AdminCmdType::BatchSplit);
@@ -167,16 +166,7 @@
     }
 
     fn new_row_key(table_id: i64, row_id: i64, version_id: u64) -> Vec<u8> {
-        let mut buf = Vec::with_capacity(table::ID_LEN);
-        buf.encode_i64(row_id).unwrap();
-        let mut key = table::encode_row_key(table_id, &buf);
-=======
-    fn new_row_key(table_id: i64, row_id: i64, column_id: u64, version_id: u64) -> Vec<u8> {
         let mut key = table::encode_row_key(table_id, row_id);
-        if column_id > 0 {
-            key.write_u64::<BigEndian>(column_id).unwrap();
-        }
->>>>>>> ab69d21a
         key = encode_bytes(&key);
         key.write_u64::<BigEndian>(version_id).unwrap();
         key
@@ -286,7 +276,8 @@
         observer.pre_propose_admin(&mut ctx, &mut req).unwrap();
         assert!(req.get_splits().get_right_derive());
         assert_eq!(req.get_splits().get_requests().len(), expected_keys.len());
-        for (i, (req, expected_key)) in req.get_splits()
+        for (i, (req, expected_key)) in req
+            .get_splits()
             .get_requests()
             .iter()
             .zip(expected_keys)
