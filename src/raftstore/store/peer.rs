--- conflicted
+++ resolved
@@ -1770,77 +1770,6 @@
     }
 }
 
-<<<<<<< HEAD
-pub fn check_epoch(
-    region: &metapb::Region,
-    req: &RaftCmdRequest,
-    include_region: bool,
-) -> Result<()> {
-    let (mut check_ver, mut check_conf_ver) = (false, false);
-    if !req.has_admin_request() {
-        // for get/set/delete, we don't care conf_version.
-        check_ver = true;
-    } else {
-        match req.get_admin_request().get_cmd_type() {
-            AdminCmdType::CompactLog
-            | AdminCmdType::InvalidAdmin
-            | AdminCmdType::ComputeHash
-            | AdminCmdType::VerifyHash => {}
-            AdminCmdType::Split | AdminCmdType::BatchSplit => check_ver = true,
-            AdminCmdType::ChangePeer => check_conf_ver = true,
-            AdminCmdType::PrepareMerge
-            | AdminCmdType::CommitMerge
-            | AdminCmdType::RollbackMerge
-            | AdminCmdType::TransferLeader => {
-                check_ver = true;
-                check_conf_ver = true;
-            }
-        };
-    }
-
-    if !check_ver && !check_conf_ver {
-        return Ok(());
-    }
-
-    if !req.get_header().has_region_epoch() {
-        return Err(box_err!("missing epoch!"));
-    }
-
-    let from_epoch = req.get_header().get_region_epoch();
-    let latest_epoch = region.get_region_epoch();
-
-    // should we use not equal here?
-    if (check_conf_ver && from_epoch.get_conf_ver() < latest_epoch.get_conf_ver())
-        || (check_ver && from_epoch.get_version() < latest_epoch.get_version())
-    {
-        debug!(
-            "[region {}] received stale epoch {:?}, mime: {:?}",
-            region.get_id(),
-            from_epoch,
-            latest_epoch
-        );
-        let regions = if include_region {
-            vec![region.to_owned()]
-        } else {
-            vec![]
-        };
-        return Err(Error::StaleEpoch(
-            format!(
-                "latest_epoch of region {} is {:?}, but you \
-                 sent {:?}",
-                region.get_id(),
-                latest_epoch,
-                from_epoch
-            ),
-            regions,
-        ));
-    }
-
-    Ok(())
-}
-
-=======
->>>>>>> cb08ed49
 impl Peer {
     pub fn insert_peer_cache(&mut self, peer: metapb::Peer) {
         self.peer_cache.borrow_mut().insert(peer.get_id(), peer);
