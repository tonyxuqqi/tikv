--- conflicted
+++ resolved
@@ -217,11 +217,7 @@
 
 pub struct Peer {
     engines: Engines,
-<<<<<<< HEAD
     cfg: Arc<Config>,
-=======
-    cfg: Rc<Config>,
->>>>>>> 765941ec
     peer_cache: RefCell<HashMap<u64, metapb::Peer>>,
     pub peer: metapb::Peer,
     region_id: u64,
@@ -333,17 +329,7 @@
         let sched = store.snap_scheduler();
         let tag = format!("[region {}] {}", region.get_id(), peer.get_id());
 
-<<<<<<< HEAD
         let ps = PeerStorage::new(store.engines(), region, sched, tag.clone())?;
-=======
-        let ps = PeerStorage::new(
-            store.engines(),
-            region,
-            sched,
-            tag.clone(),
-            Rc::clone(&store.entry_cache_metries),
-        )?;
->>>>>>> 765941ec
 
         let applied_index = ps.applied_index();
 
