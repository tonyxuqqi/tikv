// Copyright 2016 PingCAP, Inc.
//
// Licensed under the Apache License, Version 2.0 (the "License");
// you may not use this file except in compliance with the License.
// You may obtain a copy of the License at
//
//     http://www.apache.org/licenses/LICENSE-2.0
//
// Unless required by applicable law or agreed to in writing, software
// distributed under the License is distributed on an "AS IS" BASIS,
// See the License for the specific language governing permissions and
// limitations under the License.

use std::boxed::FnBox;
use std::fmt;
use std::time::Instant;

use kvproto::import_sstpb::SSTMeta;
<<<<<<< HEAD
use kvproto::metapb::{Peer, Region, RegionEpoch};
=======
use kvproto::metapb;
use kvproto::metapb::RegionEpoch;
>>>>>>> b757bdee
use kvproto::pdpb::CheckPolicy;
use kvproto::raft_cmdpb::{RaftCmdRequest, RaftCmdResponse};
use kvproto::raft_serverpb::RaftMessage;

use raft::eraftpb::Entry;
use raft::SnapshotStatus;
use raftstore::store::peer::PeerStat;
use raftstore::store::worker::ApplyTaskRes;
use util::escape;
use util::rocksdb::CompactedEvent;

use super::{Peer, RegionSnapshot};

#[derive(Debug)]
pub struct ReadResponse {
    pub response: RaftCmdResponse,
    pub snapshot: Option<RegionSnapshot>,
}

#[derive(Debug)]
pub struct WriteResponse {
    pub response: RaftCmdResponse,
}

#[derive(Debug)]
pub enum SeekRegionResult {
    Found {
        local_peer: metapb::Peer,
        region: metapb::Region,
    },
    LimitExceeded {
        next_key: Vec<u8>,
    },
    Ended,
}

pub type ReadCallback = Box<FnBox(ReadResponse) + Send>;
pub type WriteCallback = Box<FnBox(WriteResponse) + Send>;
pub type BatchReadCallback = Box<FnBox(Vec<Option<ReadResponse>>) + Send>;

pub type SeekRegionCallback = Box<FnBox(SeekRegionResult) + Send>;
pub type SeekRegionFilter = Box<Fn(&Peer) -> bool + Send>;

/// Variants of callbacks for `Msg`.
///  - `Read`: a callbak for read only requests including `StatusRequest`,
///         `GetRequest` and `SnapRequest`
///  - `Write`: a callback for write only requests including `AdminRequest`
///          `PutRequest`, `DeleteRequest` and `DeleteRangeRequest`.
///  - `BatchRead`: callbacks for a batch read request.
pub enum Callback {
    /// No callback.
    None,
    /// Read callback.
    Read(ReadCallback),
    /// Write callback.
    Write(WriteCallback),
    /// Batch read callbacks.
    BatchRead(BatchReadCallback),
}

impl Callback {
    pub fn invoke_with_response(self, resp: RaftCmdResponse) {
        match self {
            Callback::None => (),
            Callback::Read(read) => {
                let resp = ReadResponse {
                    response: resp,
                    snapshot: None,
                };
                read(resp);
            }
            Callback::Write(write) => {
                let resp = WriteResponse { response: resp };
                write(resp);
            }
            Callback::BatchRead(_) => unreachable!(),
        }
    }

    pub fn invoke_read(self, args: ReadResponse) {
        match self {
            Callback::Read(read) => read(args),
            other => panic!("expect Callback::Read(..), got {:?}", other),
        }
    }

    pub fn invoke_batch_read(self, args: Vec<Option<ReadResponse>>) {
        match self {
            Callback::BatchRead(batch_read) => batch_read(args),
            other => panic!("expect Callback::BatchRead(..), got {:?}", other),
        }
    }
}

impl fmt::Debug for Callback {
    fn fmt(&self, fmt: &mut fmt::Formatter) -> fmt::Result {
        match *self {
            Callback::None => write!(fmt, "Callback::None"),
            Callback::Read(_) => write!(fmt, "Callback::Read(..)"),
            Callback::Write(_) => write!(fmt, "Callback::Write(..)"),
            Callback::BatchRead(_) => write!(fmt, "Callback::BatchRead(..)"),
        }
    }
}

#[derive(Debug, Clone, Copy)]
pub enum Tick {
    Raft,
    RaftLogGc,
    SplitRegionCheck,
    CompactCheck,
    PdHeartbeat,
    PdStoreHeartbeat,
    SnapGc,
    CompactLockCf,
    ConsistencyCheck,
    CheckMerge,
    CheckPeerStaleState,
    CleanupImportSST,
}

#[derive(Debug, PartialEq)]
pub enum SignificantMsg {
    SnapshotStatus {
        region_id: u64,
        to_peer_id: u64,
        status: SnapshotStatus,
    },
    Unreachable {
        region_id: u64,
        to_peer_id: u64,
    },
}

pub enum Msg {
    Quit,

    // For notify.
    RaftMessage(RaftMessage),

    RaftCmd {
        send_time: Instant,
        request: RaftCmdRequest,
        callback: Callback,
    },

    BatchRaftSnapCmds {
        send_time: Instant,
        batch: Vec<RaftCmdRequest>,
        on_finished: Callback,
    },

    SplitRegion {
        region_id: u64,
        region_epoch: RegionEpoch,
        // It's an encoded key.
        // TODO: support meta key.
        split_key: Vec<u8>,
        callback: Callback,
    },

    // For snapshot stats.
    SnapshotStats,

    // For consistency check
    ComputeHashResult {
        region_id: u64,
        index: u64,
        hash: Vec<u8>,
    },

    // For region size
    RegionApproximateSize {
        region_id: u64,
        size: u64,
    },

    // For region keys
    RegionApproximateKeys {
        region_id: u64,
        keys: u64,
    },

    // Compaction finished event
    CompactedEvent(CompactedEvent),
    CompactedDeclinedBytes(u64),
    HalfSplitRegion {
        region_id: u64,
        region_epoch: RegionEpoch,
        policy: CheckPolicy,
    },
    MergeResult {
        region_id: u64,
        peer: Peer,
        successful: bool,
    },

    ValidateSSTResult {
        invalid_ssts: Vec<SSTMeta>,
    },
<<<<<<< HEAD
    InitSplit {
        region: Region,
        peer_stat: PeerStat,
        right_derive: bool,
        is_leader: bool,
    },
    ProposeMerge {
        target_region: Region,
        source_region: Region,
        commit: u64,
        entries: Vec<Entry>,
=======

    SeekRegion {
        from_key: Vec<u8>,
        filter: SeekRegionFilter,
        limit: u32,
        callback: SeekRegionCallback,
>>>>>>> b757bdee
    },
}

impl fmt::Debug for Msg {
    fn fmt(&self, fmt: &mut fmt::Formatter) -> fmt::Result {
        match *self {
            Msg::Quit => write!(fmt, "Quit"),
            Msg::RaftMessage(_) => write!(fmt, "Raft Message"),
            Msg::RaftCmd { .. } => write!(fmt, "Raft Command"),
            Msg::BatchRaftSnapCmds { .. } => write!(fmt, "Batch Raft Commands"),
            Msg::SnapshotStats => write!(fmt, "Snapshot stats"),
            Msg::ComputeHashResult {
                region_id,
                index,
                ref hash,
            } => write!(
                fmt,
                "ComputeHashResult [region_id: {}, index: {}, hash: {}]",
                region_id,
                index,
                escape(hash)
            ),
            Msg::SplitRegion {
                ref region_id,
                ref split_key,
                ..
            } => write!(fmt, "Split region {} at key {:?}", region_id, split_key),
            Msg::RegionApproximateSize { region_id, size } => write!(
                fmt,
                "Region's approximate size [region_id: {}, size: {:?}]",
                region_id, size
            ),
            Msg::RegionApproximateKeys { region_id, keys } => write!(
                fmt,
                "Region's approximate keys [region_id: {}, keys: {:?}]",
                region_id, keys
            ),
            Msg::CompactedEvent(ref event) => write!(fmt, "CompactedEvent cf {}", event.cf),
            Msg::CompactedDeclinedBytes(declined_bytes) => {
                write!(fmt, "CompactedDeclinedBytes {}", declined_bytes)
            }
            Msg::HalfSplitRegion { ref region_id, .. } => {
                write!(fmt, "Half Split region {}", region_id)
            }
            Msg::MergeResult {
                region_id,
                successful,
                ..
            } => write!(fmt, "[region {}] MergeResult {}", region_id, successful),
            Msg::ValidateSSTResult { .. } => write!(fmt, "Validate SST Result"),
<<<<<<< HEAD
            Msg::InitSplit { ref region, .. } => {
                write!(fmt, "InitSplit region {}", region.get_id())
            }
            Msg::ProposeMerge {
                ref target_region,
                ref source_region,
                ..
            } => write!(
                fmt,
                "ProposeMerge (region {} -> region {})",
                source_region.get_id(),
                target_region.get_id()
            ),
=======
            Msg::SeekRegion { ref from_key, .. } => {
                write!(fmt, "Seek Region from_key {:?}", from_key)
            }
>>>>>>> b757bdee
        }
    }
}

impl Msg {
    pub fn new_raft_cmd(request: RaftCmdRequest, callback: Callback) -> Msg {
        Msg::RaftCmd {
            send_time: Instant::now(),
            request,
            callback,
        }
    }

    pub fn new_batch_raft_snapshot_cmd(
        batch: Vec<RaftCmdRequest>,
        on_finished: BatchReadCallback,
    ) -> Msg {
        Msg::BatchRaftSnapCmds {
            send_time: Instant::now(),
            batch,
            on_finished: Callback::BatchRead(on_finished),
        }
    }

    pub fn new_half_split_region(
        region_id: u64,
        region_epoch: RegionEpoch,
        policy: CheckPolicy,
    ) -> Msg {
        Msg::HalfSplitRegion {
            region_id,
            region_epoch,
            policy,
        }
    }
}

#[derive(Debug)]
pub enum AllMsg {
    Msg(Msg),
    SignificantMsg(SignificantMsg),
    Tick(Tick),
    ApplyRes(ApplyTaskRes),
}<|MERGE_RESOLUTION|>--- conflicted
+++ resolved
@@ -16,12 +16,7 @@
 use std::time::Instant;
 
 use kvproto::import_sstpb::SSTMeta;
-<<<<<<< HEAD
-use kvproto::metapb::{Peer, Region, RegionEpoch};
-=======
 use kvproto::metapb;
-use kvproto::metapb::RegionEpoch;
->>>>>>> b757bdee
 use kvproto::pdpb::CheckPolicy;
 use kvproto::raft_cmdpb::{RaftCmdRequest, RaftCmdResponse};
 use kvproto::raft_serverpb::RaftMessage;
@@ -176,7 +171,7 @@
 
     SplitRegion {
         region_id: u64,
-        region_epoch: RegionEpoch,
+        region_epoch: metapb::RegionEpoch,
         // It's an encoded key.
         // TODO: support meta key.
         split_key: Vec<u8>,
@@ -210,38 +205,35 @@
     CompactedDeclinedBytes(u64),
     HalfSplitRegion {
         region_id: u64,
-        region_epoch: RegionEpoch,
+        region_epoch: metapb::RegionEpoch,
         policy: CheckPolicy,
     },
     MergeResult {
         region_id: u64,
-        peer: Peer,
+        peer: metapb::Peer,
         successful: bool,
     },
 
     ValidateSSTResult {
         invalid_ssts: Vec<SSTMeta>,
     },
-<<<<<<< HEAD
     InitSplit {
-        region: Region,
+        region: metapb::Region,
         peer_stat: PeerStat,
         right_derive: bool,
         is_leader: bool,
     },
     ProposeMerge {
-        target_region: Region,
-        source_region: Region,
+        target_region: metapb::Region,
+        source_region: metapb::Region,
         commit: u64,
         entries: Vec<Entry>,
-=======
-
+    },
     SeekRegion {
         from_key: Vec<u8>,
         filter: SeekRegionFilter,
         limit: u32,
         callback: SeekRegionCallback,
->>>>>>> b757bdee
     },
 }
 
@@ -292,7 +284,6 @@
                 ..
             } => write!(fmt, "[region {}] MergeResult {}", region_id, successful),
             Msg::ValidateSSTResult { .. } => write!(fmt, "Validate SST Result"),
-<<<<<<< HEAD
             Msg::InitSplit { ref region, .. } => {
                 write!(fmt, "InitSplit region {}", region.get_id())
             }
@@ -306,11 +297,9 @@
                 source_region.get_id(),
                 target_region.get_id()
             ),
-=======
             Msg::SeekRegion { ref from_key, .. } => {
                 write!(fmt, "Seek Region from_key {:?}", from_key)
             }
->>>>>>> b757bdee
         }
     }
 }
@@ -337,7 +326,7 @@
 
     pub fn new_half_split_region(
         region_id: u64,
-        region_epoch: RegionEpoch,
+        region_epoch: metapb::RegionEpoch,
         policy: CheckPolicy,
     ) -> Msg {
         Msg::HalfSplitRegion {
