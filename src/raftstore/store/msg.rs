// Copyright 2016 PingCAP, Inc.
//
// Licensed under the Apache License, Version 2.0 (the "License");
// you may not use this file except in compliance with the License.
// You may obtain a copy of the License at
//
//     http://www.apache.org/licenses/LICENSE-2.0
//
// Unless required by applicable law or agreed to in writing, software
// distributed under the License is distributed on an "AS IS" BASIS,
// See the License for the specific language governing permissions and
// limitations under the License.

use std::boxed::FnBox;
use std::fmt;
use std::time::Instant;

use kvproto::import_sstpb::SSTMeta;
use kvproto::metapb::RegionEpoch;
use kvproto::raft_cmdpb::{RaftCmdRequest, RaftCmdResponse};
use kvproto::raft_serverpb::RaftMessage;

use raft::SnapshotStatus;
use raftstore::store::util::RegionApproximateStat;
use util::escape;
use util::rocksdb::CompactedEvent;

use super::RegionSnapshot;

#[derive(Debug)]
pub struct ReadResponse {
    pub response: RaftCmdResponse,
    pub snapshot: Option<RegionSnapshot>,
}

#[derive(Debug)]
pub struct WriteResponse {
    pub response: RaftCmdResponse,
}

pub type ReadCallback = Box<FnBox(ReadResponse) + Send>;
pub type WriteCallback = Box<FnBox(WriteResponse) + Send>;
pub type BatchReadCallback = Box<FnBox(Vec<Option<ReadResponse>>) + Send>;

/// Variants of callbacks for `Msg`.
///  - `Read`: a callbak for read only requests including `StatusRequest`,
///         `GetRequest` and `SnapRequest`
///  - `Write`: a callback for write only requests including `AdminRequest`
///          `PutRequest`, `DeleteRequest` and `DeleteRangeRequest`.
///  - `BatchRead`: callbacks for a batch read request.
pub enum Callback {
    /// No callback.
    None,
    /// Read callback.
    Read(ReadCallback),
    /// Write callback.
    Write(WriteCallback),
    /// Batch read callbacks.
    BatchRead(BatchReadCallback),
}

impl Callback {
    pub fn invoke_with_response(self, resp: RaftCmdResponse) {
        match self {
            Callback::None => (),
            Callback::Read(read) => {
                let resp = ReadResponse {
                    response: resp,
                    snapshot: None,
                };
                read(resp);
            }
            Callback::Write(write) => {
                let resp = WriteResponse { response: resp };
                write(resp);
            }
            Callback::BatchRead(_) => unreachable!(),
        }
    }

    pub fn invoke_read(self, args: ReadResponse) {
        match self {
            Callback::Read(read) => read(args),
            other => panic!("expect Callback::Read(..), got {:?}", other),
        }
    }
}

impl fmt::Debug for Callback {
    fn fmt(&self, fmt: &mut fmt::Formatter) -> fmt::Result {
        match *self {
            Callback::None => write!(fmt, "Callback::None"),
            Callback::Read(_) => write!(fmt, "Callback::Read(..)"),
            Callback::Write(_) => write!(fmt, "Callback::Write(..)"),
            Callback::BatchRead(_) => write!(fmt, "Callback::BatchRead(..)"),
        }
    }
}

#[derive(Debug, Clone, Copy)]
pub enum Tick {
    Raft,
    RaftLogGc,
    SplitRegionCheck,
    CompactCheck,
    PdHeartbeat,
    PdStoreHeartbeat,
    SnapGc,
    CompactLockCf,
    ConsistencyCheck,
    CheckMerge,
    CheckPeerStaleState,
    CleanupImportSST,
}

#[derive(Debug, PartialEq)]
pub enum SignificantMsg {
    SnapshotStatus {
        region_id: u64,
        to_peer_id: u64,
        status: SnapshotStatus,
    },
    Unreachable {
        region_id: u64,
        to_peer_id: u64,
    },
}

pub enum Msg {
    Quit,

    // For notify.
    RaftMessage(RaftMessage),

    RaftCmd {
        send_time: Instant,
        request: RaftCmdRequest,
        callback: Callback,
    },

    BatchRaftSnapCmds {
        send_time: Instant,
        batch: Vec<RaftCmdRequest>,
        on_finished: Callback,
    },

    SplitRegion {
        region_id: u64,
        region_epoch: RegionEpoch,
        // It's an encoded key.
        // TODO: support meta key.
        split_keys: Vec<Vec<u8>>,
        callback: Callback,
    },

    // For snapshot stats.
    SnapshotStats,

    // For consistency check
    ComputeHashResult {
        region_id: u64,
        index: u64,
        hash: Vec<u8>,
    },

    // For region stat
    RegionApproximateStat {
        region_id: u64,
        stat: RegionApproximateStat,
    },

    // Compaction finished event
    CompactedEvent(CompactedEvent),
    HalfSplitRegion {
        region_id: u64,
        region_epoch: RegionEpoch,
    },
    MergeFail {
        region_id: u64,
    },

    ValidateSSTResult {
        invalid_ssts: Vec<SSTMeta>,
    },
}

impl fmt::Debug for Msg {
    fn fmt(&self, fmt: &mut fmt::Formatter) -> fmt::Result {
        match *self {
            Msg::Quit => write!(fmt, "Quit"),
            Msg::RaftMessage(_) => write!(fmt, "Raft Message"),
            Msg::RaftCmd { .. } => write!(fmt, "Raft Command"),
            Msg::BatchRaftSnapCmds { .. } => write!(fmt, "Batch Raft Commands"),
            Msg::SnapshotStats => write!(fmt, "Snapshot stats"),
            Msg::ComputeHashResult {
                region_id,
                index,
                ref hash,
            } => write!(
                fmt,
                "ComputeHashResult [region_id: {}, index: {}, hash: {}]",
                region_id,
                index,
                escape(hash)
            ),
            Msg::SplitRegion {
                ref region_id,
                ref split_keys,
                ..
<<<<<<< HEAD
            } => write!(fmt, "Split region {} at key {:?}", region_id, split_keys),
            Msg::ApproximateRegionSize {
=======
            } => write!(fmt, "Split region {} at key {:?}", region_id, split_key),
            Msg::RegionApproximateStat {
>>>>>>> ada60e5d
                region_id,
                ref stat,
            } => write!(
                fmt,
                "Region's approximate stat [region_id: {}, stat: {:?}]",
                region_id, stat
            ),
            Msg::CompactedEvent(ref event) => write!(fmt, "CompactedEvent cf {}", event.cf),
            Msg::HalfSplitRegion { ref region_id, .. } => {
                write!(fmt, "Half Split region {}", region_id)
            }
            Msg::MergeFail { region_id } => write!(fmt, "MergeFail region_id {}", region_id),
            Msg::ValidateSSTResult { .. } => write!(fmt, "Validate SST Result"),
        }
    }
}

impl Msg {
    pub fn new_raft_cmd(request: RaftCmdRequest, callback: Callback) -> Msg {
        Msg::RaftCmd {
            send_time: Instant::now(),
            request,
            callback,
        }
    }

    pub fn new_batch_raft_snapshot_cmd(
        batch: Vec<RaftCmdRequest>,
        on_finished: BatchReadCallback,
    ) -> Msg {
        Msg::BatchRaftSnapCmds {
            send_time: Instant::now(),
            batch,
            on_finished: Callback::BatchRead(on_finished),
        }
    }

    pub fn new_half_split_region(region_id: u64, region_epoch: RegionEpoch) -> Msg {
        Msg::HalfSplitRegion {
            region_id,
            region_epoch,
        }
    }
}

#[cfg(test)]
mod tests {
    use std::thread;
    use std::time::Duration;

    use mio::{EventLoop, Handler};

    use super::*;
    use kvproto::raft_cmdpb::{RaftCmdRequest, RaftCmdResponse};
    use raftstore::Error;
    use util::transport::SendCh;

    fn call_command(
        sendch: &SendCh<Msg>,
        request: RaftCmdRequest,
        timeout: Duration,
    ) -> Result<RaftCmdResponse, Error> {
        wait_op!(
            |cb: Box<FnBox(RaftCmdResponse) + 'static + Send>| {
                let callback = Callback::Write(Box::new(move |write_resp: WriteResponse| {
                    cb(write_resp.response);
                }));
                sendch.try_send(Msg::new_raft_cmd(request, callback))
            },
            timeout
        ).ok_or_else(|| Error::Timeout(format!("request timeout for {:?}", timeout)))
    }

    struct TestHandler;

    impl Handler for TestHandler {
        type Timeout = ();
        type Message = Msg;

        fn notify(&mut self, event_loop: &mut EventLoop<Self>, msg: Self::Message) {
            match msg {
                Msg::Quit => event_loop.shutdown(),
                Msg::RaftCmd {
                    callback, request, ..
                } => {
                    // a trick for test timeout.
                    if request.get_header().get_region_id() == u64::max_value() {
                        thread::sleep(Duration::from_millis(100));
                    }
                    callback.invoke_with_response(RaftCmdResponse::new());
                }
                // we only test above message types, others panic.
                _ => unreachable!(),
            }
        }
    }

    #[test]
    fn test_sender() {
        let mut event_loop = EventLoop::new().unwrap();
        let sendch = &SendCh::new(event_loop.channel(), "test-sender");

        let t = thread::spawn(move || {
            event_loop.run(&mut TestHandler).unwrap();
        });

        let mut request = RaftCmdRequest::new();
        request.mut_header().set_region_id(u64::max_value());
        assert!(call_command(sendch, request.clone(), Duration::from_millis(500)).is_ok());
        match call_command(sendch, request, Duration::from_millis(10)) {
            Err(Error::Timeout(_)) => {}
            _ => panic!("should failed with timeout"),
        }

        sendch.try_send(Msg::Quit).unwrap();

        t.join().unwrap();
    }
}<|MERGE_RESOLUTION|>--- conflicted
+++ resolved
@@ -207,13 +207,8 @@
                 ref region_id,
                 ref split_keys,
                 ..
-<<<<<<< HEAD
             } => write!(fmt, "Split region {} at key {:?}", region_id, split_keys),
-            Msg::ApproximateRegionSize {
-=======
-            } => write!(fmt, "Split region {} at key {:?}", region_id, split_key),
             Msg::RegionApproximateStat {
->>>>>>> ada60e5d
                 region_id,
                 ref stat,
             } => write!(
