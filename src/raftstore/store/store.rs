// Copyright 2016 PingCAP, Inc.
//
// Licensed under the Apache License, Version 2.0 (the "License");
// you may not use this file except in compliance with the License.
// You may obtain a copy of the License at
//
//     http://www.apache.org/licenses/LICENSE-2.0
//
// Unless required by applicable law or agreed to in writing, software
// distributed under the License is distributed on an "AS IS" BASIS,
// See the License for the specific language governing permissions and
// limitations under the License.

use protobuf::{self, Message, RepeatedField};
use std::collections::BTreeMap;
use std::collections::Bound::{Excluded, Included, Unbounded};
use std::sync::mpsc::{self, Receiver as StdReceiver, TryRecvError};
use std::sync::Arc;
use std::time::{Duration, Instant};
use std::{cmp, thread, u64};
use time::{self, Timespec};

use mio::{self, EventLoop, EventLoopConfig, Sender};
use rocksdb::rocksdb_options::WriteOptions;
use rocksdb::{CompactionJobInfo, WriteBatch, DB};

use kvproto::import_sstpb::SSTMeta;
use kvproto::metapb;
use kvproto::pdpb::StoreStats;
use kvproto::raft_cmdpb::{
    AdminCmdType, AdminRequest, RaftCmdRequest, RaftCmdResponse, StatusCmdType, StatusResponse,
};
use kvproto::raft_serverpb::{
    MergeState, PeerState, RaftMessage, RaftSnapshotData, RaftTruncatedState, RegionLocalState,
};
use raft::eraftpb::{ConfChangeType, MessageType};
use raft::{self, SnapshotStatus, INVALID_INDEX, NO_LIMIT};

use pd::{PdClient, PdRunner, PdTask};
use raftstore::coprocessor::split_observer::SplitObserver;
use raftstore::coprocessor::CoprocessorHost;
<<<<<<< HEAD
use raftstore::store::util::{Engines, RegionApproximateStat};
=======
>>>>>>> 765941ec
use raftstore::{Error, Result};
use storage::{CF_DEFAULT, CF_LOCK, CF_RAFT, CF_WRITE};
use util::collections::{HashMap, HashSet};
use util::rocksdb::{CompactedEvent, CompactionListener};
use util::sys as util_sys;
use util::time::{duration_to_sec, SlowTimer};
use util::timer::Timer;
use util::transport::SendCh;
use util::worker::{FutureWorker, Scheduler, Stopped, Worker};
use util::RingQueue;
use util::{escape, rocksdb};

use super::cmd_resp::{bind_term, new_error};
use super::config::Config;
use super::engine::{Iterable, Mutable, Peekable, Snapshot as EngineSnapshot};
use super::keys::{self, data_end_key, data_key, enc_end_key, enc_start_key};
use super::local_metrics::RaftMetrics;
use super::metrics::*;
use super::msg::{Callback, ReadResponse};
use super::peer::{ConsistencyState, Peer, ReadyContext, StaleState};
use super::peer_storage::{self, ApplySnapResult};
use super::transport::Transport;
use super::worker::apply::{ApplyMetrics, ApplyRes, ChangePeer, ExecResult};
use super::worker::{
    ApplyRunner, ApplyTask, ApplyTaskRes, CleanupSSTRunner, CleanupSSTTask, CompactRunner,
    CompactTask, ConsistencyCheckRunner, ConsistencyCheckTask, RaftlogGcRunner, RaftlogGcTask,
    RegionRunner, RegionTask, SplitCheckRunner, SplitCheckTask, STALE_PEER_CHECK_INTERVAL,
};
use super::{util, Engines, Msg, SignificantMsg, SnapKey, SnapManager, SnapshotDeleter, Tick};
use import::SSTImporter;

type Key = Vec<u8>;

const MIO_TICK_RATIO: u64 = 10;
const PENDING_VOTES_CAP: usize = 20;

// A helper structure to bundle all channels for messages to `Store`.
pub struct StoreChannel {
    pub sender: Sender<Msg>,
    pub significant_msg_receiver: StdReceiver<SignificantMsg>,
}

pub struct StoreStat {
    pub lock_cf_bytes_written: u64,

    pub engine_total_bytes_written: u64,
    pub engine_total_keys_written: u64,

    pub engine_last_total_bytes_written: u64,
    pub engine_last_total_keys_written: u64,
}

impl Default for StoreStat {
    fn default() -> StoreStat {
        StoreStat {
            lock_cf_bytes_written: 0,
            engine_total_bytes_written: 0,
            engine_total_keys_written: 0,

            engine_last_total_bytes_written: 0,
            engine_last_total_keys_written: 0,
        }
    }
}

pub struct DestroyPeerJob {
    pub initialized: bool,
    pub async_remove: bool,
    pub region_id: u64,
    pub peer: metapb::Peer,
}

pub struct StoreInfo {
    pub engine: Arc<DB>,
    pub capacity: u64,
}

pub struct Store<T, C: 'static> {
<<<<<<< HEAD
    cfg: Arc<Config>,
=======
    cfg: Rc<Config>,
>>>>>>> 765941ec
    engines: Engines,
    store: metapb::Store,
    sendch: SendCh<Msg>,

    significant_msg_receiver: StdReceiver<SignificantMsg>,

    // region_id -> peers
    region_peers: HashMap<u64, Peer>,
    merging_regions: Option<Vec<metapb::Region>>,
    pending_raft_groups: HashSet<u64>,
    // region end key -> region id
    region_ranges: BTreeMap<Key, u64>,
    // the regions with pending snapshots between two mio ticks.
    pending_snapshot_regions: Vec<metapb::Region>,
    // A marker used to indicate if the peer of a region is going to apply a snapshot
    // with different range.
    // It assumes that when a peer is going to accept snapshot, it can never
    // captch up by normal log replication.
    pending_cross_snap: HashMap<u64, metapb::RegionEpoch>,
    split_check_worker: Worker<SplitCheckTask>,
    raftlog_gc_worker: Worker<RaftlogGcTask>,
    region_worker: Worker<RegionTask>,
    compact_worker: Worker<CompactTask>,
    pd_worker: FutureWorker<PdTask>,
    consistency_check_worker: Worker<ConsistencyCheckTask>,
    cleanup_sst_worker: Worker<CleanupSSTTask>,
    pub apply_worker: Worker<ApplyTask>,
    apply_res_receiver: Option<StdReceiver<ApplyTaskRes>>,

    last_compact_checked_key: Key,

    trans: T,
    pd_client: Arc<C>,

    pub coprocessor_host: Arc<CoprocessorHost>,

    importer: Arc<SSTImporter>,

    snap_mgr: SnapManager,

    raft_metrics: RaftMetrics,

    tag: String,

    start_time: Timespec,
    is_busy: bool,

    pending_votes: RingQueue<RaftMessage>,

    store_stat: StoreStat,
}

pub fn create_event_loop<T, C>(cfg: &Config) -> Result<EventLoop<Store<T, C>>>
where
    T: Transport,
    C: PdClient,
{
    let mut config = EventLoopConfig::new();
    // To make raft base tick more accurate, timer tick should be small enough.
    config.timer_tick_ms(cfg.raft_base_tick_interval.as_millis() / MIO_TICK_RATIO);
    config.notify_capacity(cfg.notify_capacity);
    config.messages_per_tick(cfg.messages_per_tick);
    let event_loop = EventLoop::configured(config)?;
    Ok(event_loop)
}

impl<T: Transport, C: PdClient> Store<T, C> {
    #[cfg_attr(feature = "cargo-clippy", allow(too_many_arguments))]
    pub fn new(
        ch: StoreChannel,
        meta: metapb::Store,
        mut cfg: Config,
        engines: Engines,
        trans: T,
        pd_client: Arc<C>,
        mgr: SnapManager,
        pd_worker: FutureWorker<PdTask>,
        mut coprocessor_host: CoprocessorHost,
        importer: Arc<SSTImporter>,
    ) -> Result<Store<T, C>> {
        // TODO: we can get cluster meta regularly too later.
        cfg.validate()?;

        let sendch = SendCh::new(ch.sender, "raftstore");
        let tag = format!("[store {}]", meta.get_id());

        // TODO load coprocessors from configuration
        coprocessor_host
            .registry
            .register_admin_observer(100, box SplitObserver);

        let mut s = Store {
            cfg: Arc::new(cfg),
            store: meta,
            engines,
            sendch,
            significant_msg_receiver: ch.significant_msg_receiver,
            region_peers: HashMap::default(),
            merging_regions: Some(vec![]),
            pending_raft_groups: HashSet::default(),
            split_check_worker: Worker::new("split check worker"),
            region_worker: Worker::new("snapshot worker"),
            raftlog_gc_worker: Worker::new("raft gc worker"),
            compact_worker: Worker::new("compact worker"),
            pd_worker,
            consistency_check_worker: Worker::new("consistency check worker"),
            cleanup_sst_worker: Worker::new("cleanup sst worker"),
            apply_worker: Worker::new("apply worker"),
            apply_res_receiver: None,
            last_compact_checked_key: keys::DATA_MIN_KEY.to_vec(),
            region_ranges: BTreeMap::new(),
            pending_snapshot_regions: vec![],
            pending_cross_snap: HashMap::default(),
            trans,
            pd_client,
            coprocessor_host: Arc::new(coprocessor_host),
            importer,
            snap_mgr: mgr,
            raft_metrics: RaftMetrics::default(),
            pending_votes: RingQueue::with_capacity(PENDING_VOTES_CAP),
            tag,
            start_time: time::get_time(),
            is_busy: false,
            store_stat: StoreStat::default(),
        };
        s.init()?;
        Ok(s)
    }

    /// Initialize this store. It scans the db engine, loads all regions
    /// and their peers from it, and schedules snapshot worker if necessary.
    /// WARN: This store should not be used before initialized.
    fn init(&mut self) -> Result<()> {
        // Scan region meta to get saved regions.
        let start_key = keys::REGION_META_MIN_KEY;
        let end_key = keys::REGION_META_MAX_KEY;
        let kv_engine = Arc::clone(&self.engines.kv);
        let mut total_count = 0;
        let mut tomebstone_count = 0;
        let mut applying_count = 0;

        let t = Instant::now();
        let mut kv_wb = WriteBatch::new();
        let mut raft_wb = WriteBatch::new();
        let mut applying_regions = vec![];
        let mut prepare_merge = vec![];
        kv_engine.scan_cf(CF_RAFT, start_key, end_key, false, |key, value| {
            let (region_id, suffix) = keys::decode_region_meta_key(key)?;
            if suffix != keys::REGION_STATE_SUFFIX {
                return Ok(true);
            }

            total_count += 1;

            let local_state = protobuf::parse_from_bytes::<RegionLocalState>(value)?;
            let region = local_state.get_region();
            if local_state.get_state() == PeerState::Tombstone {
                tomebstone_count += 1;
                debug!(
                    "region {:?} is tombstone in store {}",
                    region,
                    self.store_id()
                );
                self.clear_stale_meta(&mut kv_wb, &mut raft_wb, &local_state);
                return Ok(true);
            }
            if local_state.get_state() == PeerState::Applying {
                // in case of restart happen when we just write region state to Applying,
                // but not write raft_local_state to raft rocksdb in time.
                peer_storage::recover_from_applying_state(&self.engines, &raft_wb, region_id)?;
                applying_count += 1;
                applying_regions.push(region.clone());
                return Ok(true);
            }
            if local_state.get_state() == PeerState::Merging {
                prepare_merge.push((
                    local_state.get_region().to_owned(),
                    local_state.get_merge_state().to_owned(),
                ));
            }

            let peer = Peer::create(self, region)?;
            self.region_ranges.insert(enc_end_key(region), region_id);
            // No need to check duplicated here, because we use region id as the key
            // in DB.
            self.region_peers.insert(region_id, peer);
            Ok(true)
        })?;

        if !kv_wb.is_empty() {
            self.engines.kv.write(kv_wb).unwrap();
            self.engines.kv.sync_wal().unwrap();
        }
        if !raft_wb.is_empty() {
            self.engines.raft.write(raft_wb).unwrap();
            self.engines.raft.sync_wal().unwrap();
        }

        // schedule applying snapshot after raft writebatch were written.
        for region in applying_regions {
            info!(
                "region {:?} is applying in store {}",
                region,
                self.store_id()
            );
            let mut peer = Peer::create(self, &region)?;
            peer.mut_store().schedule_applying_snapshot();
            self.region_ranges
                .insert(enc_end_key(&region), region.get_id());
            self.region_peers.insert(region.get_id(), peer);
        }

        // recover prepare_merge
        let merging_count = prepare_merge.len();
        for (region, state) in prepare_merge {
            info!(
                "region {:?} is merging in store {}",
                region,
                self.store_id()
            );
            self.on_ready_prepare_merge(region, state, false);
        }

        info!(
            "{} starts with {} regions, including {} tombstones, {} applying \
             regions and {} merging regions, takes {:?}",
            self.tag,
            total_count,
            tomebstone_count,
            applying_count,
            merging_count,
            t.elapsed()
        );

        self.clear_stale_data()?;

        Ok(())
    }
}

pub trait StoreMeta {
    fn engines(&self) -> Engines;
    fn snap_scheduler(&self) -> Scheduler<RegionTask>;
    fn apply_scheduler(&self) -> Scheduler<ApplyTask>;
    fn store_id(&self) -> u64;
    fn config(&self) -> Arc<Config>;
    fn coprocessor_host(&self) -> Arc<CoprocessorHost>;
    fn importer(&self) -> Arc<SSTImporter>;
}

impl<T, C> StoreMeta for Store<T, C> {
    fn snap_scheduler(&self) -> Scheduler<RegionTask> {
        self.region_worker.scheduler()
    }

    fn apply_scheduler(&self) -> Scheduler<ApplyTask> {
        self.apply_worker.scheduler()
    }

    fn engines(&self) -> Engines {
        self.engines.clone()
    }

    fn store_id(&self) -> u64 {
        self.store.get_id()
    }

    fn config(&self) -> Arc<Config> {
        Arc::clone(&self.cfg)
    }

    fn coprocessor_host(&self) -> Arc<CoprocessorHost> {
        Arc::clone(&self.coprocessor_host)
    }

    fn importer(&self) -> Arc<SSTImporter> {
        Arc::clone(&self.importer)
    }
}

impl<T, C> Store<T, C> {
    fn clear_stale_meta(
        &mut self,
        kv_wb: &mut WriteBatch,
        raft_wb: &mut WriteBatch,
        origin_state: &RegionLocalState,
    ) {
        let region = origin_state.get_region();
        let raft_key = keys::raft_state_key(region.get_id());
        let raft_state = match self.engines.raft.get_msg(&raft_key).unwrap() {
            // it has been cleaned up.
            None => return,
            Some(value) => value,
        };

        peer_storage::clear_meta(&self.engines, kv_wb, raft_wb, region.get_id(), &raft_state)
            .unwrap();
        let key = keys::region_state_key(region.get_id());
        let handle = rocksdb::get_cf_handle(&self.engines.kv, CF_RAFT).unwrap();
        kv_wb.put_msg_cf(handle, &key, origin_state).unwrap();
    }

    /// `clear_stale_data` clean up all possible garbage data.
    fn clear_stale_data(&mut self) -> Result<()> {
        let t = Instant::now();

        let mut ranges = Vec::new();
        let mut last_start_key = keys::data_key(b"");
        for region_id in self.region_ranges.values() {
            let region = self.region_peers[region_id].region();
            let start_key = keys::enc_start_key(region);
            ranges.push((last_start_key, start_key));
            last_start_key = keys::enc_end_key(region);
        }
        ranges.push((last_start_key, keys::DATA_MAX_KEY.to_vec()));

        rocksdb::roughly_cleanup_ranges(&self.engines.kv, &ranges)?;

        info!(
            "{} cleans up {} ranges garbage data, takes {:?}",
            self.tag,
            ranges.len(),
            t.elapsed()
        );

        Ok(())
    }

    pub fn get_sendch(&self) -> SendCh<Msg> {
        self.sendch.clone()
    }

    #[inline]
    pub fn get_snap_mgr(&self) -> SnapManager {
        self.snap_mgr.clone()
    }

<<<<<<< HEAD
=======
    pub fn snap_scheduler(&self) -> Scheduler<RegionTask> {
        self.region_worker.scheduler()
    }

    pub fn apply_scheduler(&self) -> Scheduler<ApplyTask> {
        self.apply_worker.scheduler()
    }

    pub fn engines(&self) -> Engines {
        self.engines.clone()
    }

>>>>>>> 765941ec
    pub fn kv_engine(&self) -> Arc<DB> {
        Arc::clone(&self.engines.kv)
    }

    pub fn raft_engine(&self) -> Arc<DB> {
        Arc::clone(&self.engines.raft)
<<<<<<< HEAD
=======
    }

    pub fn store_id(&self) -> u64 {
        self.store.get_id()
>>>>>>> 765941ec
    }

    pub fn get_peers(&self) -> &HashMap<u64, Peer> {
        &self.region_peers
    }

    fn poll_significant_msg(&mut self) {
        // Poll all snapshot messages and handle them.
        loop {
            match self.significant_msg_receiver.try_recv() {
                Ok(SignificantMsg::SnapshotStatus {
                    region_id,
                    to_peer_id,
                    status,
                }) => {
                    // Report snapshot status to the corresponding peer.
                    self.report_snapshot_status(region_id, to_peer_id, status);
                }
                Ok(SignificantMsg::Unreachable {
                    region_id,
                    to_peer_id,
                }) => if let Some(peer) = self.region_peers.get_mut(&region_id) {
                    peer.raft_group.report_unreachable(to_peer_id);
                },
                Err(TryRecvError::Empty) => {
                    // The snapshot status receiver channel is empty
                    return;
                }
                Err(e) => {
                    error!(
                        "{} unexpected error {:?} when receive from snapshot channel",
                        self.tag, e
                    );
                    return;
                }
            }
        }
    }

    fn report_snapshot_status(&mut self, region_id: u64, to_peer_id: u64, status: SnapshotStatus) {
        if let Some(peer) = self.region_peers.get_mut(&region_id) {
            let to_peer = match peer.get_peer_from_cache(to_peer_id) {
                Some(peer) => peer,
                None => {
                    // If to_peer is gone, ignore this snapshot status
                    warn!(
                        "[region {}] peer {} not found, ignore snapshot status {:?}",
                        region_id, to_peer_id, status
                    );
                    return;
                }
            };
            info!(
                "[region {}] report snapshot status {:?} {:?}",
                region_id, to_peer, status
            );
            peer.raft_group.report_snapshot(to_peer_id, status)
        }
    }
}

impl<T: Transport, C: PdClient> Store<T, C> {
    pub fn run(&mut self, event_loop: &mut EventLoop<Self>) -> Result<()> {
        self.snap_mgr.init()?;

        self.register_raft_base_tick(event_loop);
        self.register_raft_gc_log_tick(event_loop);
        self.register_split_region_check_tick(event_loop);
        self.register_compact_check_tick(event_loop);
        self.register_pd_store_heartbeat_tick(event_loop);
        self.register_pd_heartbeat_tick(event_loop);
        self.register_snap_mgr_gc_tick(event_loop);
        self.register_compact_lock_cf_tick(event_loop);
        self.register_consistency_check_tick(event_loop);
        self.register_merge_check_tick(event_loop);
        self.register_check_peer_stale_state_tick(event_loop);
        self.register_cleanup_import_sst_tick(event_loop);

        let split_check_runner = SplitCheckRunner::new(
            Arc::clone(&self.engines.kv),
            self.sendch.clone(),
            Arc::clone(&self.coprocessor_host),
        );

        box_try!(self.split_check_worker.start(split_check_runner));

        let region_runner = RegionRunner::new(
            self.engines.clone(),
            self.snap_mgr.clone(),
            self.cfg.snap_apply_batch_size.0 as usize,
            self.cfg.use_delete_range,
            self.cfg.clean_stale_peer_delay.0,
        );
        let mut timer = Timer::new(1);
        timer.add_task(Duration::from_millis(STALE_PEER_CHECK_INTERVAL), ());
        box_try!(self.region_worker.start_with_timer(region_runner, timer));

        let raftlog_gc_runner = RaftlogGcRunner::new(None);
        box_try!(self.raftlog_gc_worker.start(raftlog_gc_runner));

        let compact_runner = CompactRunner::new(Arc::clone(&self.engines.kv));
        box_try!(self.compact_worker.start(compact_runner));

        let pd_runner = PdRunner::new(
            self.store_id(),
            Arc::clone(&self.pd_client),
            self.sendch.clone(),
            Arc::clone(&self.engines.kv),
        );
        box_try!(self.pd_worker.start(pd_runner));

        let consistency_check_runner = ConsistencyCheckRunner::new(self.sendch.clone());
        box_try!(
            self.consistency_check_worker
                .start(consistency_check_runner)
        );

        let cleanup_sst_runner = CleanupSSTRunner::new(
            self.store_id(),
            self.sendch.clone(),
            Arc::clone(&self.importer),
            Arc::clone(&self.pd_client),
        );
        box_try!(self.cleanup_sst_worker.start(cleanup_sst_runner));

        let (tx, rx) = mpsc::channel();
        let apply_runner = ApplyRunner::new(self, tx, self.cfg.sync_log, self.cfg.use_delete_range);
        self.apply_res_receiver = Some(rx);
        box_try!(self.apply_worker.start(apply_runner));
        for p in self.get_peers().values() {
            self.apply_worker.schedule(ApplyTask::register(p)).unwrap();
        }

        if let Err(e) = util_sys::pri::set_priority(util_sys::HIGH_PRI) {
            warn!("set priority for raftstore failed, error: {:?}", e);
        }

        event_loop.run(self)?;
        Ok(())
    }

    fn stop(&mut self) {
        info!("start to stop raftstore.");

        // Applying snapshot may take an unexpected long time.
        for peer in self.region_peers.values_mut() {
            peer.stop();
        }

        // Wait all workers finish.
        let mut handles: Vec<Option<thread::JoinHandle<()>>> = vec![];
        handles.push(self.split_check_worker.stop());
        handles.push(self.region_worker.stop());
        handles.push(self.raftlog_gc_worker.stop());
        handles.push(self.compact_worker.stop());
        handles.push(self.pd_worker.stop());
        handles.push(self.consistency_check_worker.stop());
        handles.push(self.cleanup_sst_worker.stop());
        handles.push(self.apply_worker.stop());

        for h in handles {
            if let Some(h) = h {
                h.join().unwrap();
            }
        }

        self.coprocessor_host.shutdown();

        info!("stop raftstore finished.");
    }

    fn register_raft_base_tick(&self, event_loop: &mut EventLoop<Self>) {
        // If we register raft base tick failed, the whole raft can't run correctly,
        // TODO: shutdown the store?
        if let Err(e) = register_timer(
            event_loop,
            Tick::Raft,
            self.cfg.raft_base_tick_interval.as_millis(),
        ) {
            error!("{} register raft base tick err: {:?}", self.tag, e);
        };
    }

    fn on_raft_base_tick(&mut self, event_loop: &mut EventLoop<Self>) {
        let timer = self.raft_metrics.process_tick.start_coarse_timer();
        for peer in &mut self.region_peers.values_mut() {
            if peer.pending_remove {
                continue;
            }
            // When having pending snapshot, if election timeout is met, it can't pass
            // the pending conf change check because first index has been updated to
            // a value that is larger than last index.
            if peer.is_applying_snapshot() || peer.has_pending_snapshot() {
                // need to check if snapshot is applied.
                peer.mark_to_be_checked(&mut self.pending_raft_groups);
                continue;
            }
            if peer.raft_group.tick() {
                peer.mark_to_be_checked(&mut self.pending_raft_groups);
            }
        }
        timer.observe_duration();

        self.raft_metrics.flush();

        self.register_raft_base_tick(event_loop);
    }

    fn poll_apply(&mut self) {
        loop {
            match self.apply_res_receiver.as_ref().unwrap().try_recv() {
                Ok(ApplyTaskRes::Applys(multi_res)) => for res in multi_res {
                    debug!(
                        "{} async apply finish: {:?}",
                        self.region_peers
                            .get(&res.region_id)
                            .map_or(&self.tag, |p| &p.tag),
                        res
                    );
                    let ApplyRes {
                        region_id,
                        apply_state,
                        applied_index_term,
                        exec_res,
                        metrics,
                        merged,
                    } = res;
                    self.on_ready_result(region_id, merged, exec_res, &metrics);
                    if let Some(p) = self.region_peers.get_mut(&region_id) {
                        p.post_apply(
                            &mut self.pending_raft_groups,
                            apply_state,
                            applied_index_term,
                            merged,
                            &metrics,
                        );
                    }
                },
                Ok(ApplyTaskRes::Destroy(p)) => {
                    let store_id = self.store_id();
                    self.destroy_peer(p.region_id(), util::new_peer(store_id, p.id()), false);
                }
                Err(TryRecvError::Empty) => break,
                Err(e) => panic!("unexpected error {:?}", e),
            }
        }
    }

    /// If target peer doesn't exist, create it.
    ///
    /// return false to indicate that target peer is in invalid state or
    /// doesn't exist and can't be created.
    fn maybe_create_peer(&mut self, region_id: u64, msg: &RaftMessage) -> Result<bool> {
        let target = msg.get_to_peer();
        // we may encounter a message with larger peer id, which means
        // current peer is stale, then we should remove current peer
        let mut has_peer = false;
        let mut job = None;
        if let Some(p) = self.region_peers.get_mut(&region_id) {
            has_peer = true;
            let target_peer_id = target.get_id();
            if p.peer_id() < target_peer_id {
                job = p.maybe_destroy();
                if job.is_none() {
                    self.raft_metrics.message_dropped.applying_snap += 1;
                    return Ok(false);
                }
            } else if p.peer_id() > target_peer_id {
                info!(
                    "[region {}] target peer id {} is less than {}, msg maybe stale.",
                    region_id,
                    target_peer_id,
                    p.peer_id()
                );
                self.raft_metrics.message_dropped.stale_msg += 1;
                return Ok(false);
            }
        }

        if let Some(job) = job {
            info!(
                "[region {}] try to destroy stale peer {:?}",
                region_id, job.peer
            );
            if !self.handle_destroy_peer(job) {
                return Ok(false);
            }
            has_peer = false;
        }

        if has_peer {
            return Ok(true);
        }

        let message = msg.get_message();
        let msg_type = message.get_msg_type();
        if msg_type != MessageType::MsgRequestVote
            && (msg_type != MessageType::MsgHeartbeat || message.get_commit() != INVALID_INDEX)
        {
            debug!(
                "target peer {:?} doesn't exist, stale message {:?}.",
                target, msg_type
            );
            self.raft_metrics.message_dropped.stale_msg += 1;
            return Ok(false);
        }

        let start_key = data_key(msg.get_start_key());
        if let Some((_, &exist_region_id)) = self
            .region_ranges
            .range((Excluded(start_key), Unbounded::<Key>))
            .next()
        {
            let exist_region = self.region_peers[&exist_region_id].region();
            if enc_start_key(exist_region) < data_end_key(msg.get_end_key()) {
                debug!("msg {:?} is overlapped with region {:?}", msg, exist_region);
                if util::is_first_vote_msg(msg) {
                    self.pending_votes.push(msg.to_owned());
                }
                self.raft_metrics.message_dropped.region_overlap += 1;
                self.pending_cross_snap
                    .insert(region_id, msg.get_region_epoch().to_owned());
                return Ok(false);
            }
        }

        // New created peers should know it's learner or not.
        let peer = Peer::replicate(self, region_id, target.clone())?;
        // following snapshot may overlap, should insert into region_ranges after
        // snapshot is applied.
        self.region_peers.insert(region_id, peer);
        Ok(true)
    }

    fn on_raft_message(&mut self, mut msg: RaftMessage) -> Result<()> {
        if !self.validate_raft_msg(&msg) {
            return Ok(());
        }

        if msg.get_is_tombstone() {
            // we receive a message tells us to remove ourself.
            self.handle_gc_peer_msg(&msg);
            return Ok(());
        }

        let region_id = msg.get_region_id();
        if msg.has_merge_target() {
            if self.need_gc_merge(&msg)? {
                self.on_merge_fail(region_id);
            }
            return Ok(());
        }

        if self.check_msg(&msg)? {
            return Ok(());
        }

        if !self.maybe_create_peer(region_id, &msg)? {
            return Ok(());
        }

        if let Some(key) = self.check_snapshot(&msg)? {
            // If the snapshot file is not used again, then it's OK to
            // delete them here. If the snapshot file will be reused when
            // receiving, then it will fail to pass the check again, so
            // missing snapshot files should not be noticed.
            let s = self.snap_mgr.get_snapshot_for_applying(&key)?;
            self.snap_mgr.delete_snapshot(&key, s.as_ref(), false);
            return Ok(());
        }

        let peer = self.region_peers.get_mut(&region_id).unwrap();
        let from_peer_id = msg.get_from_peer().get_id();
        peer.insert_peer_cache(msg.take_from_peer());
        peer.step(msg.take_message())?;

        if peer.any_new_peer_catch_up(from_peer_id) {
            peer.heartbeat_pd(&self.pd_worker);
        }

        // Add into pending raft groups for later handling ready.
        peer.mark_to_be_checked(&mut self.pending_raft_groups);

        Ok(())
    }

    // return false means the message is invalid, and can be ignored.
    fn validate_raft_msg(&mut self, msg: &RaftMessage) -> bool {
        let region_id = msg.get_region_id();
        let from = msg.get_from_peer();
        let to = msg.get_to_peer();

        debug!(
            "[region {}] handle raft message {:?}, from {} to {}",
            region_id,
            msg.get_message().get_msg_type(),
            from.get_id(),
            to.get_id()
        );

        if to.get_store_id() != self.store_id() {
            warn!(
                "[region {}] store not match, to store id {}, mine {}, ignore it",
                region_id,
                to.get_store_id(),
                self.store_id()
            );
            self.raft_metrics.message_dropped.mismatch_store_id += 1;
            return false;
        }

        if !msg.has_region_epoch() {
            error!(
                "[region {}] missing epoch in raft message, ignore it",
                region_id
            );
            self.raft_metrics.message_dropped.mismatch_region_epoch += 1;
            return false;
        }

        true
    }

    fn check_msg(&mut self, msg: &RaftMessage) -> Result<bool> {
        let region_id = msg.get_region_id();
        let from_epoch = msg.get_region_epoch();
        let msg_type = msg.get_message().get_msg_type();
        let is_vote_msg = msg_type == MessageType::MsgRequestVote;
        let from_store_id = msg.get_from_peer().get_store_id();

        // Let's consider following cases with three nodes [1, 2, 3] and 1 is leader:
        // a. 1 removes 2, 2 may still send MsgAppendResponse to 1.
        //  We should ignore this stale message and let 2 remove itself after
        //  applying the ConfChange log.
        // b. 2 is isolated, 1 removes 2. When 2 rejoins the cluster, 2 will
        //  send stale MsgRequestVote to 1 and 3, at this time, we should tell 2 to gc itself.
        // c. 2 is isolated but can communicate with 3. 1 removes 3.
        //  2 will send stale MsgRequestVote to 3, 3 should ignore this message.
        // d. 2 is isolated but can communicate with 3. 1 removes 2, then adds 4, remove 3.
        //  2 will send stale MsgRequestVote to 3, 3 should tell 2 to gc itself.
        // e. 2 is isolated. 1 adds 4, 5, 6, removes 3, 1. Now assume 4 is leader.
        //  After 2 rejoins the cluster, 2 may send stale MsgRequestVote to 1 and 3,
        //  1 and 3 will ignore this message. Later 4 will send messages to 2 and 2 will
        //  rejoin the raft group again.
        // f. 2 is isolated. 1 adds 4, 5, 6, removes 3, 1. Now assume 4 is leader, and 4 removes 2.
        //  unlike case e, 2 will be stale forever.
        // TODO: for case f, if 2 is stale for a long time, 2 will communicate with pd and pd will
        // tell 2 is stale, so 2 can remove itself.
        let trans = &self.trans;
        let raft_metrics = &mut self.raft_metrics;
        if let Some(peer) = self.region_peers.get(&region_id) {
            let region = peer.region();
            let epoch = region.get_region_epoch();

            if util::is_epoch_stale(from_epoch, epoch)
                && util::find_peer(region, from_store_id).is_none()
            {
                // The message is stale and not in current region.
                Self::handle_stale_msg(trans, msg, epoch, is_vote_msg, None, raft_metrics);
                return Ok(true);
            }

            return Ok(false);
        }

        // no exist, check with tombstone key.
        let state_key = keys::region_state_key(region_id);
        if let Some(local_state) = self
            .engines
            .kv
            .get_msg_cf::<RegionLocalState>(CF_RAFT, &state_key)?
        {
            if local_state.get_state() != PeerState::Tombstone {
                // Maybe split, but not registered yet.
                raft_metrics.message_dropped.region_nonexistent += 1;
                if util::is_first_vote_msg(msg) {
                    self.pending_votes.push(msg.to_owned());
                    info!(
                        "[region {}] doesn't exist yet, wait for it to be split",
                        region_id
                    );
                    return Ok(true);
                }
                return Err(box_err!(
                    "[region {}] region not exist but not tombstone: {:?}",
                    region_id,
                    local_state
                ));
            }
            debug!("[region {}] tombstone state: {:?}", region_id, local_state);
            let region = local_state.get_region();
            let region_epoch = region.get_region_epoch();
            if local_state.has_merge_state() {
                info!(
                    "[region {}] merged peer [epoch: {:?}] receive a stale message {:?}",
                    region_id, region_epoch, msg_type
                );

                let merge_target = if let Some(peer) = util::find_peer(region, from_store_id) {
                    assert_eq!(peer, msg.get_from_peer());
                    // Let stale peer decides whether it should wait for merging or just remove
                    // itself.
                    Some(local_state.get_merge_state().get_target().to_owned())
                } else {
                    // If a peer is isolated before prepare_merge and conf remove, it should just
                    // remove itself.
                    None
                };
                Self::handle_stale_msg(trans, msg, region_epoch, true, merge_target, raft_metrics);
                return Ok(true);
            }
            // The region in this peer is already destroyed
            if util::is_epoch_stale(from_epoch, region_epoch) {
                info!(
                    "[region {}] tombstone peer [epoch: {:?}] \
                     receive a stale message {:?}",
                    region_id, region_epoch, msg_type,
                );

                let not_exist = util::find_peer(region, from_store_id).is_none();
                Self::handle_stale_msg(
                    trans,
                    msg,
                    region_epoch,
                    is_vote_msg && not_exist,
                    None,
                    raft_metrics,
                );

                return Ok(true);
            }

            if from_epoch.get_conf_ver() == region_epoch.get_conf_ver() {
                raft_metrics.message_dropped.region_tombstone_peer += 1;
                return Err(box_err!(
                    "tombstone peer [epoch: {:?}] receive an invalid \
                     message {:?}, ignore it",
                    region_epoch,
                    msg_type
                ));
            }
        }

        Ok(false)
    }

    fn handle_stale_msg(
        trans: &T,
        msg: &RaftMessage,
        cur_epoch: &metapb::RegionEpoch,
        need_gc: bool,
        target_region: Option<metapb::Region>,
        raft_metrics: &mut RaftMetrics,
    ) {
        let region_id = msg.get_region_id();
        let from_peer = msg.get_from_peer();
        let to_peer = msg.get_to_peer();
        let msg_type = msg.get_message().get_msg_type();

        if !need_gc {
            info!(
                "[region {}] raft message {:?} is stale, current {:?}, ignore it",
                region_id, msg_type, cur_epoch
            );
            raft_metrics.message_dropped.stale_msg += 1;
            return;
        }

        info!(
            "[region {}] raft message {:?} is stale, current {:?}, tell to gc",
            region_id, msg_type, cur_epoch
        );

        let mut gc_msg = RaftMessage::new();
        gc_msg.set_region_id(region_id);
        gc_msg.set_from_peer(to_peer.clone());
        gc_msg.set_to_peer(from_peer.clone());
        gc_msg.set_region_epoch(cur_epoch.clone());
        if let Some(r) = target_region {
            gc_msg.set_merge_target(r);
        } else {
            gc_msg.set_is_tombstone(true);
        }
        if let Err(e) = trans.send(gc_msg) {
            error!("[region {}] send gc message failed {:?}", region_id, e);
        }
    }

    /// Check if it's necessary to gc the source merge peer.
    ///
    /// If the target merge peer won't be created on this store,
    /// then it's appropriate to destroy it immediately.
    fn need_gc_merge(&mut self, msg: &RaftMessage) -> Result<bool> {
        let merge_target = msg.get_merge_target();
        let target_region_id = merge_target.get_id();

        if let Some(epoch) = self.pending_cross_snap.get(&target_region_id).or_else(|| {
            self.region_peers
                .get(&target_region_id)
                .map(|p| p.region().get_region_epoch())
        }) {
            info!(
                "[region {}] checking target {} epoch: {:?}",
                msg.get_region_id(),
                target_region_id,
                epoch
            );
            // So the target peer has moved on, we should let it go.
            if epoch.get_version() > merge_target.get_region_epoch().get_version() {
                return Ok(true);
            }
            // Wait till it catching up logs.
            return Ok(false);
        }

        let state_key = keys::region_state_key(target_region_id);
        if let Some(state) = self
            .kv_engine()
            .get_msg_cf::<RegionLocalState>(CF_RAFT, &state_key)?
        {
            debug!(
                "[region {}] check local state {:?}",
                target_region_id, state
            );
            if state.get_state() == PeerState::Tombstone
                && state.get_region().get_region_epoch().get_conf_ver()
                    >= merge_target.get_region_epoch().get_conf_ver()
            {
                // Replica was destroyed.
                return Ok(true);
            }
        }

        info!(
            "[region {}] no replica of region {} exist, check pd.",
            msg.get_region_id(),
            target_region_id
        );
        // We can't know whether the peer is destroyed or not for sure locally, ask
        // pd for help.
        let merge_source = match self.region_peers.get(&msg.get_region_id()) {
            // It has been gc.
            None => return Ok(false),
            Some(p) => p,
        };
        let target_peer = merge_target
            .get_peers()
            .iter()
            .find(|p| p.get_store_id() == self.store_id())
            .unwrap();
        let task = PdTask::ValidatePeer {
            peer: target_peer.to_owned(),
            region: merge_target.to_owned(),
            merge_source: Some(merge_source.region().get_id()),
        };
        if let Err(e) = self.pd_worker.schedule(task) {
            error!(
                "[region {}] failed to validate target peer {:?}: {}",
                msg.get_region_id(),
                target_peer,
                e
            );
        }
        Ok(false)
    }

    fn handle_gc_peer_msg(&mut self, msg: &RaftMessage) {
        let region_id = msg.get_region_id();

        let mut job = None;
        if let Some(peer) = self.region_peers.get_mut(&region_id) {
            let from_epoch = msg.get_region_epoch();
            if util::is_epoch_stale(peer.region().get_region_epoch(), from_epoch) {
                if peer.peer != *msg.get_to_peer() {
                    info!("[region {}] receive stale gc message, ignore.", region_id);
                    self.raft_metrics.message_dropped.stale_msg += 1;
                    return;
                }
                // TODO: ask pd to guarantee we are stale now.
                info!(
                    "[region {}] peer {:?} receives gc message, trying to remove",
                    region_id,
                    msg.get_to_peer()
                );
                job = peer.maybe_destroy();
                if job.is_none() {
                    self.raft_metrics.message_dropped.applying_snap += 1;
                    return;
                }
            }
        }

        if let Some(job) = job {
            self.handle_destroy_peer(job);
        }
    }

    fn check_snapshot(&mut self, msg: &RaftMessage) -> Result<Option<SnapKey>> {
        if !msg.get_message().has_snapshot() {
            return Ok(None);
        }

        let region_id = msg.get_region_id();
        let snap = msg.get_message().get_snapshot();
        let key = SnapKey::from_region_snap(region_id, snap);
        let mut snap_data = RaftSnapshotData::new();
        snap_data.merge_from_bytes(snap.get_data())?;
        let snap_region = snap_data.take_region();
        let peer_id = msg.get_to_peer().get_id();

        if snap_region
            .get_peers()
            .iter()
            .all(|p| p.get_id() != peer_id)
        {
            info!(
                "[region {}] {:?} doesn't contain peer {:?}, skip.",
                snap_region.get_id(),
                snap_region,
                msg.get_to_peer()
            );
            self.raft_metrics.message_dropped.region_no_peer += 1;
            return Ok(Some(key));
        }

        let r = self
            .region_ranges
            .range((Excluded(enc_start_key(&snap_region)), Unbounded::<Key>))
            .map(|(_, &region_id)| self.region_peers[&region_id].region())
            .take_while(|r| enc_start_key(r) < enc_end_key(&snap_region))
            .skip_while(|r| r.get_id() == region_id)
            .next()
            .map(|r| r.to_owned());
        if let Some(exist_region) = r {
            info!("region overlapped {:?}, {:?}", exist_region, snap_region);
            self.pending_cross_snap
                .insert(region_id, snap_region.get_region_epoch().to_owned());
            self.raft_metrics.message_dropped.region_overlap += 1;
            return Ok(Some(key));
        }
        for region in &self.pending_snapshot_regions {
            if enc_start_key(region) < enc_end_key(&snap_region) &&
               enc_end_key(region) > enc_start_key(&snap_region) &&
               // Same region can overlap, we will apply the latest version of snapshot.
               region.get_id() != snap_region.get_id()
            {
                info!("pending region overlapped {:?}, {:?}", region, snap_region);
                self.raft_metrics.message_dropped.region_overlap += 1;
                return Ok(Some(key));
            }
        }
        if let Some(r) = self.pending_cross_snap.get(&region_id) {
            // Check it to avoid epoch moves backward.
            if util::is_epoch_stale(snap_region.get_region_epoch(), r) {
                info!(
                    "[region {}] snapshot epoch is stale, drop: {:?} < {:?}",
                    snap_region.get_id(),
                    snap_region.get_region_epoch(),
                    r
                );
                self.raft_metrics.message_dropped.stale_msg += 1;
                return Ok(Some(key));
            }
        }
        // check if snapshot file exists.
        self.snap_mgr.get_snapshot_for_applying(&key)?;

        self.pending_snapshot_regions.push(snap_region);
        self.pending_cross_snap.remove(&region_id);

        Ok(None)
    }

    fn on_raft_ready(&mut self) {
        let t = SlowTimer::new();
        let pending_count = self.pending_raft_groups.len();
        let previous_ready_metrics = self.raft_metrics.ready.clone();

        self.raft_metrics.ready.pending_region += pending_count as u64;

        let mut region_proposals = Vec::with_capacity(pending_count);
        let (kv_wb, raft_wb, append_res, sync_log) = {
            let mut ctx = ReadyContext::new(&mut self.raft_metrics, &self.trans, pending_count);
            for region_id in self.pending_raft_groups.drain() {
                if let Some(peer) = self.region_peers.get_mut(&region_id) {
                    if let Some(region_proposal) = peer.take_apply_proposals() {
                        region_proposals.push(region_proposal);
                    }
                    peer.handle_raft_ready_append(&mut ctx, &self.pd_worker);
                }
            }
            (ctx.kv_wb, ctx.raft_wb, ctx.ready_res, ctx.sync_log)
        };

        if !region_proposals.is_empty() {
            self.apply_worker
                .schedule(ApplyTask::Proposals(region_proposals))
                .unwrap();

            // In most cases, if the leader proposes a message, it will also
            // broadcast the message to other followers, so we should flush the
            // messages ASAP.
            self.trans.flush();
        }

        self.raft_metrics.ready.has_ready_region += append_res.len() as u64;

        // apply_snapshot, peer_destroy will clear_meta, so we need write region state first.
        // otherwise, if program restart between two write, raft log will be removed,
        // but region state may not changed in disk.
        fail_point!("raft_before_save");
        if !kv_wb.is_empty() {
            // RegionLocalState, ApplyState
            let mut write_opts = WriteOptions::new();
            write_opts.set_sync(true);
            self.engines
                .kv
                .write_opt(kv_wb, &write_opts)
                .unwrap_or_else(|e| {
                    panic!("{} failed to save append state result: {:?}", self.tag, e);
                });
        }
        fail_point!("raft_between_save");

        if !raft_wb.is_empty() {
            // RaftLocalState, Raft Log Entry
            let mut write_opts = WriteOptions::new();
            write_opts.set_sync(self.cfg.sync_log || sync_log);
            self.engines
                .raft
                .write_opt(raft_wb, &write_opts)
                .unwrap_or_else(|e| {
                    panic!("{} failed to save raft append result: {:?}", self.tag, e);
                });
        }
        fail_point!("raft_after_save");

        let mut ready_results = Vec::with_capacity(append_res.len());
        for (mut ready, invoke_ctx) in append_res {
            let region_id = invoke_ctx.region_id;
            let mut is_merging;
            let res = {
                let peer = self.region_peers.get_mut(&region_id).unwrap();
                is_merging = peer.pending_merge_state.is_some();
                peer.post_raft_ready_append(
                    &mut self.raft_metrics,
                    &self.trans,
                    &mut ready,
                    invoke_ctx,
                )
            };
            if is_merging && res.is_some() {
                // After applying a snapshot, merge is rollbacked implicitly.
                self.on_ready_rollback_merge(region_id, 0, None);
            }
            ready_results.push((region_id, ready, res));
        }

        self.raft_metrics
            .append_log
            .observe(duration_to_sec(t.elapsed()) as f64);

        slow_log!(
            t,
            "{} handle {} pending peers include {} ready, {} entries, {} messages and {} \
             snapshots",
            self.tag,
            pending_count,
            ready_results.capacity(),
            self.raft_metrics.ready.append - previous_ready_metrics.append,
            self.raft_metrics.ready.message - previous_ready_metrics.message,
            self.raft_metrics.ready.snapshot - previous_ready_metrics.snapshot
        );

        if !ready_results.is_empty() {
            let mut apply_tasks = Vec::with_capacity(ready_results.len());
            for (region_id, ready, res) in ready_results {
                self.region_peers
                    .get_mut(&region_id)
                    .unwrap()
                    .handle_raft_ready_apply(ready, &mut apply_tasks);
                if let Some(apply_result) = res {
                    self.on_ready_apply_snapshot(apply_result);
                }
            }
            self.apply_worker
                .schedule(ApplyTask::applies(apply_tasks))
                .unwrap();
        }

        let dur = t.elapsed();
        if !self.is_busy {
            let election_timeout = Duration::from_millis(
                self.cfg.raft_base_tick_interval.as_millis()
                    * self.cfg.raft_election_timeout_ticks as u64,
            );
            if dur >= election_timeout {
                self.is_busy = true;
            }
        }

        self.raft_metrics
            .process_ready
            .observe(duration_to_sec(dur) as f64);

        self.trans.flush();

        slow_log!(t, "{} on {} regions raft ready", self.tag, pending_count);
    }

    fn handle_destroy_peer(&mut self, job: DestroyPeerJob) -> bool {
        if job.initialized {
            self.apply_worker
                .schedule(ApplyTask::destroy(job.region_id))
                .unwrap();
        }
        if job.async_remove {
            info!(
                "[region {}] {} is destroyed asychroniously",
                job.region_id,
                job.peer.get_id()
            );
            false
        } else {
            self.destroy_peer(job.region_id, job.peer, false);
            true
        }
    }

    pub fn destroy_peer(&mut self, region_id: u64, peer: metapb::Peer, keep_data: bool) {
        // Can we destroy it in another thread later?

        // Suppose cluster removes peer a from store and then add a new
        // peer b to the same store again, if peer a is applying snapshot,
        // then it will be considered stale and removed immediately, and the
        // apply meta will be removed asynchronously. So the `destroy_peer` will
        // be called again when `poll_apply`. We need to check if the peer exists
        // and is the very target.
        let mut p = match self.region_peers.remove(&region_id) {
            None => return,
            Some(p) => if p.peer_id() == peer.get_id() {
                p
            } else {
                assert!(p.peer_id() > peer.get_id());
                // It has been destroyed.
                self.region_peers.insert(region_id, p);
                return;
            },
        };

        info!("[region {}] destroy peer {:?}", region_id, peer);
        // We can't destroy a peer which is applying snapshot.
        assert!(!p.is_applying_snapshot());
        self.pending_cross_snap.remove(&region_id);
        let task = PdTask::DestroyPeer { region_id };
        if let Err(e) = self.pd_worker.schedule(task) {
            error!("{} failed to notify pd: {}", self.tag, e);
        }
        let is_initialized = p.is_initialized();
        if let Err(e) = p.destroy(keep_data) {
            // If not panic here, the peer will be recreated in the next restart,
            // then it will be gc again. But if some overlap region is created
            // before restarting, the gc action will delete the overlap region's
            // data too.
            panic!(
                "[region {}] destroy peer {:?} in store {} err {:?}",
                region_id,
                peer,
                self.store_id(),
                e
            );
        }

        if is_initialized
            && self
                .region_ranges
                .remove(&enc_end_key(p.region()))
                .is_none()
        {
            panic!(
                "[region {}] remove peer {:?} in store {}",
                region_id,
                peer,
                self.store_id()
            );
        }
        self.merging_regions
            .as_mut()
            .unwrap()
            .retain(|r| r.get_id() != p.region().get_id());
    }

    fn on_ready_change_peer(&mut self, region_id: u64, cp: ChangePeer) {
        let my_peer_id;
        let change_type = cp.conf_change.get_change_type();
        if let Some(p) = self.region_peers.get_mut(&region_id) {
            p.raft_group.apply_conf_change(&cp.conf_change);
            if cp.conf_change.get_node_id() == raft::INVALID_ID {
                // Apply failed, skip.
                return;
            }
            p.set_region(cp.region);
            if p.is_leader() {
                // Notify pd immediately.
                info!(
                    "{} notify pd with change peer region {:?}",
                    p.tag,
                    p.region()
                );
                p.heartbeat_pd(&self.pd_worker);
            }

            let peer_id = cp.peer.get_id();
            match change_type {
                ConfChangeType::AddNode | ConfChangeType::AddLearnerNode => {
                    let peer = cp.peer.clone();
                    if p.peer_id() == peer_id && p.peer.get_is_learner() {
                        p.peer = peer.clone();
                    }

                    // Add this peer to cache and heartbeats.
                    let now = Instant::now();
                    p.peer_heartbeats.insert(peer.get_id(), now);
                    if p.is_leader() {
                        p.peers_start_pending_time.push((peer.get_id(), now));
                    }
                    p.insert_peer_cache(peer);
                }
                ConfChangeType::RemoveNode => {
                    // Remove this peer from cache.
                    p.peer_heartbeats.remove(&peer_id);
                    if p.is_leader() {
                        p.peers_start_pending_time.retain(|&(p, _)| p != peer_id);
                    }
                    p.remove_peer_from_cache(peer_id);
                }
            }
            my_peer_id = p.peer_id();
        } else {
            panic!("{} missing region {}", self.tag, region_id);
        }

        let peer = cp.peer;

        // We only care remove itself now.
        if change_type == ConfChangeType::RemoveNode && peer.get_store_id() == self.store_id() {
            if my_peer_id == peer.get_id() {
                self.destroy_peer(region_id, peer, false)
            } else {
                panic!("{} trying to remove unknown peer {:?}", self.tag, peer);
            }
        }
    }

    fn on_ready_compact_log(
        &mut self,
        region_id: u64,
        first_index: u64,
        state: RaftTruncatedState,
    ) {
        let peer = self.region_peers.get_mut(&region_id).unwrap();
        let total_cnt = peer.last_applying_idx - first_index;
        // the size of current CompactLog command can be ignored.
        let remain_cnt = peer.last_applying_idx - state.get_index() - 1;
        peer.raft_log_size_hint = peer.raft_log_size_hint * remain_cnt / total_cnt;
        let task = RaftlogGcTask {
            raft_engine: Arc::clone(&peer.get_store().get_raft_engine()),
            region_id: peer.get_store().get_region_id(),
            start_idx: peer.last_compacted_idx,
            end_idx: state.get_index() + 1,
        };
        peer.last_compacted_idx = task.end_idx;
        peer.mut_store().compact_to(task.end_idx);
        if let Err(e) = self.raftlog_gc_worker.schedule(task) {
            error!(
                "[region {}] failed to schedule compact task: {}",
                region_id, e
            );
        }
    }

    fn on_ready_split_region(
        &mut self,
        region_id: u64,
        left: metapb::Region,
        right: metapb::Region,
        right_derive: bool,
    ) {
        let (origin_region, new_region) = if right_derive {
            (right.clone(), left.clone())
        } else {
            (left.clone(), right.clone())
        };

        {
            let peer = self.region_peers.get_mut(&region_id).unwrap();
            peer.set_region(origin_region);
            peer.post_split();
        }
        let new_region_id = new_region.get_id();
        if let Some(peer) = self.region_peers.get(&new_region_id) {
            // If the store received a raft msg with the new region raft group
            // before splitting, it will creates a uninitialized peer.
            // We can remove this uninitialized peer directly.
            if peer.get_store().is_initialized() {
                panic!("duplicated region {} for split region", new_region_id);
            }
        }

        let mut campaigned = false;
        let peer;
        match Peer::create(self, &new_region) {
            Err(e) => {
                // peer information is already written into db, can't recover.
                // there is probably a bug.
                panic!("create new split region {:?} err {:?}", new_region, e);
            }
            Ok(mut new_peer) => {
                for peer in new_region.get_peers() {
                    // Add this peer to cache.
                    new_peer.insert_peer_cache(peer.clone());
                }
                peer = new_peer.peer.clone();
                if let Some(origin_peer) = self.region_peers.get_mut(&region_id) {
                    // New peer derive write flow from parent region,
                    // this will be used by balance write flow.
                    new_peer.peer_stat = origin_peer.peer_stat.clone();

                    campaigned =
                        new_peer.maybe_campaign(origin_peer, &mut self.pending_raft_groups);

                    if origin_peer.is_leader() {
                        // Notify pd immediately to let it update the region meta.
                        if let Err(e) = if right_derive {
                            report_split_pd(&mut new_peer, origin_peer, &self.pd_worker)
                        } else {
                            report_split_pd(origin_peer, &mut new_peer, &self.pd_worker)
                        } {
                            error!("{} failed to notify pd: {}", self.tag, e);
                        }
                    }
                }

                // Insert new regions and validation
                info!("insert new regions left: {:?}, right:{:?}", left, right);
                if self
                    .region_ranges
                    .insert(enc_end_key(&left), left.get_id())
                    .is_some()
                {
                    panic!("region should not exist, {:?}", left);
                }
                if self
                    .region_ranges
                    .insert(enc_end_key(&right), right.get_id())
                    .is_none()
                {
                    panic!("region should exist, {:?}", right);
                }

                // To prevent from big region, the right region need run split
                // check again after split.
                if right_derive {
                    self.region_peers
                        .get_mut(&region_id)
                        .unwrap()
                        .size_diff_hint = self.cfg.region_split_check_diff.0;
                } else {
                    new_peer.size_diff_hint = self.cfg.region_split_check_diff.0;
                }
                self.apply_worker
                    .schedule(ApplyTask::register(&new_peer))
                    .unwrap();
                self.region_peers.insert(new_region_id, new_peer);
            }
        }

        if !campaigned {
            if let Some(msg) = self
                .pending_votes
                .swap_remove_front(|m| m.get_to_peer() == &peer)
            {
                let _ = self.on_raft_message(msg);
            }
        }
    }

    fn register_merge_check_tick(&self, event_loop: &mut EventLoop<Self>) {
        if let Err(e) = register_timer(
            event_loop,
            Tick::CheckMerge,
            self.cfg.merge_check_tick_interval.as_millis(),
        ) {
            error!("{} register split region check tick err: {:?}", self.tag, e);
        };
    }

    fn get_merge_peer(&self, tag: &str, target_region: &metapb::Region) -> Result<Option<&Peer>> {
        let region_id = target_region.get_id();
        if let Some(p) = self.region_peers.get(&region_id) {
            let exist_epoch = p.region().get_region_epoch();
            let expect_epoch = target_region.get_region_epoch();
            // exist_epoch > expect_epoch
            if util::is_epoch_stale(expect_epoch, exist_epoch) {
                return Err(box_err!(
                    "target region changed {:?} -> {:?}",
                    target_region,
                    p.region()
                ));
            }
            // exist_epoch < expect_epoch
            if util::is_epoch_stale(exist_epoch, expect_epoch) {
                info!(
                    "{} target region still not catch up: {:?} vs {:?}, skip.",
                    tag,
                    target_region,
                    p.region()
                );
                return Ok(None);
            }
            return Ok(Some(p));
        }

        let state_key = keys::region_state_key(region_id);
        let state: RegionLocalState = match self.engines.kv.get_msg_cf(CF_RAFT, &state_key) {
            Err(e) => {
                error!(
                    "{} failed to load region state of {}, ignore: {}",
                    tag, region_id, e
                );
                return Ok(None);
            }
            Ok(None) => {
                info!(
                    "{} seems to merge into a new replica of region {}, let's wait.",
                    tag, region_id
                );
                return Ok(None);
            }
            Ok(Some(state)) => state,
        };
        if state.get_state() != PeerState::Tombstone {
            info!("{} wait for region {} split.", tag, region_id);
            return Ok(None);
        }

        let tombstone_region = state.get_region();
        if tombstone_region.get_region_epoch().get_conf_ver()
            < target_region.get_region_epoch().get_conf_ver()
        {
            info!(
                "{} seems to merge into a new replica of region {}, let's wait.",
                tag, region_id
            );
            return Ok(None);
        }

        Err(box_err!("region {} is destroyed", region_id))
    }

    fn schedule_merge(&mut self, region: &metapb::Region) -> Result<()> {
        fail_point!("on_schedule_merge", |_| Ok(()));
        let req = {
            let peer = &self.region_peers[&region.get_id()];
            let state = peer.pending_merge_state.as_ref().unwrap();
            let expect_region = state.get_target();
            let sibling_peer = match self.get_merge_peer(&peer.tag, expect_region)? {
                // Wait till next round.
                None => return Ok(()),
                Some(p) => p,
            };
            if !sibling_peer.is_leader() {
                info!("{} merge target peer is not leader, skip.", self.tag);
                // skip early.
                return Ok(());
            }
            let sibling_region = sibling_peer.region();

            let min_index = peer.get_min_progress() + 1;
            let low = cmp::max(min_index, state.get_min_index());
            // TODO: move this into raft module.
            // > over >= to include the PrepareMerge proposal.
            let entries = if low > state.get_commit() {
                vec![]
            } else {
                self.region_peers[&region.get_id()]
                    .get_store()
                    .entries(low, state.get_commit() + 1, NO_LIMIT)
                    .unwrap()
            };

            let mut request = new_admin_request(sibling_region.get_id(), sibling_peer.peer.clone());
            request
                .mut_header()
                .set_region_epoch(sibling_region.get_region_epoch().clone());
            let mut admin = AdminRequest::new();
            admin.set_cmd_type(AdminCmdType::CommitMerge);
            admin.mut_commit_merge().set_source(region.clone());
            admin.mut_commit_merge().set_commit(state.get_commit());
            admin
                .mut_commit_merge()
                .set_entries(RepeatedField::from_vec(entries));
            request.set_admin_request(admin);
            request
        };
        // Please note that, here assumes that the unit of network isolation is store rather than
        // peer. So a quorum stores of souce region should also be the quorum stores of target
        // region. Otherwise we need to enable proposal forwarding.
        self.propose_raft_command(req, Callback::None);
        Ok(())
    }

    fn rollback_merge(&mut self, region: &metapb::Region) {
        let req = {
            let peer = &self.region_peers[&region.get_id()];
            let state = peer.pending_merge_state.as_ref().unwrap();
            let mut request = new_admin_request(region.get_id(), peer.peer.clone());
            request
                .mut_header()
                .set_region_epoch(peer.region().get_region_epoch().clone());
            let mut admin = AdminRequest::new();
            admin.set_cmd_type(AdminCmdType::RollbackMerge);
            admin.mut_rollback_merge().set_commit(state.get_commit());
            request.set_admin_request(admin);
            request
        };
        self.propose_raft_command(req, Callback::None);
    }

    fn on_check_merge(&mut self, event_loop: &mut EventLoop<Self>) {
        let merging_regions = self.merging_regions.take().unwrap();
        for region in &merging_regions {
            if let Err(e) = self.schedule_merge(region) {
                info!(
                    "[region {}] failed to schedule merge, rollback: {:?}",
                    region.get_id(),
                    e
                );
                self.rollback_merge(region);
            }
        }
        self.merging_regions = Some(merging_regions);
        self.register_merge_check_tick(event_loop);
    }

    fn on_ready_prepare_merge(&mut self, region: metapb::Region, state: MergeState, merged: bool) {
        {
            let peer = self.region_peers.get_mut(&region.get_id()).unwrap();
            peer.pending_merge_state = Some(state);
            peer.set_region(region.clone());
        }

        if merged {
            // CommitMerge will try to catch up log for source region. If PrepareMerge is executed
            // in the progress of catching up, there is no need to schedule merge again.
            return;
        }

        if let Err(e) = self.schedule_merge(&region) {
            info!(
                "[region {}] failed to schedule merge, rollback: {:?}",
                region.get_id(),
                e
            );
            self.rollback_merge(&region);
        }
        self.merging_regions.as_mut().unwrap().push(region);
    }

    fn on_ready_commit_merge(&mut self, region: metapb::Region, source: metapb::Region) {
        let source_peer = {
            let peer = self.region_peers.get_mut(&source.get_id()).unwrap();
            assert!(peer.pending_merge_state.is_some());
            peer.peer.clone()
        };
        self.destroy_peer(source.get_id(), source_peer, true);
        // If merge backward, then stale meta is clear when source region is destroyed.
        // So only forward needs to be considered.
        if region.get_end_key() == source.get_end_key() {
            self.region_ranges.remove(&keys::enc_start_key(&source));
            self.region_ranges
                .insert(keys::enc_end_key(&region), region.get_id());
        }
        let region_id = region.get_id();
        let peer = self.region_peers.get_mut(&region_id).unwrap();
        peer.set_region(region);
        if peer.is_leader() {
            info!("notify pd with merge {:?} into {:?}", source, peer.region());
            peer.heartbeat_pd(&self.pd_worker);
        }
    }

    /// Handle rollbacking Merge result.
    ///
    /// If commit is 0, it means that Merge is rollbacked by a snapshot; otherwise
    /// it's rollbacked by a proposal, and its value should be equal to the commit
    /// index of previous PrepareMerge.
    fn on_ready_rollback_merge(
        &mut self,
        region_id: u64,
        commit: u64,
        region: Option<metapb::Region>,
    ) {
        let peer = self.region_peers.get_mut(&region_id).unwrap();
        let pending_commit = peer.pending_merge_state.as_ref().unwrap().get_commit();
        self.merging_regions.as_mut().unwrap().retain(|r| {
            if r.get_id() != region_id {
                return true;
            }
            if commit != 0 && pending_commit != commit {
                panic!(
                    "{} rollbacks a wrong merge: {} != {}",
                    peer.tag, pending_commit, commit
                );
            }
            false
        });
        peer.pending_merge_state = None;
        if let Some(r) = region {
            peer.set_region(r);
        }
        if peer.is_leader() {
            info!("{} notify pd with rollback merge {}", peer.tag, commit);
            peer.heartbeat_pd(&self.pd_worker);
        }
    }

    fn on_merge_fail(&mut self, region_id: u64) {
        info!("[region {}] merge fail, try gc stale peer.", region_id);
        if let Some(job) = self
            .region_peers
            .get_mut(&region_id)
            .and_then(|p| p.maybe_destroy())
        {
            self.handle_destroy_peer(job);
        }
    }

    fn on_ready_apply_snapshot(&mut self, apply_result: ApplySnapResult) {
        let prev_region = apply_result.prev_region;
        let region = apply_result.region;
        let region_id = region.get_id();

        info!(
            "[region {}] snapshot for region {:?} is applied",
            region_id, region
        );

        if !prev_region.get_peers().is_empty() {
            info!(
                "[region {}] region changed from {:?} -> {:?} after applying snapshot",
                region_id, prev_region, region
            );
            // we have already initialized the peer, so it must exist in region_ranges.
            if self
                .region_ranges
                .remove(&enc_end_key(&prev_region))
                .is_none()
            {
                panic!(
                    "[region {}] region should exist {:?}",
                    region_id, prev_region
                );
            }
        }

        self.region_ranges
            .insert(enc_end_key(&region), region.get_id());
    }

    fn on_ready_result(
        &mut self,
        region_id: u64,
        merged: bool,
        exec_results: Vec<ExecResult>,
        metrics: &ApplyMetrics,
    ) {
        self.store_stat.lock_cf_bytes_written += metrics.lock_cf_written_bytes;
        self.store_stat.engine_total_bytes_written += metrics.written_bytes;
        self.store_stat.engine_total_keys_written += metrics.written_keys;

        // handle executing committed log results
        for result in exec_results {
            match result {
                ExecResult::ChangePeer(cp) => self.on_ready_change_peer(region_id, cp),
                ExecResult::CompactLog { first_index, state } => if !merged {
                    self.on_ready_compact_log(region_id, first_index, state)
                },
                ExecResult::SplitRegion {
                    left,
                    right,
                    right_derive,
                } => self.on_ready_split_region(region_id, left, right, right_derive),
                ExecResult::PrepareMerge { region, state } => {
                    self.on_ready_prepare_merge(region, state, merged);
                }
                ExecResult::CommitMerge { region, source } => {
                    self.on_ready_commit_merge(region, source);
                }
                ExecResult::RollbackMerge { region, commit } => {
                    self.on_ready_rollback_merge(region.get_id(), commit, Some(region))
                }
                ExecResult::ComputeHash {
                    region,
                    index,
                    snap,
                } => self.on_ready_compute_hash(region, index, snap),
                ExecResult::VerifyHash { index, hash } => {
                    self.on_ready_verify_hash(region_id, index, hash)
                }
                ExecResult::DeleteRange { .. } => {
                    // TODO: clean user properties?
                }
                ExecResult::IngestSST { ssts } => self.on_ingest_sst_result(ssts),
            }
        }
    }

    /// Check if a request is valid if it has valid prepare_merge/commit_merge proposal.
    fn check_merge_proposal(&self, msg: &mut RaftCmdRequest) -> Result<()> {
        if !msg.get_admin_request().has_prepare_merge()
            && !msg.get_admin_request().has_commit_merge()
        {
            return Ok(());
        }

        let region_id = msg.get_header().get_region_id();
        let peer = &self.region_peers[&region_id];
        let region = peer.region();

        if msg.get_admin_request().has_prepare_merge() {
            let target_region = msg.get_admin_request().get_prepare_merge().get_target();
            let peer = match self.region_peers.get(&target_region.get_id()) {
                None => return Err(box_err!("target region doesn't exist.")),
                Some(p) => p,
            };
            if peer.region() != target_region {
                return Err(box_err!("target region not matched, skip proposing."));
            }
            if !util::is_sibling_regions(target_region, region) {
                return Err(box_err!("regions are not sibling, skip proposing."));
            }
            if !util::region_on_same_stores(target_region, region) {
                return Err(box_err!(
                    "peers doesn't match {:?} != {:?}, reject merge",
                    region.get_peers(),
                    target_region.get_peers()
                ));
            }
        } else {
            let source_region = msg.get_admin_request().get_commit_merge().get_source();
            let source_peer = &self.region_peers[&source_region.get_id()];
            // only merging peer can propose merge request.
            assert!(
                source_peer.pending_merge_state.is_some(),
                "{} {} should be in merging state",
                peer.tag,
                source_peer.tag
            );
            assert_eq!(source_region, source_peer.region());
            assert!(
                util::is_sibling_regions(source_region, region),
                "{:?} {:?} should be sibling",
                source_region,
                region
            );
            assert!(
                util::region_on_same_stores(source_region, region),
                "peers not matched: {:?} {:?}",
                source_region,
                region
            );
        };

        Ok(())
    }

    fn check_propose_peer(&self, msg: &RaftCmdRequest) -> Result<&Peer> {
        let region_id = msg.get_header().get_region_id();
        let peer = match self.region_peers.get(&region_id) {
            Some(peer) => peer,
            None => return Err(Error::RegionNotFound(region_id)),
        };
        if !peer.is_leader() {
            return Err(Error::NotLeader(
                region_id,
                peer.get_peer_from_cache(peer.leader_id()),
            ));
        }
        Ok(peer)
    }

    fn pre_propose_raft_command(
        &mut self,
        msg: &RaftCmdRequest,
    ) -> Result<Option<RaftCmdResponse>> {
        // Check store_id, make sure that the msg is dispatched to the right place.
        util::check_store_id(msg, self.store_id())?;
        if msg.has_status_request() {
            // For status commands, we handle it here directly.
            let resp = self.execute_status_command(msg)?;
            return Ok(Some(resp));
        }

        // Check whether the store has the right peer to handle the request.
        let peer = self.check_propose_peer(msg)?;
        // peer_id must be the same as peer's.
        util::check_peer_id(msg, peer.peer_id())?;
        // Check whether the term is stale.
        util::check_term(msg, peer.term())?;

        match util::check_region_epoch(msg, peer.region(), true) {
            Err(Error::StaleEpoch(msg, mut new_regions)) => {
                // Attach the region which might be split from the current region. But it doesn't
                // matter if the region is not split from the current region. If the region meta
                // received by the TiKV driver is newer than the meta cached in the driver, the meta is
                // updated.
                let sibling_region_id = self.find_sibling_region(peer.region());
                if let Some(sibling_region_id) = sibling_region_id {
                    let sibling_region = self.region_peers[&sibling_region_id].region();
                    new_regions.push(sibling_region.to_owned());
                }
                Err(Error::StaleEpoch(msg, new_regions))
            }
            Err(e) => Err(e),
            Ok(()) => Ok(None),
        }
    }

    fn propose_raft_command(&mut self, mut msg: RaftCmdRequest, cb: Callback) {
        match self.pre_propose_raft_command(&msg) {
            Ok(Some(resp)) => {
                cb.invoke_with_response(resp);
                return;
            }
            Err(e) => {
                debug!("{} failed to propose {:?}: {:?}", self.tag, msg, e);
                cb.invoke_with_response(new_error(e));
                return;
            }
            _ => (),
        }

        if let Err(e) = self.check_merge_proposal(&mut msg) {
            warn!("{} failed to propose merge: {:?}: {}", self.tag, msg, e);
            cb.invoke_with_response(new_error(e));
            return;
        }

        // Note:
        // The peer that is being checked is a leader. It might step down to be a follower later. It
        // doesn't matter whether the peer is a leader or not. If it's not a leader, the proposing
        // command log entry can't be committed.

        let mut resp = RaftCmdResponse::new();
        let region_id = msg.get_header().get_region_id();
        let peer = self.region_peers.get_mut(&region_id).unwrap();
        let term = peer.term();
        bind_term(&mut resp, term);
        if peer.propose(cb, msg, resp, &mut self.raft_metrics.propose) {
            peer.mark_to_be_checked(&mut self.pending_raft_groups);
        }

        // TODO: add timeout, if the command is not applied after timeout,
        // we will call the callback with timeout error.
    }

    fn propose_batch_raft_snapshot_command(
        &mut self,
        batch: Vec<RaftCmdRequest>,
        on_finished: Callback,
    ) {
        let size = batch.len();
        BATCH_SNAPSHOT_COMMANDS.observe(size as f64);
        let mut ret = Vec::with_capacity(size);
        for msg in batch {
            match self.pre_propose_raft_command(&msg) {
                Ok(Some(resp)) => {
                    ret.push(Some(ReadResponse {
                        response: resp,
                        snapshot: None,
                    }));
                    continue;
                }
                Err(e) => {
                    ret.push(Some(ReadResponse {
                        response: new_error(e),
                        snapshot: None,
                    }));
                    continue;
                }
                _ => (),
            }

            let region_id = msg.get_header().get_region_id();
            let peer = self.region_peers.get_mut(&region_id).unwrap();
            ret.push(peer.propose_snapshot(msg, &mut self.raft_metrics.propose));
        }
        on_finished.invoke_batch_read(ret)
    }

    pub fn find_sibling_region(&self, region: &metapb::Region) -> Option<u64> {
        let start = if self.cfg.right_derive_when_split {
            Included(enc_start_key(region))
        } else {
            Excluded(enc_end_key(region))
        };
        self.region_ranges
            .range((start, Unbounded::<Key>))
            .next()
            .map(|(_, &region_id)| region_id)
    }

    fn register_raft_gc_log_tick(&self, event_loop: &mut EventLoop<Self>) {
        if let Err(e) = register_timer(
            event_loop,
            Tick::RaftLogGc,
            self.cfg.raft_log_gc_tick_interval.as_millis(),
        ) {
            // If failed, we can't cleanup the raft log regularly.
            // Although the log size will grow larger and larger, it doesn't affect
            // whole raft logic, and we can send truncate log command to compact it.
            error!("{} register raft gc log tick err: {:?}", self.tag, e);
        };
    }

    #[cfg_attr(feature = "cargo-clippy", allow(if_same_then_else))]
    fn on_raft_gc_log_tick(&mut self, event_loop: &mut EventLoop<Self>) {
        let mut total_gc_logs = 0;

        for (&region_id, peer) in &mut self.region_peers {
            let applied_idx = peer.get_store().applied_index();
            if !peer.is_leader() {
                peer.mut_store().compact_to(applied_idx + 1);
                continue;
            }

            // Leader will replicate the compact log command to followers,
            // If we use current replicated_index (like 10) as the compact index,
            // when we replicate this log, the newest replicated_index will be 11,
            // but we only compact the log to 10, not 11, at that time,
            // the first index is 10, and replicated_index is 11, with an extra log,
            // and we will do compact again with compact index 11, in cycles...
            // So we introduce a threshold, if replicated index - first index > threshold,
            // we will try to compact log.
            // raft log entries[..............................................]
            //                  ^                                       ^
            //                  |-----------------threshold------------ |
            //              first_index                         replicated_index
            // `healthy_replicated_index` is the smallest `replicated_index` of healthy nodes.
            let truncated_idx = peer.get_store().truncated_index();
            let last_idx = peer.get_store().last_index();
            let (mut replicated_idx, mut healthy_replicated_idx) = (last_idx, last_idx);
            for (_, p) in peer.raft_group.raft.prs().iter() {
                if replicated_idx > p.matched {
                    replicated_idx = p.matched;
                }
                if healthy_replicated_idx > p.matched && p.matched >= truncated_idx {
                    healthy_replicated_idx = p.matched;
                }
            }
            // When an election happened or a new peer is added, replicated_idx can be 0.
            if replicated_idx > 0 {
                assert!(
                    last_idx >= replicated_idx,
                    "expect last index {} >= replicated index {}",
                    last_idx,
                    replicated_idx
                );
                REGION_MAX_LOG_LAG.observe((last_idx - replicated_idx) as f64);
            }
            peer.mut_store()
                .maybe_gc_cache(healthy_replicated_idx, applied_idx);
            let first_idx = peer.get_store().first_index();
            let mut compact_idx;
            if applied_idx > first_idx
                && applied_idx - first_idx >= self.cfg.raft_log_gc_count_limit
            {
                compact_idx = applied_idx;
            } else if peer.raft_log_size_hint >= self.cfg.raft_log_gc_size_limit.0 {
                compact_idx = applied_idx;
            } else if replicated_idx < first_idx
                || replicated_idx - first_idx <= self.cfg.raft_log_gc_threshold
            {
                continue;
            } else {
                compact_idx = replicated_idx;
            }

            // Have no idea why subtract 1 here, but original code did this by magic.
            assert!(compact_idx > 0);
            compact_idx -= 1;
            if compact_idx < first_idx {
                // In case compact_idx == first_idx before subtraction.
                continue;
            }

            total_gc_logs += compact_idx - first_idx;

            let term = peer.raft_group.raft.raft_log.term(compact_idx).unwrap();

            // Create a compact log request and notify directly.
            let request = new_compact_log_request(region_id, peer.peer.clone(), compact_idx, term);

            if let Err(e) = self
                .sendch
                .try_send(Msg::new_raft_cmd(request, Callback::None))
            {
                error!("{} send compact log {} err {:?}", peer.tag, compact_idx, e);
            }
        }

        PEER_GC_RAFT_LOG_COUNTER.inc_by(total_gc_logs as i64);
        self.register_raft_gc_log_tick(event_loop);
    }

    fn register_split_region_check_tick(&self, event_loop: &mut EventLoop<Self>) {
        if let Err(e) = register_timer(
            event_loop,
            Tick::SplitRegionCheck,
            self.cfg.split_region_check_tick_interval.as_millis(),
        ) {
            error!("{} register split region check tick err: {:?}", self.tag, e);
        };
    }

    fn on_compaction_finished(&mut self, event: CompactedEvent) {
        // If size declining is trivial, skip.
        let total_bytes_declined = if event.total_input_bytes > event.total_output_bytes {
            event.total_input_bytes - event.total_output_bytes
        } else {
            0
        };
        if total_bytes_declined < self.cfg.region_split_check_diff.0
            || total_bytes_declined * 10 < event.total_input_bytes
        {
            return;
        }

        let output_level_str = event.output_level.to_string();
        COMPACTION_DECLINED_BYTES
            .with_label_values(&[&output_level_str])
            .observe(total_bytes_declined as f64);

        // self.cfg.region_split_check_diff.0 / 16 is an experienced value.
        let mut region_declined_bytes = calc_region_declined_bytes(
            event,
            &self.region_ranges,
            self.cfg.region_split_check_diff.0 / 16,
        );

        COMPACTION_RELATED_REGION_COUNT
            .with_label_values(&[&output_level_str])
            .observe(region_declined_bytes.len() as f64);

        for (region_id, declined_bytes) in region_declined_bytes.drain(..) {
            if let Some(peer) = self.region_peers.get_mut(&region_id) {
                peer.compaction_declined_bytes += declined_bytes;
                if peer.compaction_declined_bytes >= self.cfg.region_split_check_diff.0 {
                    UPDATE_REGION_SIZE_BY_COMPACTION_COUNTER.inc();
                }
            }
        }
    }

    fn on_split_region_check_tick(&mut self, event_loop: &mut EventLoop<Self>) {
        // To avoid frequent scan, we only add new scan tasks if all previous tasks
        // have finished.
        // TODO: check whether a gc progress has been started.
        if self.split_check_worker.is_busy() {
            self.register_split_region_check_tick(event_loop);
            return;
        }
        for peer in self.region_peers.values_mut() {
            if !peer.is_leader() {
                continue;
            }
            // When restart, the approximate size will be None. The
            // split check will first check the region size, and then
            // check whether the region should split.  This should
            // work even if we change the region max size.
            // If peer says should update approximate size, update region
            // size and check whether the region should split.
            if peer.approximate_size.is_some()
                && peer.compaction_declined_bytes < self.cfg.region_split_check_diff.0
                && peer.size_diff_hint < self.cfg.region_split_check_diff.0
            {
                continue;
            }
            let task = SplitCheckTask::new(peer.region().clone(), true);
            if let Err(e) = self.split_check_worker.schedule(task) {
                error!("{} failed to schedule split check: {}", self.tag, e);
            }
            peer.size_diff_hint = 0;
            peer.compaction_declined_bytes = 0;
        }

        self.register_split_region_check_tick(event_loop);
    }

    fn register_compact_check_tick(&self, event_loop: &mut EventLoop<Self>) {
        if let Err(e) = register_timer(
            event_loop,
            Tick::CompactCheck,
            self.cfg.region_compact_check_interval.as_millis(),
        ) {
            error!("{} register compact check tick err: {:?}", self.tag, e);
        }
    }

    fn on_compact_check_tick(&mut self, event_loop: &mut EventLoop<Self>) {
        if self.compact_worker.is_busy() {
            debug!("compact worker is busy, check space redundancy next time");
        } else if self.region_ranges.is_empty() {
            debug!("there is no range need to check");
        } else if rocksdb::auto_compactions_is_disabled(&self.engines.kv) {
            debug!("skip compact check when disabled auto compactions.");
        } else {
            // Start from last checked key.
            let mut ranges_need_check =
                Vec::with_capacity(self.cfg.region_compact_check_step as usize + 1);
            ranges_need_check.push(self.last_compact_checked_key.clone());

            // Collect continuous ranges.
            let left_ranges = self.region_ranges.range((
                Excluded(self.last_compact_checked_key.clone()),
                Unbounded::<Key>,
            ));
            ranges_need_check.extend(
                left_ranges
                    .take(self.cfg.region_compact_check_step as usize)
                    .map(|(k, _)| k.to_owned()),
            );

            // Update last_compact_checked_key.
            let largest_key = self.region_ranges.keys().last().unwrap().to_vec();
            let last_key = ranges_need_check.last().unwrap().clone();
            if last_key == largest_key {
                // Range [largest key, DATA_MAX_KEY) also need to check.
                if last_key != keys::DATA_MAX_KEY.to_vec() {
                    ranges_need_check.push(keys::DATA_MAX_KEY.to_vec());
                }
                // Next task will start from the very beginning.
                self.last_compact_checked_key = keys::DATA_MIN_KEY.to_vec();
            } else {
                self.last_compact_checked_key = last_key;
            }

            // Schedule the task.
            let cf_names = vec![CF_DEFAULT.to_owned(), CF_WRITE.to_owned()];
            if let Err(e) = self.compact_worker.schedule(CompactTask::CheckAndCompact {
                cf_names,
                ranges: ranges_need_check,
                tombstones_num_threshold: self.cfg.region_compact_min_tombstones,
                tombstones_percent_threshold: self.cfg.region_compact_tombstones_percent,
            }) {
                error!("{} failed to schedule space check task: {}", self.tag, e);
            }
        }

        self.register_compact_check_tick(event_loop);
    }

    fn on_prepare_split_region(
        &mut self,
        region_id: u64,
        region_epoch: metapb::RegionEpoch,
        split_key: Vec<u8>, // `split_key` is a encoded key.
        cb: Callback,
    ) {
        if let Err(e) = self.validate_split_region(region_id, &region_epoch, &split_key) {
            cb.invoke_with_response(new_error(e));
            return;
        }
        let peer = &self.region_peers[&region_id];
        let region = peer.region();
        let task = PdTask::AskSplit {
            region: region.clone(),
            split_key,
            peer: peer.peer.clone(),
            right_derive: self.cfg.right_derive_when_split,
            callback: cb,
        };
        if let Err(Stopped(t)) = self.pd_worker.schedule(task) {
            error!("{} failed to notify pd to split: Stopped", peer.tag);
            match t {
                PdTask::AskSplit { callback, .. } => {
                    callback.invoke_with_response(new_error(box_err!("failed to split: Stopped")));
                }
                _ => unreachable!(),
            }
        }
    }

    fn validate_split_region(
        &mut self,
        region_id: u64,
        epoch: &metapb::RegionEpoch,
        split_key: &[u8], // `split_key` is a encoded key.
    ) -> Result<()> {
        if split_key.is_empty() {
            error!("[region {}] split key should not be empty!!!", region_id);
            return Err(box_err!(
                "[region {}] split key should not be empty",
                region_id
            ));
        }
        let peer = match self.region_peers.get(&region_id) {
            None => {
                info!(
                    "[region {}] region on {} doesn't exist, skip.",
                    region_id,
                    self.store_id()
                );
                return Err(Error::RegionNotFound(region_id));
            }
            Some(peer) => {
                if !peer.is_leader() {
                    // region on this store is no longer leader, skipped.
                    info!(
                        "[region {}] region on {} is not leader, skip.",
                        region_id,
                        self.store_id()
                    );
                    return Err(Error::NotLeader(
                        region_id,
                        peer.get_peer_from_cache(peer.leader_id()),
                    ));
                }
                peer
            }
        };

        let region = peer.region();
        let latest_epoch = region.get_region_epoch();

        if latest_epoch.get_version() != epoch.get_version() {
            info!(
                "{} epoch changed {:?} != {:?}, retry later",
                peer.tag,
                region.get_region_epoch(),
                epoch
            );
            return Err(Error::StaleEpoch(
                format!(
                    "{} epoch changed {:?} != {:?}, retry later",
                    peer.tag, latest_epoch, epoch
                ),
                vec![region.to_owned()],
            ));
        }
        Ok(())
    }

    fn on_approximate_region_size(&mut self, region_id: u64, size: u64) {
        let peer = match self.region_peers.get_mut(&region_id) {
            Some(peer) => peer,
            None => {
                warn!(
                    "[region {}] receive stale approximate size {:?}",
                    region_id, size,
                );
                return;
            }
        };
        peer.approximate_size = Some(size);
    }

    fn on_approximate_region_keys(&mut self, region_id: u64, keys: u64) {
        let peer = match self.region_peers.get_mut(&region_id) {
            Some(peer) => peer,
            None => {
                warn!(
                    "[region {}] receive stale approximate keys {:?}",
                    region_id, keys,
                );
                return;
            }
        };
        peer.approximate_keys = Some(keys);
    }

    fn on_schedule_half_split_region(
        &mut self,
        region_id: u64,
        region_epoch: &metapb::RegionEpoch,
    ) {
        let peer = match self.region_peers.get(&region_id) {
            Some(peer) => peer,
            None => {
                error!("{:?}", Error::RegionNotFound(region_id));
                return;
            }
        };

        if !peer.is_leader() {
            // region on this store is no longer leader, skipped.
            warn!(
                "[region {}] region on {} is not leader, skip.",
                region_id,
                self.store_id()
            );
            return;
        }

        let region = peer.region();
        if util::is_epoch_stale(region_epoch, region.get_region_epoch()) {
            warn!("[region {}] receive a stale halfsplit message", region_id);
            return;
        }

        let task = SplitCheckTask::new(region.clone(), false);
        if let Err(e) = self.split_check_worker.schedule(task) {
            error!("{} failed to schedule split check: {}", self.tag, e);
        }
    }

    fn on_pd_heartbeat_tick(&mut self, event_loop: &mut EventLoop<Self>) {
        for peer in self.region_peers.values_mut() {
            peer.check_peers();
        }
        let mut leader_count = 0;
        for peer in self.region_peers.values_mut() {
            if peer.is_leader() {
                leader_count += 1;
                peer.heartbeat_pd(&self.pd_worker);
            }
        }
        STORE_PD_HEARTBEAT_GAUGE_VEC
            .with_label_values(&["leader"])
            .set(leader_count);
        STORE_PD_HEARTBEAT_GAUGE_VEC
            .with_label_values(&["region"])
            .set(self.region_peers.len() as i64);

        self.register_pd_heartbeat_tick(event_loop);
    }

    fn register_pd_heartbeat_tick(&self, event_loop: &mut EventLoop<Self>) {
        if let Err(e) = register_timer(
            event_loop,
            Tick::PdHeartbeat,
            self.cfg.pd_heartbeat_tick_interval.as_millis(),
        ) {
            error!("{} register pd heartbeat tick err: {:?}", self.tag, e);
        };
    }

    fn store_heartbeat_pd(&mut self) {
        let mut stats = StoreStats::new();

        let used_size = self.snap_mgr.get_total_snap_size();
        stats.set_used_size(used_size);
        stats.set_store_id(self.store_id());
        stats.set_region_count(self.region_peers.len() as u32);

        let snap_stats = self.snap_mgr.stats();
        stats.set_sending_snap_count(snap_stats.sending_count as u32);
        stats.set_receiving_snap_count(snap_stats.receiving_count as u32);
        STORE_SNAPSHOT_TRAFFIC_GAUGE_VEC
            .with_label_values(&["sending"])
            .set(snap_stats.sending_count as i64);
        STORE_SNAPSHOT_TRAFFIC_GAUGE_VEC
            .with_label_values(&["receiving"])
            .set(snap_stats.receiving_count as i64);

        let mut apply_snapshot_count = 0;
        for peer in self.region_peers.values_mut() {
            if peer.mut_store().check_applying_snap() {
                apply_snapshot_count += 1;
            }
        }

        stats.set_applying_snap_count(apply_snapshot_count as u32);
        STORE_SNAPSHOT_TRAFFIC_GAUGE_VEC
            .with_label_values(&["applying"])
            .set(apply_snapshot_count);

        stats.set_start_time(self.start_time.sec as u32);

        // report store write flow to pd
        stats.set_bytes_written(
            self.store_stat.engine_total_bytes_written
                - self.store_stat.engine_last_total_bytes_written,
        );
        stats.set_keys_written(
            self.store_stat.engine_total_keys_written
                - self.store_stat.engine_last_total_keys_written,
        );
        self.store_stat.engine_last_total_bytes_written =
            self.store_stat.engine_total_bytes_written;
        self.store_stat.engine_last_total_keys_written = self.store_stat.engine_total_keys_written;

        stats.set_is_busy(self.is_busy);
        self.is_busy = false;

        let store_info = StoreInfo {
            engine: Arc::clone(&self.engines.kv),
            capacity: self.cfg.capacity.0,
        };

        let task = PdTask::StoreHeartbeat { stats, store_info };
        if let Err(e) = self.pd_worker.schedule(task) {
            error!("{} failed to notify pd: {}", self.tag, e);
        }
    }

    fn on_pd_store_heartbeat_tick(&mut self, event_loop: &mut EventLoop<Self>) {
        self.store_heartbeat_pd();
        self.register_pd_store_heartbeat_tick(event_loop);
    }

    fn handle_snap_mgr_gc(&mut self) -> Result<()> {
        let snap_keys = self.snap_mgr.list_idle_snap()?;
        if snap_keys.is_empty() {
            return Ok(());
        }
        let (mut last_region_id, mut compacted_idx, mut compacted_term) = (0, u64::MAX, u64::MAX);
        let mut is_applying_snap = false;
        for (key, is_sending) in snap_keys {
            if last_region_id != key.region_id {
                last_region_id = key.region_id;
                match self.region_peers.get(&key.region_id) {
                    None => {
                        // region is deleted
                        compacted_idx = u64::MAX;
                        compacted_term = u64::MAX;
                        is_applying_snap = false;
                    }
                    Some(peer) => {
                        let s = peer.get_store();
                        compacted_idx = s.truncated_index();
                        compacted_term = s.truncated_term();
                        is_applying_snap = s.is_applying_snapshot();
                    }
                };
            }

            if is_sending {
                let s = self.snap_mgr.get_snapshot_for_sending(&key)?;
                if key.term < compacted_term || key.idx < compacted_idx {
                    info!(
                        "[region {}] snap file {} has been compacted, delete.",
                        key.region_id, key
                    );
                    self.snap_mgr.delete_snapshot(&key, s.as_ref(), false);
                } else if let Ok(meta) = s.meta() {
                    let modified = box_try!(meta.modified());
                    if let Ok(elapsed) = modified.elapsed() {
                        if elapsed > self.cfg.snap_gc_timeout.0 {
                            info!(
                                "[region {}] snap file {} has been expired, delete.",
                                key.region_id, key
                            );
                            self.snap_mgr.delete_snapshot(&key, s.as_ref(), false);
                        }
                    }
                }
            } else if key.term <= compacted_term
                && (key.idx < compacted_idx || key.idx == compacted_idx && !is_applying_snap)
            {
                info!(
                    "[region {}] snap file {} has been applied, delete.",
                    key.region_id, key
                );
                let a = self.snap_mgr.get_snapshot_for_applying(&key)?;
                self.snap_mgr.delete_snapshot(&key, a.as_ref(), false);
            }
        }
        Ok(())
    }

    fn on_snap_mgr_gc(&mut self, event_loop: &mut EventLoop<Self>) {
        if let Err(e) = self.handle_snap_mgr_gc() {
            error!("{} failed to gc snap manager: {:?}", self.tag, e);
        }
        self.register_snap_mgr_gc_tick(event_loop);
    }

    fn on_compact_lock_cf(&mut self, event_loop: &mut EventLoop<Self>) {
        // Create a compact lock cf task(compact whole range) and schedule directly.
        if self.store_stat.lock_cf_bytes_written > self.cfg.lock_cf_compact_bytes_threshold.0 {
            self.store_stat.lock_cf_bytes_written = 0;
            let task = CompactTask::Compact {
                cf_name: String::from(CF_LOCK),
                start_key: None,
                end_key: None,
            };
            if let Err(e) = self.compact_worker.schedule(task) {
                error!(
                    "{} failed to schedule compact lock cf task: {:?}",
                    self.tag, e
                );
            }
        }

        self.register_compact_lock_cf_tick(event_loop);
    }

    fn register_pd_store_heartbeat_tick(&self, event_loop: &mut EventLoop<Self>) {
        if let Err(e) = register_timer(
            event_loop,
            Tick::PdStoreHeartbeat,
            self.cfg.pd_store_heartbeat_tick_interval.as_millis(),
        ) {
            error!("{} register pd store heartbeat tick err: {:?}", self.tag, e);
        };
    }

    fn register_snap_mgr_gc_tick(&self, event_loop: &mut EventLoop<Self>) {
        if let Err(e) = register_timer(
            event_loop,
            Tick::SnapGc,
            self.cfg.snap_mgr_gc_tick_interval.as_millis(),
        ) {
            error!("{} register snap mgr gc tick err: {:?}", self.tag, e);
        }
    }

    fn register_compact_lock_cf_tick(&self, event_loop: &mut EventLoop<Self>) {
        if let Err(e) = register_timer(
            event_loop,
            Tick::CompactLockCf,
            self.cfg.lock_cf_compact_interval.as_millis(),
        ) {
            error!("{} register compact cf-lock tick err: {:?}", self.tag, e);
        }
    }

    fn on_check_peer_stale_state_tick(&mut self, event_loop: &mut EventLoop<Self>) {
        let mut leader_missing = 0;
        for peer in &mut self.region_peers.values_mut() {
            if peer.pending_remove {
                continue;
            }

            if peer.is_applying_snapshot() || peer.has_pending_snapshot() {
                continue;
            }

            // If this peer detects the leader is missing for a long long time,
            // it should consider itself as a stale peer which is removed from
            // the original cluster.
            // This most likely happens in the following scenario:
            // At first, there are three peer A, B, C in the cluster, and A is leader.
            // Peer B gets down. And then A adds D, E, F into the cluster.
            // Peer D becomes leader of the new cluster, and then removes peer A, B, C.
            // After all these peer in and out, now the cluster has peer D, E, F.
            // If peer B goes up at this moment, it still thinks it is one of the cluster
            // and has peers A, C. However, it could not reach A, C since they are removed
            // from the cluster or probably destroyed.
            // Meantime, D, E, F would not reach B, since it's not in the cluster anymore.
            // In this case, peer B would notice that the leader is missing for a long time,
            // and it would check with pd to confirm whether it's still a member of the cluster.
            // If not, it destroys itself as a stale peer which is removed out already.
            match peer.check_stale_state() {
                StaleState::Valid => (),
                StaleState::LeaderMissing => {
                    warn!(
                        "{} leader missing longer than abnormal_leader_missing_duration {:?}",
                        peer.tag, self.cfg.abnormal_leader_missing_duration.0,
                    );
                    leader_missing += 1;
                }
                StaleState::ToValidate => {
                    // for peer B in case 1 above
                    warn!(
                        "{} leader missing longer than max_leader_missing_duration {:?}. \
                         To check with pd whether it's still valid",
                        peer.tag, self.cfg.max_leader_missing_duration.0,
                    );
                    let task = PdTask::ValidatePeer {
                        peer: peer.peer.clone(),
                        region: peer.region().clone(),
                        merge_source: None,
                    };
                    if let Err(e) = self.pd_worker.schedule(task) {
                        error!("{} failed to notify pd: {}", peer.tag, e)
                    }
                }
            }
        }
        self.raft_metrics.leader_missing = leader_missing;

        self.register_check_peer_stale_state_tick(event_loop);
    }

    fn register_check_peer_stale_state_tick(&self, event_loop: &mut EventLoop<Self>) {
        if let Err(e) = register_timer(
            event_loop,
            Tick::CheckPeerStaleState,
            self.cfg.peer_stale_state_check_interval.as_millis(),
        ) {
            error!("{} register check peer state tick err: {:?}", self.tag, e);
        }
    }
}

fn report_split_pd(
    left: &mut Peer,
    right: &mut Peer,
    pd_worker: &FutureWorker<PdTask>,
) -> ::std::result::Result<(), Stopped<PdTask>> {
    info!(
        "notify pd with split left {:?}, right {:?}",
        left.region(),
        right.region()
    );
    right.heartbeat_pd(pd_worker);
    left.heartbeat_pd(pd_worker);

    // Now pd only uses ReportSplit for history operation show,
    // so we send it independently here.
    let task = PdTask::ReportSplit {
        left: left.region().clone(),
        right: right.region().clone(),
    };

    pd_worker.schedule(task)
}

// Consistency Check implementation.

/// Verify and store the hash to state. return true means the hash has been stored successfully.
fn verify_and_store_hash(
    region_id: u64,
    state: &mut ConsistencyState,
    expected_index: u64,
    expected_hash: Vec<u8>,
) -> bool {
    if expected_index < state.index {
        REGION_HASH_COUNTER_VEC
            .with_label_values(&["verify", "miss"])
            .inc();
        warn!(
            "[region {}] has scheduled a new hash: {} > {}, skip.",
            region_id, state.index, expected_index
        );
        return false;
    }

    if state.index == expected_index {
        if state.hash.is_empty() {
            warn!(
                "[region {}] duplicated consistency check detected, skip.",
                region_id
            );
            return false;
        }
        if state.hash != expected_hash {
            panic!(
                "[region {}] hash at {} not correct, want \"{}\", got \"{}\"!!!",
                region_id,
                state.index,
                escape(&expected_hash),
                escape(&state.hash)
            );
        }
        info!(
            "[region {}] consistency check at {} pass.",
            region_id, state.index
        );
        REGION_HASH_COUNTER_VEC
            .with_label_values(&["verify", "matched"])
            .inc();
        state.hash = vec![];
        return false;
    }

    if state.index != INVALID_INDEX && !state.hash.is_empty() {
        // Maybe computing is too slow or computed result is dropped due to channel full.
        // If computing is too slow, miss count will be increased twice.
        REGION_HASH_COUNTER_VEC
            .with_label_values(&["verify", "miss"])
            .inc();
        warn!(
            "[region {}] hash belongs to index {}, but we want {}, skip.",
            region_id, state.index, expected_index
        );
    }

    info!(
        "[region {}] save hash of {} for consistency check later.",
        region_id, expected_index
    );
    state.index = expected_index;
    state.hash = expected_hash;
    true
}

impl<T: Transport, C: PdClient> Store<T, C> {
    fn register_consistency_check_tick(&self, event_loop: &mut EventLoop<Self>) {
        if let Err(e) = register_timer(
            event_loop,
            Tick::ConsistencyCheck,
            self.cfg.consistency_check_interval.as_millis(),
        ) {
            error!("{} register consistency check tick err: {:?}", self.tag, e);
        };
    }

    fn on_consistency_check_tick(&mut self, event_loop: &mut EventLoop<Self>) {
        if self.consistency_check_worker.is_busy() {
            // To avoid frequent scan, schedule new check only when all the
            // scheduled check is done.
            self.register_consistency_check_tick(event_loop);
            return;
        }
        let (mut candidate_id, mut candidate_check_time) = (0, Instant::now());
        for (&region_id, peer) in &mut self.region_peers {
            if !peer.is_leader() {
                continue;
            }
            if peer.consistency_state.last_check_time < candidate_check_time {
                candidate_id = region_id;
                candidate_check_time = peer.consistency_state.last_check_time;
            }
        }

        if candidate_id != 0 {
            let peer = &self.region_peers[&candidate_id];

            info!("{} scheduling consistent check", peer.tag);
            let msg = Msg::new_raft_cmd(
                new_compute_hash_request(candidate_id, peer.peer.clone()),
                Callback::None,
            );

            if let Err(e) = self.sendch.send(msg) {
                error!("{} failed to schedule consistent check: {:?}", peer.tag, e);
            }
        }

        self.register_consistency_check_tick(event_loop);
    }

    fn on_ready_compute_hash(&mut self, region: metapb::Region, index: u64, snap: EngineSnapshot) {
        let region_id = region.get_id();
        self.region_peers
            .get_mut(&region_id)
            .unwrap()
            .consistency_state
            .last_check_time = Instant::now();
        let task = ConsistencyCheckTask::compute_hash(region, index, snap);
        info!("[region {}] schedule {}", region_id, task);
        if let Err(e) = self.consistency_check_worker.schedule(task) {
            error!("[region {}] schedule failed: {:?}", region_id, e);
        }
    }

    fn on_ready_verify_hash(
        &mut self,
        region_id: u64,
        expected_index: u64,
        expected_hash: Vec<u8>,
    ) {
        let state = match self.region_peers.get_mut(&region_id) {
            None => {
                warn!(
                    "[region {}] receive stale hash at index {}",
                    region_id, expected_index
                );
                return;
            }
            Some(p) => &mut p.consistency_state,
        };

        verify_and_store_hash(region_id, state, expected_index, expected_hash);
    }

    fn on_hash_computed(&mut self, region_id: u64, index: u64, hash: Vec<u8>) {
        let (state, peer) = match self.region_peers.get_mut(&region_id) {
            None => {
                warn!(
                    "[region {}] receive stale hash at index {}",
                    region_id, index
                );
                return;
            }
            Some(p) => (&mut p.consistency_state, &p.peer),
        };

        if !verify_and_store_hash(region_id, state, index, hash) {
            return;
        }

        let msg = Msg::new_raft_cmd(
            new_verify_hash_request(region_id, peer.clone(), state),
            Callback::None,
        );
        if let Err(e) = self.sendch.send(msg) {
            error!(
                "[region {}] failed to schedule verify command for index {}: {:?}",
                region_id, index, e
            );
        }
    }

    fn on_ingest_sst_result(&mut self, ssts: Vec<SSTMeta>) {
        for sst in &ssts {
            let region_id = sst.get_region_id();
            if let Some(region) = self.region_peers.get_mut(&region_id) {
                region.size_diff_hint += sst.get_length();
            }
        }

        let task = CleanupSSTTask::DeleteSST { ssts };
        if let Err(e) = self.cleanup_sst_worker.schedule(task) {
            error!("schedule to delete ssts: {:?}", e);
        }
    }

    fn on_validate_sst_result(&mut self, ssts: Vec<SSTMeta>) {
        // A stale peer can still ingest a stale SST before it is
        // destroyed. We need to make sure that no stale peer exists.
        let mut delete_ssts = Vec::new();
        for sst in ssts {
            if !self.region_peers.contains_key(&sst.get_region_id()) {
                delete_ssts.push(sst);
            }
        }
        if delete_ssts.is_empty() {
            return;
        }

        let task = CleanupSSTTask::DeleteSST { ssts: delete_ssts };
        if let Err(e) = self.cleanup_sst_worker.schedule(task) {
            error!("schedule to delete ssts: {:?}", e);
        }
    }

    fn on_cleanup_import_sst(&mut self) -> Result<()> {
        let mut delete_ssts = Vec::new();
        let mut validate_ssts = Vec::new();

        let ssts = box_try!(self.importer.list_ssts());
        for sst in ssts {
            if let Some(peer) = self.region_peers.get(&sst.get_region_id()) {
                let region_epoch = peer.region().get_region_epoch();
                if util::is_epoch_stale(sst.get_region_epoch(), region_epoch) {
                    // If the SST epoch is stale, it will not be ingested anymore.
                    delete_ssts.push(sst);
                }
            } else {
                // If the peer doesn't exist, we need to validate the SST through PD.
                validate_ssts.push(sst);
            }
        }

        if !delete_ssts.is_empty() {
            let task = CleanupSSTTask::DeleteSST { ssts: delete_ssts };
            if let Err(e) = self.cleanup_sst_worker.schedule(task) {
                error!("schedule to delete ssts: {:?}", e);
            }
        }

        if !validate_ssts.is_empty() {
            let task = CleanupSSTTask::ValidateSST {
                ssts: validate_ssts,
            };
            if let Err(e) = self.cleanup_sst_worker.schedule(task) {
                error!("schedule to validate ssts: {:?}", e);
            }
        }

        Ok(())
    }

    fn on_cleanup_import_sst_tick(&mut self, event_loop: &mut EventLoop<Self>) {
        if let Err(e) = self.on_cleanup_import_sst() {
            error!("{} failed to cleanup import sst: {:?}", self.tag, e);
        }
        self.register_cleanup_import_sst_tick(event_loop);
    }

    fn register_cleanup_import_sst_tick(&self, event_loop: &mut EventLoop<Self>) {
        if let Err(e) = register_timer(
            event_loop,
            Tick::CleanupImportSST,
            self.cfg.cleanup_import_sst_interval.as_millis(),
        ) {
            error!("{} register cleanup import sst tick err: {:?}", self.tag, e);
        }
    }
}

fn new_admin_request(region_id: u64, peer: metapb::Peer) -> RaftCmdRequest {
    let mut request = RaftCmdRequest::new();
    request.mut_header().set_region_id(region_id);
    request.mut_header().set_peer(peer);
    request
}

fn new_verify_hash_request(
    region_id: u64,
    peer: metapb::Peer,
    state: &ConsistencyState,
) -> RaftCmdRequest {
    let mut request = new_admin_request(region_id, peer);

    let mut admin = AdminRequest::new();
    admin.set_cmd_type(AdminCmdType::VerifyHash);
    admin.mut_verify_hash().set_index(state.index);
    admin.mut_verify_hash().set_hash(state.hash.clone());
    request.set_admin_request(admin);
    request
}

fn new_compute_hash_request(region_id: u64, peer: metapb::Peer) -> RaftCmdRequest {
    let mut request = new_admin_request(region_id, peer);

    let mut admin = AdminRequest::new();
    admin.set_cmd_type(AdminCmdType::ComputeHash);
    request.set_admin_request(admin);
    request
}

fn register_timer<T: Transport, C: PdClient>(
    event_loop: &mut EventLoop<Store<T, C>>,
    tick: Tick,
    delay: u64,
) -> Result<()> {
    // TODO: now mio TimerError doesn't implement Error trait,
    // so we can't use `try!` directly.
    if delay == 0 {
        // 0 delay means turn off the timer.
        return Ok(());
    }
    if let Err(e) = event_loop.timeout_ms(tick, delay) {
        return Err(box_err!(
            "failed to register timeout [{:?}, delay: {:?}ms]: {:?}",
            tick,
            delay,
            e
        ));
    }
    Ok(())
}

fn new_compact_log_request(
    region_id: u64,
    peer: metapb::Peer,
    compact_index: u64,
    compact_term: u64,
) -> RaftCmdRequest {
    let mut request = new_admin_request(region_id, peer);

    let mut admin = AdminRequest::new();
    admin.set_cmd_type(AdminCmdType::CompactLog);
    admin.mut_compact_log().set_compact_index(compact_index);
    admin.mut_compact_log().set_compact_term(compact_term);
    request.set_admin_request(admin);
    request
}

impl<T: Transport, C: PdClient> mio::Handler for Store<T, C> {
    type Timeout = Tick;
    type Message = Msg;

    fn notify(&mut self, event_loop: &mut EventLoop<Self>, msg: Msg) {
        match msg {
            Msg::RaftMessage(data) => if let Err(e) = self.on_raft_message(data) {
                error!("{} handle raft message err: {:?}", self.tag, e);
            },
            Msg::RaftCmd {
                send_time,
                request,
                callback,
            } => {
                self.raft_metrics
                    .propose
                    .request_wait_time
                    .observe(duration_to_sec(send_time.elapsed()) as f64);
                self.propose_raft_command(request, callback)
            }
            // For now, it is only called by batch snapshot.
            Msg::BatchRaftSnapCmds {
                send_time,
                batch,
                on_finished,
            } => {
                self.raft_metrics
                    .propose
                    .request_wait_time
                    .observe(duration_to_sec(send_time.elapsed()) as f64);
                self.propose_batch_raft_snapshot_command(batch, on_finished);
            }
            Msg::Quit => {
                info!("{} receive quit message", self.tag);
                event_loop.shutdown();
            }
            Msg::SnapshotStats => self.store_heartbeat_pd(),
            Msg::ComputeHashResult {
                region_id,
                index,
                hash,
            } => {
                self.on_hash_computed(region_id, index, hash);
            }
            Msg::SplitRegion {
                region_id,
                region_epoch,
                split_key,
                callback,
            } => {
                info!(
                    "[region {}] on split region at key {}.",
                    region_id,
                    escape(&split_key)
                );
                self.on_prepare_split_region(region_id, region_epoch, split_key, callback);
            }
            Msg::RegionApproximateSize { region_id, size } => {
                self.on_approximate_region_size(region_id, size)
            }
            Msg::RegionApproximateKeys { region_id, keys } => {
                self.on_approximate_region_keys(region_id, keys)
            }
            Msg::CompactedEvent(event) => self.on_compaction_finished(event),
            Msg::HalfSplitRegion {
                region_id,
                region_epoch,
            } => self.on_schedule_half_split_region(region_id, &region_epoch),
            Msg::MergeFail { region_id } => self.on_merge_fail(region_id),
            Msg::ValidateSSTResult { invalid_ssts } => self.on_validate_sst_result(invalid_ssts),
        }
    }

    fn timeout(&mut self, event_loop: &mut EventLoop<Self>, timeout: Tick) {
        let t = SlowTimer::new();
        match timeout {
            Tick::Raft => self.on_raft_base_tick(event_loop),
            Tick::RaftLogGc => self.on_raft_gc_log_tick(event_loop),
            Tick::SplitRegionCheck => self.on_split_region_check_tick(event_loop),
            Tick::CompactCheck => self.on_compact_check_tick(event_loop),
            Tick::PdHeartbeat => self.on_pd_heartbeat_tick(event_loop),
            Tick::PdStoreHeartbeat => self.on_pd_store_heartbeat_tick(event_loop),
            Tick::SnapGc => self.on_snap_mgr_gc(event_loop),
            Tick::CompactLockCf => self.on_compact_lock_cf(event_loop),
            Tick::ConsistencyCheck => self.on_consistency_check_tick(event_loop),
            Tick::CheckMerge => self.on_check_merge(event_loop),
            Tick::CheckPeerStaleState => self.on_check_peer_stale_state_tick(event_loop),
            Tick::CleanupImportSST => self.on_cleanup_import_sst_tick(event_loop),
        }
        slow_log!(t, "{} handle timeout {:?}", self.tag, timeout);
    }

    // This method is invoked very frequently, should avoid time consuming operation.
    fn tick(&mut self, event_loop: &mut EventLoop<Self>) {
        if !event_loop.is_running() {
            self.stop();
            return;
        }

        // We handle raft ready in event loop.
        if !self.pending_raft_groups.is_empty() {
            self.on_raft_ready();
        }

        self.poll_significant_msg();

        self.poll_apply();

        self.pending_snapshot_regions.clear();
    }
}

impl<T: Transport, C: PdClient> Store<T, C> {
    /// load the target peer of request as mutable borrow.
    fn mut_target_peer(&mut self, request: &RaftCmdRequest) -> Result<&mut Peer> {
        let region_id = request.get_header().get_region_id();
        match self.region_peers.get_mut(&region_id) {
            None => Err(Error::RegionNotFound(region_id)),
            Some(peer) => Ok(peer),
        }
    }

    // Handle status commands here, separate the logic, maybe we can move it
    // to another file later.
    // Unlike other commands (write or admin), status commands only show current
    // store status, so no need to handle it in raft group.
    fn execute_status_command(&mut self, request: &RaftCmdRequest) -> Result<RaftCmdResponse> {
        let cmd_type = request.get_status_request().get_cmd_type();
        let region_id = request.get_header().get_region_id();

        let mut response = match cmd_type {
            StatusCmdType::RegionLeader => self.execute_region_leader(request),
            StatusCmdType::RegionDetail => self.execute_region_detail(request),
            StatusCmdType::InvalidStatus => Err(box_err!("invalid status command!")),
        }?;
        response.set_cmd_type(cmd_type);

        let mut resp = RaftCmdResponse::new();
        resp.set_status_response(response);
        // Bind peer current term here.
        if let Some(peer) = self.region_peers.get(&region_id) {
            bind_term(&mut resp, peer.term());
        }
        Ok(resp)
    }

    fn execute_region_leader(&mut self, request: &RaftCmdRequest) -> Result<StatusResponse> {
        let peer = self.mut_target_peer(request)?;

        let mut resp = StatusResponse::new();
        if let Some(leader) = peer.get_peer_from_cache(peer.leader_id()) {
            resp.mut_region_leader().set_leader(leader);
        }

        Ok(resp)
    }

    fn execute_region_detail(&mut self, request: &RaftCmdRequest) -> Result<StatusResponse> {
        let peer = self.mut_target_peer(request)?;
        if !peer.get_store().is_initialized() {
            let region_id = request.get_header().get_region_id();
            return Err(Error::RegionNotInitialized(region_id));
        }
        let mut resp = StatusResponse::new();
        resp.mut_region_detail().set_region(peer.region().clone());
        if let Some(leader) = peer.get_peer_from_cache(peer.leader_id()) {
            resp.mut_region_detail().set_leader(leader);
        }

        Ok(resp)
    }
}

fn size_change_filter(info: &CompactionJobInfo) -> bool {
    // When calculating region size, we only consider write and default
    // column families.
    let cf = info.cf_name();
    if cf != CF_WRITE && cf != CF_DEFAULT {
        return false;
    }
    // Compactions in level 0 and level 1 are very frequently.
    if info.output_level() < 2 {
        return false;
    }

    true
}

pub fn new_compaction_listener(ch: SendCh<Msg>) -> CompactionListener {
    let compacted_handler = box move |compacted_event: CompactedEvent| {
        if let Err(e) = ch.try_send(Msg::CompactedEvent(compacted_event)) {
            error!(
                "Send compaction finished event to raftstore failed: {:?}",
                e
            );
        }
    };
    CompactionListener::new(compacted_handler, Some(size_change_filter))
}

fn calc_region_declined_bytes(
    event: CompactedEvent,
    region_ranges: &BTreeMap<Key, u64>,
    bytes_threshold: u64,
) -> Vec<(u64, u64)> {
    // Calculate influenced regions.
    let mut influenced_regions = vec![];
    for (end_key, region_id) in
        region_ranges.range((Excluded(event.start_key), Included(event.end_key.clone())))
    {
        influenced_regions.push((region_id, end_key.clone()));
    }
    if let Some((end_key, region_id)) = region_ranges
        .range((Included(event.end_key), Unbounded))
        .next()
    {
        influenced_regions.push((region_id, end_key.clone()));
    }

    // Calculate declined bytes for each region.
    // `end_key` in influenced_regions are in incremental order.
    let mut region_declined_bytes = vec![];
    let mut last_end_key: Vec<u8> = vec![];
    for (region_id, end_key) in influenced_regions {
        let mut old_size = 0;
        for prop in &event.input_props {
            old_size += prop.get_approximate_size_in_range(&last_end_key, &end_key);
        }
        let mut new_size = 0;
        for prop in &event.output_props {
            new_size += prop.get_approximate_size_in_range(&last_end_key, &end_key);
        }
        last_end_key = end_key;

        // Filter some trivial declines for better performance.
        if old_size > new_size && old_size - new_size > bytes_threshold {
            region_declined_bytes.push((*region_id, old_size - new_size));
        }
    }

    region_declined_bytes
}

#[cfg(test)]
mod tests {
    use std::collections::BTreeMap;

    use util::rocksdb::properties::{IndexHandle, IndexHandles, SizeProperties};
    use util::rocksdb::CompactedEvent;

    use super::*;

    #[test]
    fn test_calc_region_declined_bytes() {
        let index_handle1 = IndexHandle {
            size: 4 * 1024,
            offset: 4 * 1024,
        };
        let index_handle2 = IndexHandle {
            size: 4 * 1024,
            offset: 8 * 1024,
        };
        let index_handle3 = IndexHandle {
            size: 4 * 1024,
            offset: 12 * 1024,
        };
        let mut index_handles = IndexHandles::new();
        index_handles.add(b"a".to_vec(), index_handle1);
        index_handles.add(b"b".to_vec(), index_handle2);
        index_handles.add(b"c".to_vec(), index_handle3);
        let size_prop = SizeProperties {
            total_size: 12 * 1024,
            index_handles,
        };
        let event = CompactedEvent {
            cf: "default".to_owned(),
            output_level: 3,
            total_input_bytes: 12 * 1024,
            total_output_bytes: 0,
            start_key: size_prop.smallest_key().unwrap(),
            end_key: size_prop.largest_key().unwrap(),
            input_props: vec![size_prop],
            output_props: vec![],
        };

        let mut region_ranges = BTreeMap::new();
        region_ranges.insert(b"a".to_vec(), 1);
        region_ranges.insert(b"b".to_vec(), 2);
        region_ranges.insert(b"c".to_vec(), 3);

        let declined_bytes = calc_region_declined_bytes(event, &region_ranges, 1024);
        let expected_declined_bytes = vec![(2, 8192), (3, 4096)];
        assert_eq!(declined_bytes, expected_declined_bytes);
    }
}<|MERGE_RESOLUTION|>--- conflicted
+++ resolved
@@ -39,10 +39,6 @@
 use pd::{PdClient, PdRunner, PdTask};
 use raftstore::coprocessor::split_observer::SplitObserver;
 use raftstore::coprocessor::CoprocessorHost;
-<<<<<<< HEAD
-use raftstore::store::util::{Engines, RegionApproximateStat};
-=======
->>>>>>> 765941ec
 use raftstore::{Error, Result};
 use storage::{CF_DEFAULT, CF_LOCK, CF_RAFT, CF_WRITE};
 use util::collections::{HashMap, HashSet};
@@ -121,11 +117,7 @@
 }
 
 pub struct Store<T, C: 'static> {
-<<<<<<< HEAD
     cfg: Arc<Config>,
-=======
-    cfg: Rc<Config>,
->>>>>>> 765941ec
     engines: Engines,
     store: metapb::Store,
     sendch: SendCh<Msg>,
@@ -463,34 +455,12 @@
         self.snap_mgr.clone()
     }
 
-<<<<<<< HEAD
-=======
-    pub fn snap_scheduler(&self) -> Scheduler<RegionTask> {
-        self.region_worker.scheduler()
-    }
-
-    pub fn apply_scheduler(&self) -> Scheduler<ApplyTask> {
-        self.apply_worker.scheduler()
-    }
-
-    pub fn engines(&self) -> Engines {
-        self.engines.clone()
-    }
-
->>>>>>> 765941ec
     pub fn kv_engine(&self) -> Arc<DB> {
         Arc::clone(&self.engines.kv)
     }
 
     pub fn raft_engine(&self) -> Arc<DB> {
         Arc::clone(&self.engines.raft)
-<<<<<<< HEAD
-=======
-    }
-
-    pub fn store_id(&self) -> u64 {
-        self.store.get_id()
->>>>>>> 765941ec
     }
 
     pub fn get_peers(&self) -> &HashMap<u64, Peer> {
