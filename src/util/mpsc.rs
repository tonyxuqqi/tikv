--- conflicted
+++ resolved
@@ -201,11 +201,7 @@
 
     fn poll(&mut self) -> Poll<Option<T>, ()> {
         match self.try_recv() {
-<<<<<<< HEAD
-            Ok(t) => Ok(Async::Ready(Some(t))),
-=======
             Ok(m) => Ok(Async::Ready(Some(m))),
->>>>>>> d48308e3
             Err(TryRecvError::Empty) => {
                 let t = self.state.recv_task.swap(task::current(), Ordering::AcqRel);
                 if t.is_some() {
