--- conflicted
+++ resolved
@@ -683,10 +683,7 @@
         enable_region_bucket: true,
         region_bucket_size: ReadableSize::mb(1),
         region_size_threshold_for_approximate: ReadableSize::mb(3),
-<<<<<<< HEAD
         region_bucket_merge_size: ReadableSize::kb(500),
-=======
->>>>>>> 963823e6
     };
     let mut cert_allowed_cn = HashSet::default();
     cert_allowed_cn.insert("example.tikv.com".to_owned());
