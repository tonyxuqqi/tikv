// Copyright 2019 TiKV Project Authors. Licensed under Apache-2.0.

<<<<<<< HEAD
use std::f64::INFINITY;
use std::path::{Path, PathBuf};
=======
use std::path::Path;
>>>>>>> b65491b6
use std::sync::Arc;
use std::thread;
use std::time::Duration;

use engine_rocks::raw::{IngestExternalFileOptions, Writable};
use engine_rocks::util::get_cf_handle;
use engine_rocks::util::new_temp_engine;
use engine_rocks::RocksEngine;
use engine_rocks::{Compat, RocksSnapshot, RocksSstWriterBuilder};
use engine_traits::{
    CompactExt, DeleteStrategy, Engines, KvEngine, MiscExt, Range, SstWriter, SstWriterBuilder,
    ALL_CFS, CF_DEFAULT, CF_WRITE,
};
use keys::data_key;
use kvproto::metapb::{Peer, Region};
use raftstore::store::RegionSnapshot;
use raftstore::store::{apply_sst_cf_file, build_sst_cf_file_list, CfFile};
use tempfile::Builder;
use test_raftstore::*;
use tikv::config::TiKvConfig;
use tikv::storage::mvcc::ScannerBuilder;
use tikv::storage::txn::Scanner;
use tikv_util::config::{ReadableDuration, ReadableSize};
use tikv_util::time::Limiter;
use txn_types::{Key, Write, WriteType};

#[test]
fn test_turnoff_titan() {
    let mut cluster = new_node_cluster(0, 3);
    cluster.cfg.rocksdb.defaultcf.disable_auto_compactions = true;
    cluster.cfg.rocksdb.defaultcf.num_levels = 1;
    configure_for_enable_titan(&mut cluster, ReadableSize::kb(0));
    cluster.run();
    assert_eq!(cluster.must_get(b"k1"), None);

    let size = 5;
    for i in 0..size {
        assert!(
            cluster
                .put(
                    format!("k{:02}0", i).as_bytes(),
                    format!("v{}", i).as_bytes(),
                )
                .is_ok()
        );
    }
    cluster.must_flush_cf(CF_DEFAULT, true);
    for i in 0..size {
        assert!(
            cluster
                .put(
                    format!("k{:02}1", i).as_bytes(),
                    format!("v{}", i).as_bytes(),
                )
                .is_ok()
        );
    }
    cluster.must_flush_cf(CF_DEFAULT, true);
    for i in cluster.get_node_ids().into_iter() {
        let db = cluster.get_engine(i);
        assert_eq!(
            db.get_property_int(&"rocksdb.num-files-at-level0").unwrap(),
            2
        );
        assert_eq!(
            db.get_property_int(&"rocksdb.num-files-at-level1").unwrap(),
            0
        );
        assert_eq!(
            db.get_property_int(&"rocksdb.titandb.num-live-blob-file")
                .unwrap(),
            2
        );
        assert_eq!(
            db.get_property_int(&"rocksdb.titandb.num-obsolete-blob-file")
                .unwrap(),
            0
        );
    }
    cluster.shutdown();

    // try reopen db when titan isn't properly turned off.
    configure_for_disable_titan(&mut cluster);
    assert!(cluster.pre_start_check().is_err());

    configure_for_enable_titan(&mut cluster, ReadableSize::kb(0));
    assert!(cluster.pre_start_check().is_ok());
    cluster.start().unwrap();
    assert_eq!(cluster.must_get(b"k1"), None);
    for i in cluster.get_node_ids().into_iter() {
        let db = cluster.get_engine(i);
        let handle = get_cf_handle(&db, CF_DEFAULT).unwrap();
        let opt = vec![("blob_run_mode", "kFallback")];
        assert!(db.set_options_cf(handle, &opt).is_ok());
    }
    cluster.compact_data();
    let mut all_check_pass = true;
    for _ in 0..10 {
        // wait for gc completes.
        sleep_ms(10);
        all_check_pass = true;
        for i in cluster.get_node_ids().into_iter() {
            let db = cluster.get_engine(i);
            if db.get_property_int(&"rocksdb.num-files-at-level0").unwrap() != 0 {
                all_check_pass = false;
                break;
            }
            if db.get_property_int(&"rocksdb.num-files-at-level1").unwrap() != 1 {
                all_check_pass = false;
                break;
            }
            if db
                .get_property_int(&"rocksdb.titandb.num-live-blob-file")
                .unwrap()
                != 0
            {
                all_check_pass = false;
                break;
            }
        }
        if all_check_pass {
            break;
        }
    }
    if !all_check_pass {
        panic!("unexpected titan gc results");
    }
    cluster.shutdown();

    configure_for_disable_titan(&mut cluster);
    // wait till files are purged, timeout set to purge_obsolete_files_period.
    for _ in 1..100 {
        sleep_ms(10);
        if cluster.pre_start_check().is_ok() {
            return;
        }
    }
    assert!(cluster.pre_start_check().is_ok());
}

#[test]
fn test_delete_files_in_range_for_titan() {
    let path = Builder::new()
        .prefix("test-titan-delete-files-in-range")
        .tempdir()
        .unwrap();

    // Set configs and create engines
    let mut cfg = TiKvConfig::default();
    let cache = cfg.storage.block_cache.build_shared_cache();
    cfg.rocksdb.titan.enabled = true;
    cfg.rocksdb.titan.disable_gc = true;
    cfg.rocksdb.titan.purge_obsolete_files_period = ReadableDuration::secs(1);
    cfg.rocksdb.defaultcf.disable_auto_compactions = true;
    // Disable dynamic_level_bytes, otherwise SST files would be ingested to L0.
    cfg.rocksdb.defaultcf.dynamic_level_bytes = false;
    cfg.rocksdb.defaultcf.titan.min_gc_batch_size = ReadableSize(0);
    cfg.rocksdb.defaultcf.titan.discardable_ratio = 0.4;
    cfg.rocksdb.defaultcf.titan.sample_ratio = 1.0;
    cfg.rocksdb.defaultcf.titan.min_blob_size = ReadableSize(0);
    let kv_db_opts = cfg.rocksdb.build_opt();
    let kv_cfs_opts = cfg
        .rocksdb
        .build_cf_opts(&cache, None, cfg.storage.api_version());

    let raft_path = path.path().join(Path::new("titan"));
    let engines = Engines::new(
        RocksEngine::from_db(Arc::new(
            engine_rocks::raw_util::new_engine(
                path.path().to_str().unwrap(),
                Some(kv_db_opts),
                ALL_CFS,
                Some(kv_cfs_opts),
            )
            .unwrap(),
        )),
        RocksEngine::from_db(Arc::new(
            engine_rocks::raw_util::new_engine(
                raft_path.to_str().unwrap(),
                None,
                &[CF_DEFAULT],
                None,
            )
            .unwrap(),
        )),
    );

    // Write some mvcc keys and values into db
    // default_cf : a_7, b_7
    // write_cf : a_8, b_8
    let start_ts = 7.into();
    let commit_ts = 8.into();
    let write = Write::new(WriteType::Put, start_ts, None);
    let db = &engines.kv.as_inner();
    let default_cf = db.cf_handle(CF_DEFAULT).unwrap();
    let write_cf = db.cf_handle(CF_WRITE).unwrap();
    db.put_cf(
        &default_cf,
        &data_key(Key::from_raw(b"a").append_ts(start_ts).as_encoded()),
        b"a_value",
    )
    .unwrap();
    db.put_cf(
        &write_cf,
        &data_key(Key::from_raw(b"a").append_ts(commit_ts).as_encoded()),
        &write.as_ref().to_bytes(),
    )
    .unwrap();
    db.put_cf(
        &default_cf,
        &data_key(Key::from_raw(b"b").append_ts(start_ts).as_encoded()),
        b"b_value",
    )
    .unwrap();
    db.put_cf(
        &write_cf,
        &data_key(Key::from_raw(b"b").append_ts(commit_ts).as_encoded()),
        &write.as_ref().to_bytes(),
    )
    .unwrap();

    // Flush and compact the kvs into L6.
    db.flush(true).unwrap();
    db.c().compact_files_in_range(None, None, None).unwrap();
    let value = db.get_property_int(&"rocksdb.num-files-at-level0").unwrap();
    assert_eq!(value, 0);
    let value = db.get_property_int(&"rocksdb.num-files-at-level6").unwrap();
    assert_eq!(value, 1);

    // Delete one mvcc kvs we have written above.
    // Here we make the kvs on the L5 by ingesting SST.
    let sst_file_path = Path::new(db.path()).join("for_ingest.sst");
    let mut writer = RocksSstWriterBuilder::new()
        .build(&sst_file_path.to_str().unwrap())
        .unwrap();
    writer
        .delete(&data_key(
            Key::from_raw(b"a").append_ts(start_ts).as_encoded(),
        ))
        .unwrap();
    writer.finish().unwrap();
    let mut opts = IngestExternalFileOptions::new();
    opts.move_files(true);
    db.ingest_external_file_cf(&default_cf, &opts, &[sst_file_path.to_str().unwrap()])
        .unwrap();

    // Now the LSM structure of default cf is:
    // L5: [delete(a_7)]
    // L6: [put(a_7, blob1), put(b_7, blob1)]
    // the ranges of two SST files are overlapped.
    //
    // There is one blob file in Titan
    // blob1: (a_7, a_value), (b_7, b_value)
    let value = db.get_property_int(&"rocksdb.num-files-at-level0").unwrap();
    assert_eq!(value, 0);
    let value = db.get_property_int(&"rocksdb.num-files-at-level5").unwrap();
    assert_eq!(value, 1);
    let value = db.get_property_int(&"rocksdb.num-files-at-level6").unwrap();
    assert_eq!(value, 1);

    // Used to trigger titan gc
    let db = &engines.kv.as_inner();
    db.put(b"1", b"1").unwrap();
    db.flush(true).unwrap();
    db.put(b"2", b"2").unwrap();
    db.flush(true).unwrap();
    db.c()
        .compact_files_in_range(Some(b"0"), Some(b"3"), Some(1))
        .unwrap();

    // Now the LSM structure of default cf is:
    // memtable: [put(b_7, blob4)] (because of Titan GC)
    // L0: [put(1, blob2), put(2, blob3)]
    // L5: [delete(a_7)]
    // L6: [put(a_7, blob1), put(b_7, blob1)]
    // the ranges of two SST files are overlapped.
    //
    // There is four blob files in Titan
    // blob1: (a_7, a_value), (b_7, b_value)
    // blob2: (1, 1)
    // blob3: (2, 2)
    // blob4: (b_7, b_value)
    let value = db.get_property_int(&"rocksdb.num-files-at-level0").unwrap();
    assert_eq!(value, 0);
    let value = db.get_property_int(&"rocksdb.num-files-at-level1").unwrap();
    assert_eq!(value, 1);
    let value = db.get_property_int(&"rocksdb.num-files-at-level5").unwrap();
    assert_eq!(value, 1);
    let value = db.get_property_int(&"rocksdb.num-files-at-level6").unwrap();
    assert_eq!(value, 1);

    // Wait Titan to purge obsolete files
    thread::sleep(Duration::from_secs(2));
    // Now the LSM structure of default cf is:
    // memtable: [put(b_7, blob4)] (because of Titan GC)
    // L0: [put(1, blob2), put(2, blob3)]
    // L5: [delete(a_7)]
    // L6: [put(a_7, blob1), put(b_7, blob1)]
    // the ranges of two SST files are overlapped.
    //
    // There is three blob files in Titan
    // blob2: (1, 1)
    // blob3: (2, 2)
    // blob4: (b_7, b_value)

    // `delete_files_in_range` may expose some old keys.
    // For Titan it may encounter `missing blob file` in `delete_all_in_range`,
    // so we set key_only for Titan.
    engines
        .kv
        .delete_all_in_range(
            DeleteStrategy::DeleteFiles,
            &[Range::new(
                &data_key(Key::from_raw(b"a").as_encoded()),
                &data_key(Key::from_raw(b"b").as_encoded()),
            )],
        )
        .unwrap();
    engines
        .kv
        .delete_all_in_range(
            DeleteStrategy::DeleteByKey,
            &[Range::new(
                &data_key(Key::from_raw(b"a").as_encoded()),
                &data_key(Key::from_raw(b"b").as_encoded()),
            )],
        )
        .unwrap();
    engines
        .kv
        .delete_all_in_range(
            DeleteStrategy::DeleteBlobs,
            &[Range::new(
                &data_key(Key::from_raw(b"a").as_encoded()),
                &data_key(Key::from_raw(b"b").as_encoded()),
            )],
        )
        .unwrap();

    // Now the LSM structure of default cf is:
    // memtable: [put(b_7, blob4)] (because of Titan GC)
    // L0: [put(1, blob2), put(2, blob3)]
    // L6: [put(a_7, blob1), put(b_7, blob1)]
    // the ranges of two SST files are overlapped.
    //
    // There is three blob files in Titan
    // blob2: (1, 1)
    // blob3: (2, 2)
    // blob4: (b_7, b_value)
    let value = db.get_property_int(&"rocksdb.num-files-at-level0").unwrap();
    assert_eq!(value, 0);
    let value = db.get_property_int(&"rocksdb.num-files-at-level1").unwrap();
    assert_eq!(value, 1);
    let value = db.get_property_int(&"rocksdb.num-files-at-level5").unwrap();
    assert_eq!(value, 0);
    let value = db.get_property_int(&"rocksdb.num-files-at-level6").unwrap();
    assert_eq!(value, 1);

    // Generate a snapshot
<<<<<<< HEAD
    let limiter = Limiter::new(INFINITY);
    let mut cf_file = CfFile::new(
        CF_DEFAULT,
        PathBuf::from(path.path().to_str().unwrap()),
        "default".to_string(),
        ".sst".to_string(),
    );
    build_sst_cf_file_list::<RocksEngine>(
        &mut cf_file,
=======
    let default_sst_file_path = path.path().join("default.sst");
    let write_sst_file_path = path.path().join("write.sst");
    let limiter = Limiter::new(f64::INFINITY);
    build_sst_cf_file::<RocksEngine>(
        &default_sst_file_path.to_str().unwrap(),
>>>>>>> b65491b6
        &engines.kv,
        &engines.kv.snapshot(),
        b"",
        b"{",
        u64::MAX,
        &limiter,
    )
    .unwrap();
    let mut cf_file_write = CfFile::new(
        CF_WRITE,
        PathBuf::from(path.path().to_str().unwrap()),
        "write".to_string(),
        ".sst".to_string(),
    );
    build_sst_cf_file_list::<RocksEngine>(
        &mut cf_file_write,
        &engines.kv,
        &engines.kv.snapshot(),
        b"",
        b"{",
        u64::MAX,
        &limiter,
    )
    .unwrap();

    // Apply the snapshot to other DB.
    let dir1 = Builder::new()
        .prefix("test-snap-cf-db-apply")
        .tempdir()
        .unwrap();
    let engines1 = new_temp_engine(&dir1);
    let tmp_file_paths = cf_file.tmp_file_paths();
    let tmp_file_paths = tmp_file_paths
        .iter()
        .map(|s| s.as_str())
        .collect::<Vec<&str>>();
    apply_sst_cf_file(&tmp_file_paths, &engines1.kv, CF_DEFAULT).unwrap();
    let tmp_file_paths = cf_file_write.tmp_file_paths();
    let tmp_file_paths = tmp_file_paths
        .iter()
        .map(|s| s.as_str())
        .collect::<Vec<&str>>();
    apply_sst_cf_file(&tmp_file_paths, &engines1.kv, CF_WRITE).unwrap();

    // Do scan on other DB.
    let mut r = Region::default();
    r.mut_peers().push(Peer::default());
    r.set_start_key(b"a".to_vec());
    r.set_end_key(b"z".to_vec());
    let snapshot = RegionSnapshot::<RocksSnapshot>::from_raw(engines1.kv, r);
    let mut scanner = ScannerBuilder::new(snapshot, 10.into())
        .range(Some(Key::from_raw(b"a")), None)
        .build()
        .unwrap();
    assert_eq!(
        scanner.next().unwrap(),
        Some((Key::from_raw(b"b"), b"b_value".to_vec())),
    );
}<|MERGE_RESOLUTION|>--- conflicted
+++ resolved
@@ -1,11 +1,8 @@
 // Copyright 2019 TiKV Project Authors. Licensed under Apache-2.0.
 
-<<<<<<< HEAD
-use std::f64::INFINITY;
+
 use std::path::{Path, PathBuf};
-=======
-use std::path::Path;
->>>>>>> b65491b6
+
 use std::sync::Arc;
 use std::thread;
 use std::time::Duration;
@@ -365,8 +362,7 @@
     assert_eq!(value, 1);
 
     // Generate a snapshot
-<<<<<<< HEAD
-    let limiter = Limiter::new(INFINITY);
+    let limiter = Limiter::new(f64::INFINITY);
     let mut cf_file = CfFile::new(
         CF_DEFAULT,
         PathBuf::from(path.path().to_str().unwrap()),
@@ -375,13 +371,6 @@
     );
     build_sst_cf_file_list::<RocksEngine>(
         &mut cf_file,
-=======
-    let default_sst_file_path = path.path().join("default.sst");
-    let write_sst_file_path = path.path().join("write.sst");
-    let limiter = Limiter::new(f64::INFINITY);
-    build_sst_cf_file::<RocksEngine>(
-        &default_sst_file_path.to_str().unwrap(),
->>>>>>> b65491b6
         &engines.kv,
         &engines.kv.snapshot(),
         b"",
