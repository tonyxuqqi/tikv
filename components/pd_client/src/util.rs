--- conflicted
+++ resolved
@@ -864,10 +864,7 @@
                 }
             }
         };
-<<<<<<< HEAD
-=======
-
->>>>>>> b5559844
+
         let end = if range.1.is_empty() {
             last_bucket_idx
         } else {
