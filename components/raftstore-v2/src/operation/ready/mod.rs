--- conflicted
+++ resolved
@@ -450,80 +450,4 @@
             self.set_ever_persisted();
         }
     }
-<<<<<<< HEAD
-
-    pub fn after_applied_snapshot(&mut self) {
-        let mut entry = self.entry_storage_mut();
-        let term = entry.get_truncate_term();
-        let index = entry.get_truncate_index();
-        entry.set_applied_term(term);
-        entry.set_last_term(term);
-        entry.apply_state_mut().set_applied_index(index);
-        self.region_state_mut().set_tablet_index(index);
-    }
-
-    pub fn apply_snapshot(
-        &mut self,
-        snap: &Snapshot,
-        task: &mut WriteTask<EK, ER>,
-        tablet_factory: Arc<dyn TabletFactory<EK>>,
-    ) -> Result<()> {
-        let region_id = self.get_region_id();
-        info!(self.logger(),
-            "begin to apply snapshot";
-            "region_id"=> region_id,
-            "peer_id" => self.peer().get_id(),
-        );
-
-        let mut snap_data = RaftSnapshotData::default();
-        snap_data.merge_from_bytes(snap.get_data())?;
-
-        let region = snap_data.take_region();
-        if region.get_id() != region_id {
-            return Err(box_err!(
-                "mismatch region id {}!={}",
-                region_id,
-                region.get_id()
-            ));
-        }
-
-        let last_index = snap.get_metadata().get_index();
-        let last_term = snap.get_metadata().get_term();
-
-        self.region_state_mut().set_state(PeerState::Normal);
-        self.region_state_mut().set_region(region);
-
-        self.entry_storage_mut()
-            .raft_state_mut()
-            .set_last_index(last_index);
-
-        self.entry_storage_mut().set_truncated_index(last_index);
-        self.entry_storage_mut().set_truncated_term(last_term);
-
-        info!(self.logger(),
-            "apply snapshot with state ok";
-            "region_id" => region_id,
-            "peer_id" => self.peer().get_id(),
-            "state" => ?self.entry_storage().apply_state(),
-        );
-
-        let key = TabletSnapKey::new(region_id, self.peer().get_id(), last_term, last_index);
-        let mut path = tablet_factory
-            .tablets_path()
-            .as_path()
-            .parent()
-            .unwrap()
-            .join("tablets_snap")
-            .as_path()
-            .join(key.get_recv_suffix());
-        // println!("load snapshot dir:{}", path.display());
-        let hook = move |region_id: u64| {
-            assert!(path.as_path().exists());
-            tablet_factory.load_tablet(path.as_path(), region_id, last_index)
-        };
-        task.add_after_write_hook(Some(Box::new(hook)));
-        Ok(())
-    }
-=======
->>>>>>> f74c222b
 }