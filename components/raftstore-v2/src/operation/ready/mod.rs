// Copyright 2022 TiKV Project Authors. Licensed under Apache-2.0.

//! This module contains the actions that will drive a raft state machine.
//!
//! # Raft Ready
//!
//! Every messages or ticks may have side affect. Handling all those side
//! affect immediately is not efficient. Instead, tikv uses `Ready` to batch up
//! all the side affects and handle them at once for throughput.
//!
//! As raft store is the critical path in the whole system, we avoid most
//! blocking IO. So a typical processing is divided into two steps:
//!
//! - Handle raft ready to process the side affect and send IO tasks to
//!   background threads
//! - Receive IO tasks completion and update the raft state machine
//!
//! There two steps can be processed concurrently.

mod apply_trace;
mod async_writer;
mod snapshot;

use std::{
    cmp,
    fmt::{self, Debug, Formatter},
    sync::{
        atomic::{AtomicUsize, Ordering},
        Arc,
    },
    time::Instant,
};

use engine_traits::{KvEngine, RaftEngine, DATA_CFS};
use error_code::ErrorCodeExt;
use kvproto::{
    raft_cmdpb::AdminCmdType,
    raft_serverpb::{ExtraMessageType, RaftMessage},
};
use protobuf::Message as _;
use raft::{eraftpb, prelude::MessageType, Ready, SnapshotStatus, StateRole, INVALID_ID};
use raftstore::{
    coprocessor::{RegionChangeEvent, RoleChange},
    store::{
        fsm::store::StoreRegionMeta,
        needs_evict_entry_cache,
        util::{self, is_first_append_entry, is_initial_msg},
        worker_metrics::SNAP_COUNTER,
        FetchedLogs, ReadProgress, Transport, WriteCallback, WriteTask,
    },
};
use slog::{debug, error, info, warn, Logger};
use tikv_util::{
    log::SlogFormat,
    slog_panic,
    store::find_peer,
<<<<<<< HEAD
    time::{duration_to_sec, monotonic_raw_now, Duration, Instant as TiInstant},
=======
    sys::disk::DiskUsage,
    time::{duration_to_sec, monotonic_raw_now, Duration},
>>>>>>> b4e0bf7b
};

pub use self::{
    apply_trace::{write_initial_states, ApplyTrace, DataTrace, StateStorage},
    async_writer::AsyncWriter,
    snapshot::{GenSnapTask, SnapState},
};
use crate::{
    batch::StoreContext,
    fsm::{PeerFsmDelegate, Store},
    operation::life::is_empty_split_message,
    raft::{Peer, Storage},
    router::{PeerMsg, PeerTick},
    worker::tablet,
};

const PAUSE_FOR_REPLAY_GAP: u64 = 128;

pub struct ReplayWatch {
    normal_peers: AtomicUsize,
    paused_peers: AtomicUsize,
    logger: Logger,
    timer: Instant,
}

impl Debug for ReplayWatch {
    fn fmt(&self, f: &mut Formatter<'_>) -> fmt::Result {
        f.debug_struct("ReplayWatch")
            .field("normal_peers", &self.normal_peers)
            .field("paused_peers", &self.paused_peers)
            .field("logger", &self.logger)
            .field("timer", &self.timer)
            .finish()
    }
}

impl ReplayWatch {
    pub fn new(logger: Logger) -> Self {
        Self {
            normal_peers: AtomicUsize::new(0),
            paused_peers: AtomicUsize::new(0),
            logger,
            timer: Instant::now(),
        }
    }

    pub fn inc_normal_peer(&self) {
        self.normal_peers.fetch_add(1, Ordering::Relaxed);
    }

    pub fn inc_paused_peer(&self) {
        self.paused_peers.fetch_add(1, Ordering::Relaxed);
    }
}

impl Drop for ReplayWatch {
    fn drop(&mut self) {
        info!(
            self.logger,
            "The raft log replay completed";
            "normal_peers" => self.normal_peers.load(Ordering::Relaxed),
            "paused_peers" => self.paused_peers.load(Ordering::Relaxed),
            "elapsed" => ?self.timer.elapsed()
        );
    }
}

impl Store {
    pub fn on_store_unreachable<EK, ER, T>(
        &mut self,
        ctx: &mut StoreContext<EK, ER, T>,
        to_store_id: u64,
    ) where
        EK: KvEngine,
        ER: RaftEngine,
    {
        ctx.router
            .broadcast_normal(|| PeerMsg::StoreUnreachable { to_store_id });
    }

    #[cfg(feature = "testexport")]
    pub fn on_wait_flush<EK, ER, T>(
        &mut self,
        ctx: &mut StoreContext<EK, ER, T>,
        region_id: u64,
        ch: crate::router::FlushChannel,
    ) where
        EK: KvEngine,
        ER: RaftEngine,
    {
        let _ = ctx.router.send(region_id, PeerMsg::WaitFlush(ch));
    }
}

impl<'a, EK: KvEngine, ER: RaftEngine, T: Transport> PeerFsmDelegate<'a, EK, ER, T> {
    /// Raft relies on periodic ticks to keep the state machine sync with other
    /// peers.
    pub fn on_raft_tick(&mut self) {
        if self.fsm.peer_mut().tick(self.store_ctx) {
            self.fsm.peer_mut().set_has_ready();
        }
        self.fsm.peer_mut().maybe_clean_up_stale_merge_context();
        self.schedule_tick(PeerTick::Raft);
    }

    pub fn on_check_long_uncommitted(&mut self) {
        if !self.fsm.peer().is_leader() {
            return;
        }
        self.fsm
            .peer_mut()
            .check_long_uncommitted_proposals(self.store_ctx);
        self.schedule_tick(PeerTick::CheckLongUncommitted);
    }
}

impl<EK: KvEngine, ER: RaftEngine> Peer<EK, ER> {
    pub fn maybe_pause_for_replay<T>(
        &mut self,
        store_ctx: &mut StoreContext<EK, ER, T>,
        watch: Option<Arc<ReplayWatch>>,
    ) -> bool {
        // The task needs to be scheduled even if the tablet may be replaced during
        // recovery. Otherwise if there are merges during recovery, the FSM may
        // be paused forever.
        if self.storage().has_dirty_data() {
            let region_id = self.region_id();
            let mailbox = store_ctx.router.mailbox(region_id).unwrap();
            let tablet_index = self.storage().tablet_index();
            let _ = store_ctx.schedulers.tablet.schedule(tablet::Task::trim(
                self.tablet().unwrap().clone(),
                self.region(),
                move || {
                    let _ = mailbox.force_send(PeerMsg::TabletTrimmed { tablet_index });
                },
            ));
        }
        let entry_storage = self.entry_storage();
        let committed_index = entry_storage.commit_index();
        let applied_index = entry_storage.applied_index();
        if committed_index > applied_index {
            // Unlike v1, it's a must to set ready when there are pending entries. Otherwise
            // it may block for ever when there is unapplied conf change.
            self.set_has_ready();
        }
        if committed_index > applied_index + PAUSE_FOR_REPLAY_GAP {
            // If there are too many the missing logs, we need to skip ticking otherwise
            // it may block the raftstore thread for a long time in reading logs for
            // election timeout.
            info!(self.logger, "pause for replay"; "applied" => applied_index, "committed" => committed_index);

            // when committed_index > applied_index + PAUSE_FOR_REPLAY_GAP, the peer must be
            // created from StoreSystem on TiKV Start
            let w = watch.unwrap();
            w.inc_paused_peer();
            self.set_replay_watch(Some(w));
            true
        } else {
            if let Some(w) = watch {
                w.inc_normal_peer();
            }
            false
        }
    }

    #[inline]
    fn tick<T>(&mut self, store_ctx: &mut StoreContext<EK, ER, T>) -> bool {
        // When it's handling snapshot, it's pointless to tick as all the side
        // affects have to wait till snapshot is applied. On the other hand, ticking
        // will bring other corner cases like elections.
        if self.is_handling_snapshot() || !self.serving() {
            return false;
        }
        self.retry_pending_reads(&store_ctx.cfg);
        self.check_force_leader(store_ctx);
        self.raft_group_mut().tick()
    }

    pub fn on_peer_unreachable(&mut self, to_peer_id: u64) {
        if self.is_leader() {
            self.raft_group_mut().report_unreachable(to_peer_id);
        }
    }

    pub fn on_store_unreachable(&mut self, to_store_id: u64) {
        if self.is_leader() {
            if let Some(peer_id) = find_peer(self.region(), to_store_id).map(|p| p.get_id()) {
                self.raft_group_mut().report_unreachable(peer_id);
            }
        }
    }

    pub fn on_store_maybe_tombstone(&mut self, store_id: u64) {
        if !self.is_leader() {
            return;
        }
        self.on_store_maybe_tombstone_gc_peer(store_id);
    }

    pub fn on_raft_message<T: Transport>(
        &mut self,
        ctx: &mut StoreContext<EK, ER, T>,
        mut msg: Box<RaftMessage>,
        send_time: Option<TiInstant>,
    ) {
        debug!(
            self.logger,
            "handle raft message";
            "message_type" => %util::MsgType(&msg),
            "from_peer_id" => msg.get_from_peer().get_id(),
            "to_peer_id" => msg.get_to_peer().get_id(),
            "disk_usage" => ?msg.disk_usage,
        );
        if let Some(send_time) = send_time {
            let process_wait_time = send_time.saturating_elapsed();
            ctx.raft_metrics
                .process_wait_time
                .observe(duration_to_sec(process_wait_time));
        }

        if self.pause_for_replay() && msg.get_message().get_msg_type() == MessageType::MsgAppend {
            ctx.raft_metrics.message_dropped.recovery.inc();
            return;
        }
        if !self.serving() {
            return;
        }
        if util::is_vote_msg(msg.get_message()) {
            if self.maybe_gc_sender(&msg) {
                return;
            }
            if let Some(remain) = ctx.maybe_in_unsafe_vote_period() {
                debug!(self.logger,
                    "drop request vote for one election timeout after node starts";
                    "from_peer_id" => msg.get_message().get_from(),
                    "remain_duration" => ?remain,
                );
                ctx.raft_metrics.message_dropped.unsafe_vote.inc();
                return;
            }
        }

        self.handle_reported_disk_usage(ctx, &msg);

        if msg.get_to_peer().get_store_id() != self.peer().get_store_id() {
            ctx.raft_metrics.message_dropped.mismatch_store_id.inc();
            return;
        }
        if msg.get_is_tombstone() {
            self.on_tombstone_message(&mut msg);
            return;
        }
        if msg.has_extra_msg() && msg.get_to_peer().get_id() == self.peer_id() {
            // GcRequest/GcResponse may be sent from/to different regions, skip further
            // checks.
            match msg.get_extra_msg().get_type() {
                ExtraMessageType::MsgGcPeerResponse => {
                    self.on_gc_peer_response(&msg);
                    return;
                }
                ExtraMessageType::MsgGcPeerRequest => {
                    self.on_gc_peer_request(ctx, &msg);
                    return;
                }
                ExtraMessageType::MsgFlushMemtable => {
                    let region_epoch = msg.as_ref().get_region_epoch();
                    if util::is_epoch_stale(region_epoch, self.region().get_region_epoch()) {
                        return;
                    }
                    let _ = ctx
                        .schedulers
                        .tablet
                        .schedule(crate::worker::tablet::Task::Flush {
                            region_id: self.region().get_id(),
                            reason: "unknown",
                            high_priority: false,
                            threshold: Some(std::time::Duration::from_secs(10)),
                            cb: None,
                        });
                    return;
                }
                ExtraMessageType::MsgWantRollbackMerge => return,
                ExtraMessageType::MsgAvailabilityRequest => {
                    self.on_availability_request(
                        ctx,
                        msg.get_extra_msg()
                            .get_availability_context()
                            .get_from_region_id(),
                        msg.get_from_peer(),
                    );
                    return;
                }
                ExtraMessageType::MsgAvailabilityResponse => {
                    self.on_availability_response(
                        ctx,
                        msg.get_from_peer().get_id(),
                        msg.get_extra_msg(),
                    );
                    return;
                }
                ExtraMessageType::MsgRefreshBuckets => {
                    self.on_msg_refresh_buckets(ctx, &msg);
                    return;
                }
                _ => (),
            }
        }
        if !msg.has_region_epoch() {
            ctx.raft_metrics.message_dropped.mismatch_region_epoch.inc();
            return;
        }
        if msg.has_merge_target() {
            unimplemented!();
            // return;
        }
        // We don't handle stale message like v1, as we rely on leader to actively
        // cleanup stale peers.
        let to_peer = msg.get_to_peer();
        // Check if the message is sent to the right peer.
        match to_peer.get_id().cmp(&self.peer_id()) {
            cmp::Ordering::Equal => (),
            cmp::Ordering::Less => {
                ctx.raft_metrics.message_dropped.stale_msg.inc();
                return;
            }
            cmp::Ordering::Greater => {
                // We need to create the target peer.
                info!(self.logger, "mark for destroy for larger ID"; "larger_id" => to_peer.get_id());
                self.mark_for_destroy(Some(msg));
                return;
            }
        }
        if msg.has_extra_msg() {
            warn!(
                self.logger,
                "unimplemented extra msg, ignore it now";
                "extra_msg_type" => ?msg.get_extra_msg().get_type(),
            );
            return;
        }

        // TODO: drop all msg append when the peer is uninitialized and has conflict
        // ranges with other peers.
        let from_peer = msg.take_from_peer();
        let from_peer_id = from_peer.get_id();
        if from_peer_id != INVALID_ID {
            if self.is_leader() {
                self.add_peer_heartbeat(from_peer.get_id(), Instant::now());
            }
            // We only cache peer with an valid ID.
            // It prevents cache peer(0,0) which is sent by region split.
            self.insert_peer_cache(from_peer);
        }

        // Delay first append message and wait for split snapshot,
        // so that slow split does not trigger leader to send a snapshot.
        if !self.storage().is_initialized() {
            if is_initial_msg(msg.get_message()) {
                let mut is_overlapped = false;
                let meta = ctx.store_meta.lock().unwrap();
                meta.search_region(msg.get_start_key(), msg.get_end_key(), |_| {
                    is_overlapped = true;
                });
                self.split_pending_append_mut()
                    .set_range_overlapped(is_overlapped);
            } else if is_first_append_entry(msg.get_message())
                && !self.ready_to_handle_first_append_message(ctx, &msg)
            {
                return;
            }
        }

        let pre_committed_index = self.raft_group().raft.raft_log.committed;
        if msg.get_message().get_msg_type() == MessageType::MsgTransferLeader {
            self.on_transfer_leader_msg(ctx, msg.get_message(), msg.disk_usage)
        } else {
            // As this peer is already created, the empty split message is meaningless.
            if is_empty_split_message(&msg) {
                ctx.raft_metrics.message_dropped.stale_msg.inc();
                return;
            }

            let msg_type = msg.get_message().get_msg_type();
            // This can be a message that sent when it's still a follower. Nevertheleast,
            // it's meaningless to continue to handle the request as callbacks are cleared.
            if msg_type == MessageType::MsgReadIndex
                && self.is_leader()
                && (msg.get_message().get_from() == raft::INVALID_ID
                    || msg.get_message().get_from() == self.peer_id())
            {
                ctx.raft_metrics.message_dropped.stale_msg.inc();
                return;
            }

            if msg_type == MessageType::MsgReadIndex
                && self.is_leader()
                && self.on_step_read_index(ctx, msg.mut_message())
            {
                // Read index has respond in `on_step_read_index`,
                // No need to step again.
            } else if let Err(e) = self.raft_group_mut().step(msg.take_message()) {
                error!(self.logger, "raft step error";
                    "from_peer" => ?msg.get_from_peer(),
                    "region_epoch" => ?msg.get_region_epoch(),
                    "message_type" => ?msg_type,
                    "err" => ?e);
            } else {
                let committed_index = self.raft_group().raft.raft_log.committed;
                self.report_commit_log_duration(ctx, pre_committed_index, committed_index);
            }
        }

        // There are two different cases to check peers can be bring back.
        // 1. If the peer is pending, then only AppendResponse can bring it back to up.
        // 2. If the peer is down, then HeartbeatResponse and AppendResponse can bring
        // it back to up.
        if self.any_new_peer_catch_up(from_peer_id) {
            self.region_heartbeat_pd(ctx)
        }

        self.set_has_ready();
    }

    /// Callback for fetching logs asynchronously.
    pub fn on_raft_log_fetched(&mut self, fetched_logs: FetchedLogs) {
        let FetchedLogs { context, logs } = fetched_logs;
        let low = logs.low;
        // If the peer is not the leader anymore and it's not in entry cache warmup
        // state, or it is being destroyed, ignore the result.
        if !self.is_leader() && self.entry_storage().entry_cache_warmup_state().is_none()
            || !self.serving()
        {
            self.entry_storage_mut().clean_async_fetch_res(low);
            return;
        }
        if self.term() != logs.term {
            self.entry_storage_mut().clean_async_fetch_res(low);
        } else if self.entry_storage().entry_cache_warmup_state().is_some() {
            if self.entry_storage_mut().maybe_warm_up_entry_cache(*logs) {
                self.ack_transfer_leader_msg(false);
                self.set_has_ready();
            }
            self.entry_storage_mut().clean_async_fetch_res(low);
            return;
        } else {
            self.entry_storage_mut()
                .update_async_fetch_res(low, Some(logs));
        }
        self.raft_group_mut().on_entries_fetched(context);
        // clean the async fetch result immediately if not used to free memory
        self.entry_storage_mut().update_async_fetch_res(low, None);
        self.set_has_ready();
    }

    /// Partially filled a raft message that will be sent to other peer.
    fn prepare_raft_message(&mut self) -> RaftMessage {
        let mut raft_msg = RaftMessage::new();
        raft_msg.set_region_id(self.region().id);
        raft_msg.set_from_peer(self.peer().clone());
        // set current epoch
        let epoch = self.storage().region().get_region_epoch();
        let msg_epoch = raft_msg.mut_region_epoch();
        msg_epoch.set_version(epoch.get_version());
        msg_epoch.set_conf_ver(epoch.get_conf_ver());
        raft_msg
    }

    /// Transform a message from raft lib to a message that can be sent to other
    /// peers.
    ///
    /// If the recipient can't be found, `None` is returned.
    #[inline]
    fn build_raft_message(
        &mut self,
        msg: eraftpb::Message,
        disk_usage: DiskUsage,
    ) -> Option<RaftMessage> {
        let to_peer = match self.peer_from_cache(msg.to) {
            Some(p) => p,
            None => {
                warn!(
                    self.logger,
                    "failed to look up recipient peer";
                    "to_peer" => msg.to,
                    "message_type" => ?msg.msg_type
                );
                return None;
            }
        };

        let mut raft_msg = self.prepare_raft_message();
        // Fill in the disk usage.
        raft_msg.set_disk_usage(disk_usage);

        raft_msg.set_to_peer(to_peer);
        if msg.from != self.peer().id {
            debug!(
                self.logger,
                "redirecting message";
                "msg_type" => ?msg.get_msg_type(),
                "from" => msg.get_from(),
                "to" => msg.get_to(),
            );
        }

        // There could be two cases:
        // - Target peer already exists but has not established communication with
        //   leader yet
        // - Target peer is added newly due to member change or region split, but it's
        //   not created yet
        // For both cases the region start key and end key are attached in RequestVote
        // and Heartbeat message for the store of that peer to check whether to create a
        // new peer when receiving these messages, or just to wait for a pending region
        // split to perform later.
        if self.storage().is_initialized() && is_initial_msg(&msg) {
            let region = self.region();
            raft_msg.set_start_key(region.get_start_key().to_vec());
            raft_msg.set_end_key(region.get_end_key().to_vec());
        }

        raft_msg.set_message(msg);
        Some(raft_msg)
    }

    /// Send a message.
    ///
    /// The message is pushed into the send buffer, it may not be sent out until
    /// transport is flushed explicitly.
    pub(crate) fn send_raft_message<T: Transport>(
        &mut self,
        ctx: &mut StoreContext<EK, ER, T>,
        msg: RaftMessage,
    ) {
        let msg_type = msg.get_message().get_msg_type();
        let to_peer_id = msg.get_to_peer().get_id();
        let to_store_id = msg.get_to_peer().get_store_id();
        if msg_type == MessageType::MsgSnapshot {
            let index = msg.get_message().get_snapshot().get_metadata().get_index();
            self.update_last_sent_snapshot_index(index);
        }

        debug!(
            self.logger,
            "send raft msg";
            "msg_type" => ?msg_type,
            "msg_size" => msg.get_message().compute_size(),
            "to" => to_peer_id,
        );

        match ctx.trans.send(msg) {
            Ok(()) => ctx.raft_metrics.send_message.add(msg_type, true),
            Err(e) => {
                // We use metrics to observe failure on production.
                debug!(
                    self.logger,
                    "failed to send msg to other peer";
                    "target_peer_id" => to_peer_id,
                    "target_store_id" => to_store_id,
                    "err" => ?e,
                    "error_code" => %e.error_code(),
                );
                // unreachable store
                self.raft_group_mut().report_unreachable(to_peer_id);
                if msg_type == eraftpb::MessageType::MsgSnapshot {
                    self.raft_group_mut()
                        .report_snapshot(to_peer_id, SnapshotStatus::Failure);
                }
                ctx.raft_metrics.send_message.add(msg_type, false);
            }
        }
    }

    /// Send a message.
    ///
    /// The message is pushed into the send buffer, it may not be sent out until
    /// transport is flushed explicitly.
    fn send_raft_message_on_leader<T: Transport>(
        &mut self,
        ctx: &mut StoreContext<EK, ER, T>,
        msg: RaftMessage,
    ) {
        let message = msg.get_message();
        if message.get_msg_type() == MessageType::MsgAppend
            && let Some(fe) = message.get_entries().first()
            && let Some(le) = message.get_entries().last()
        {
            let last = (le.get_term(), le.get_index());
            let first = (fe.get_term(), fe.get_index());
            let now = Instant::now();
            let queue = self.proposals_mut().queue_mut();
            // Proposals are batched up, so it will liely hit after one or two steps.
            for p in queue.iter_mut().rev() {
                if p.sent {
                    break;
                }
                let cur = (p.term, p.index);
                if cur > last {
                    continue;
                }
                if cur < first {
                    break;
                }
                for tracker in p.cb.write_trackers() {
                    tracker.observe(now, &ctx.raft_metrics.wf_send_proposal, |t| {
                        &mut t.metrics.wf_send_proposal_nanos
                    });
                }
                p.sent = true;
            }
        }
        if message.get_msg_type() == MessageType::MsgTimeoutNow {
            // After a leader transfer procedure is triggered, the lease for
            // the old leader may be expired earlier than usual, since a new leader
            // may be elected and the old leader doesn't step down due to
            // network partition from the new leader.
            // For lease safety during leader transfer, transit `leader_lease`
            // to suspect.
            self.leader_lease_mut().suspect(monotonic_raw_now());
        }
        self.send_raft_message(ctx, msg)
    }

    fn handle_raft_committed_entries<T>(
        &mut self,
        ctx: &mut crate::batch::StoreContext<EK, ER, T>,
        committed_entries: Vec<raft::prelude::Entry>,
    ) {
        // TODO: skip handling committed entries if a snapshot is being applied
        // asynchronously.
        let mut update_lease = self.is_leader();
        if update_lease {
            for entry in committed_entries.iter().rev() {
                self.compact_log_context_mut()
                    .add_log_size(entry.get_data().len() as u64);
                if update_lease {
                    let propose_time = self
                        .proposals()
                        .find_propose_time(entry.get_term(), entry.get_index());
                    if let Some(propose_time) = propose_time {
                        // We must renew current_time because this value may be created a long time
                        // ago. If we do not renew it, this time may be
                        // smaller than propose_time of a command, which was
                        // proposed in another thread while this thread receives its
                        // AppendEntriesResponse and is ready to calculate its commit-log-duration.
                        let current_time = monotonic_raw_now();
                        ctx.current_time.replace(current_time);
                        ctx.raft_metrics.commit_log.observe(duration_to_sec(
                            (current_time - propose_time).to_std().unwrap(),
                        ));
                        self.maybe_renew_leader_lease(propose_time, &ctx.store_meta, None);
                        update_lease = false;
                    }
                }
            }
        }
        let applying_index = committed_entries.last().unwrap().index;
        let commit_to_current_term = committed_entries.last().unwrap().term == self.term();
        self.compact_log_context_mut()
            .set_last_applying_index(applying_index);
        if needs_evict_entry_cache(ctx.cfg.evict_cache_on_memory_ratio) {
            // Compact all cached entries instead of half evict.
            self.entry_storage_mut().evict_entry_cache(false);
        }
        self.schedule_apply_committed_entries(ctx, committed_entries);
        if self.is_leader()
            && commit_to_current_term
            && !self.proposal_control().has_uncommitted_admin()
        {
            self.raft_group_mut().skip_bcast_commit(true);
        }
    }

    /// Processing the ready of raft. A detail description of how it's handled
    /// can be found at https://docs.rs/raft/latest/raft/#processing-the-ready-state.
    ///
    /// It's should be called at the end of every round of processing. Any
    /// writes will be handled asynchronously, and be notified once writes
    /// are persisted.
    #[inline]
    pub fn handle_raft_ready<T: Transport>(&mut self, ctx: &mut StoreContext<EK, ER, T>) {
        let has_ready = self.reset_has_ready();
        let has_extra_write = self.reset_has_extra_write();
        if !has_ready || self.destroy_progress().started() {
            #[cfg(feature = "testexport")]
            self.async_writer.notify_flush();
            return;
        }
        ctx.has_ready = true;

        if !has_extra_write
            && !self.has_pending_messages()
            && !self.raft_group().has_ready()
            && (self.serving() || self.postponed_destroy())
        {
            self.maybe_schedule_gen_snapshot();
            #[cfg(feature = "testexport")]
            self.async_writer.notify_flush();
            return;
        }

        // Note even the group has no ready, we can still get an empty ready.

        debug!(self.logger, "handle raft ready");

        let mut ready = self.raft_group_mut().ready();
        // Update it after unstable entries pagination is introduced.
        debug_assert!(ready.entries().last().map_or_else(
            || true,
            |entry| entry.index == self.raft_group().raft.raft_log.last_index()
        ));

        fail::fail_point!(
            "before_handle_snapshot_ready_3",
            self.peer_id() == 3 && self.get_pending_snapshot().is_some(),
            |_| ()
        );

        self.on_role_changed(ctx, &ready);

        if let Some(hs) = ready.hs() {
            let prev_commit_index = self.entry_storage().commit_index();
            assert!(
                hs.get_commit() >= prev_commit_index,
                "{} {:?} {}",
                SlogFormat(&self.logger),
                hs,
                prev_commit_index
            );
            if self.is_leader() && hs.get_commit() > prev_commit_index {
                self.on_leader_commit_index_changed(hs.get_commit());
            }
        }

        if !ready.messages().is_empty() {
            debug_assert!(self.is_leader());
            let disk_usage = ctx.self_disk_usage;
            for msg in ready.take_messages() {
                if let Some(msg) = self.build_raft_message(msg, disk_usage) {
                    self.send_raft_message_on_leader(ctx, msg);
                }
            }
            if self.has_pending_messages() {
                for msg in self.take_pending_messages() {
                    self.send_raft_message_on_leader(ctx, msg);
                }
            }
        }

        self.apply_reads(ctx, &ready);
        if !ready.committed_entries().is_empty() {
            self.handle_raft_committed_entries(ctx, ready.take_committed_entries());
        }

        self.maybe_schedule_gen_snapshot();

        let ready_number = ready.number();
        let mut write_task = WriteTask::new(self.region_id(), self.peer_id(), ready_number);
        self.report_send_to_queue_duration(ctx, &mut write_task, ready.entries());
        let prev_persisted = self.storage().apply_trace().persisted_apply_index();
        self.merge_state_changes_to(&mut write_task);
        self.storage_mut()
            .handle_raft_ready(ctx, &mut ready, &mut write_task);
        self.try_compelete_recovery();
        self.on_advance_persisted_apply_index(ctx, prev_persisted, &mut write_task);

        if !ready.persisted_messages().is_empty() {
            let disk_usage = ctx.self_disk_usage;
            write_task.messages = ready
                .take_persisted_messages()
                .into_iter()
                .flat_map(|m| self.build_raft_message(m, disk_usage))
                .collect();
        }
        if self.has_pending_messages() {
            if write_task.messages.is_empty() {
                write_task.messages = self.take_pending_messages();
            } else {
                write_task
                    .messages
                    .append(&mut self.take_pending_messages());
            }
        }
        if !self.serving() {
            self.start_destroy(ctx, &mut write_task);
            if self.persisted_index() != 0 {
                ctx.coprocessor_host.on_region_changed(
                    self.region(),
                    RegionChangeEvent::Destroy,
                    self.raft_group().raft.state,
                );
            }
        }
        // Ready number should increase monotonically.
        assert!(self.async_writer.known_largest_number() < ready.number());
        if let Some(task) = self.async_writer.write(ctx, write_task) {
            // So the task doesn't need to be process asynchronously, directly advance.
            let mut light_rd = self.raft_group_mut().advance_append(ready);
            if !task.messages.is_empty() {
                for m in task.messages {
                    self.send_raft_message(ctx, m);
                }
            }
            if !light_rd.messages().is_empty() || light_rd.commit_index().is_some() {
                slog_panic!(
                    self.logger,
                    "unexpected messages";
                    "messages_count" => ?light_rd.messages().len(),
                    "commit_index" => ?light_rd.commit_index()
                );
            }
            if !light_rd.committed_entries().is_empty() {
                self.handle_raft_committed_entries(ctx, light_rd.take_committed_entries());
            }
        } else {
            // The task will be written asynchronously. Once it's persisted, it will be
            // notified by `on_persisted`.
            self.raft_group_mut().advance_append_async(ready);
        }

        ctx.raft_metrics.ready.has_ready_region.inc();
        #[cfg(feature = "testexport")]
        self.async_writer.notify_flush();
    }

    /// Called when an asynchronously write finishes.
    pub fn on_persisted<T: Transport>(
        &mut self,
        ctx: &mut StoreContext<EK, ER, T>,
        peer_id: u64,
        ready_number: u64,
    ) {
        if peer_id != self.peer_id() {
            error!(self.logger, "peer id not matched"; "persisted_peer_id" => peer_id, "persisted_number" => ready_number);
            return;
        }
        let (persisted_message, flushed_epoch, has_snapshot) =
            self.async_writer
                .on_persisted(ctx, ready_number, &self.logger);
        for msgs in persisted_message {
            for msg in msgs {
                self.send_raft_message(ctx, msg);
            }
        }

        let persisted_number = self.async_writer.persisted_number();
        let pre_persisted_index = self.persisted_index();
        let pre_committed_index = self.raft_group().raft.raft_log.committed;
        self.raft_group_mut().on_persist_ready(persisted_number);
        let persisted_index = self.persisted_index();
        let committed_index = self.raft_group().raft.raft_log.committed;
        self.report_persist_log_duration(ctx, pre_persisted_index, persisted_index);
        self.report_commit_log_duration(ctx, pre_committed_index, committed_index);
        // The apply snapshot process order would be:
        // - Get the snapshot from the ready
        // - Wait for async writer to load this tablet
        // In this step, the snapshot loading has been finished, but some apply
        // state need to update.
        if has_snapshot {
            self.on_applied_snapshot(ctx);

            if self.unsafe_recovery_state().is_some() {
                debug!(self.logger, "unsafe recovery finishes applying a snapshot");
                self.check_unsafe_recovery_state(ctx);
            }
        }

        if let Some(flushed_epoch) = flushed_epoch {
            self.storage_mut().set_flushed_epoch(&flushed_epoch);
        }

        self.storage_mut()
            .entry_storage_mut()
            .update_cache_persisted(persisted_index);
        if let Some(idx) = self
            .storage_mut()
            .apply_trace_mut()
            .take_flush_index(ready_number)
        {
            let apply_index = self.flush_state().applied_index();
            self.cleanup_stale_ssts(ctx, DATA_CFS, idx, apply_index);
        }

        if self.is_in_force_leader() {
            // forward commit index, the committed entries will be applied in
            // the next raft tick round.
            self.maybe_force_forward_commit_index();
        }

        if !self.destroy_progress().started() {
            // We may need to check if there is persisted committed logs.
            self.set_has_ready();
        } else if self.async_writer.all_ready_persisted() {
            // Destroy ready is the last ready. All readies are persisted means destroy
            // is persisted.
            self.finish_destroy(ctx);
        }
    }

    #[inline]
    fn report_persist_log_duration<T>(
        &self,
        ctx: &mut StoreContext<EK, ER, T>,
        old_index: u64,
        new_index: u64,
    ) {
        if !ctx.cfg.waterfall_metrics || self.proposals().is_empty() || old_index >= new_index {
            return;
        }
        let now = Instant::now();
        for i in old_index + 1..=new_index {
            if let Some((term, trackers)) = self.proposals().find_trackers(i) {
                if self.entry_storage().term(i).map_or(false, |t| t == term) {
                    for tracker in trackers {
                        tracker.observe(now, &ctx.raft_metrics.wf_persist_log, |t| {
                            &mut t.metrics.wf_persist_log_nanos
                        });
                    }
                }
            }
        }
    }

    #[inline]
    fn report_commit_log_duration<T>(
        &self,
        ctx: &mut StoreContext<EK, ER, T>,
        old_index: u64,
        new_index: u64,
    ) {
        if !ctx.cfg.waterfall_metrics || self.proposals().is_empty() || old_index >= new_index {
            return;
        }
        let now = Instant::now();
        let stat_raft_commit_log = &mut ctx.raft_metrics.stat_commit_log;
        for i in old_index + 1..=new_index {
            if let Some((term, trackers)) = self.proposals().find_trackers(i) {
                if self.entry_storage().term(i).map_or(false, |t| t == term) {
                    let commit_persisted = i <= self.persisted_index();
                    let hist = if commit_persisted {
                        &ctx.raft_metrics.wf_commit_log
                    } else {
                        &ctx.raft_metrics.wf_commit_not_persist_log
                    };
                    for tracker in trackers {
                        // Collect the metrics related to commit_log
                        // durations.
                        stat_raft_commit_log.record(Duration::from_nanos(tracker.observe(
                            now,
                            hist,
                            |t| {
                                t.metrics.commit_not_persisted = !commit_persisted;
                                &mut t.metrics.wf_commit_log_nanos
                            },
                        )));
                    }
                }
            }
        }
    }

    #[inline]
    fn report_send_to_queue_duration<T>(
        &mut self,
        ctx: &mut StoreContext<EK, ER, T>,
        write_task: &mut WriteTask<EK, ER>,
        entries: &[raft::eraftpb::Entry],
    ) {
        if !ctx.cfg.waterfall_metrics || self.proposals().is_empty() {
            return;
        }
        let now = Instant::now();
        for entry in entries {
            if let Some((term, trackers)) = self.proposals().find_trackers(entry.index) {
                if entry.term == term {
                    for tracker in trackers {
                        write_task.trackers.push(*tracker);
                        tracker.observe(now, &ctx.raft_metrics.wf_send_to_queue, |t| {
                            &mut t.metrics.wf_send_to_queue_nanos
                        });
                    }
                }
            }
        }
    }

    #[cfg(feature = "testexport")]
    pub fn on_wait_flush(&mut self, ch: crate::router::FlushChannel) {
        self.async_writer.subscribe_flush(ch);
    }

    pub fn on_role_changed<T>(&mut self, ctx: &mut StoreContext<EK, ER, T>, ready: &Ready) {
        // Update leader lease when the Raft state changes.
        if let Some(ss) = ready.ss() {
            let term = self.term();
            match ss.raft_state {
                StateRole::Leader => {
                    // The local read can only be performed after a new leader has applied
                    // the first empty entry on its term. After that the lease expiring time
                    // should be updated to
                    //   send_to_quorum_ts + max_lease
                    // as the comments in `Lease` explain.
                    // It is recommended to update the lease expiring time right after
                    // this peer becomes leader because it's more convenient to do it here and
                    // it has no impact on the correctness.
                    let progress_term = ReadProgress::term(term);
                    self.maybe_renew_leader_lease(
                        monotonic_raw_now(),
                        &ctx.store_meta,
                        Some(progress_term),
                    );
                    debug!(
                        self.logger,
                        "becomes leader with lease";
                        "lease" => ?self.leader_lease(),
                    );
                    // If the predecessor reads index during transferring leader and receives
                    // quorum's heartbeat response after that, it may wait for applying to
                    // current term to apply the read. So broadcast eagerly to avoid unexpected
                    // latency.
                    self.raft_group_mut().skip_bcast_commit(false);
                    self.update_last_sent_snapshot_index(
                        self.raft_group().raft.raft_log.last_index(),
                    );

                    self.txn_context().on_became_leader(
                        ctx,
                        self.term(),
                        self.region(),
                        &self.logger,
                    );

                    // Exit entry cache warmup state when the peer becomes leader.
                    self.entry_storage_mut().clear_entry_cache_warmup_state();

                    if !ctx.store_disk_usages.is_empty() {
                        self.refill_disk_full_peers(ctx);
                        debug!(
                            self.logger,
                            "become leader refills disk full peers to {:?}",
                            self.abnormal_peer_context().disk_full_peers();
                            "region_id" => self.region_id(),
                        );
                    }

                    self.region_heartbeat_pd(ctx);
                    self.add_pending_tick(PeerTick::CompactLog);
                    self.add_pending_tick(PeerTick::SplitRegionCheck);
                    self.add_pending_tick(PeerTick::CheckLongUncommitted);
                    self.add_pending_tick(PeerTick::ReportBuckets);
                    self.add_pending_tick(PeerTick::CheckLeaderLease);
                    self.maybe_schedule_gc_peer_tick();
                }
                StateRole::Follower => {
                    self.expire_lease_on_became_follower(&ctx.store_meta);
                    self.storage_mut().cancel_generating_snap(None);
                    self.txn_context()
                        .on_became_follower(self.term(), self.region());
                    self.update_merge_progress_on_became_follower();
                }
                _ => {}
            }

            if self.is_in_force_leader() && ss.raft_state != StateRole::Leader {
                // for some reason, it's not leader anymore
                info!(self.logger,
                    "step down in force leader state";
                    "state" => ?ss.raft_state,
                );
                self.on_force_leader_fail();
            }

            self.read_progress()
                .update_leader_info(ss.leader_id, term, self.region());
            let target = self.refresh_leader_transferee();
            ctx.coprocessor_host.on_role_change(
                self.region(),
                RoleChange {
                    state: ss.raft_state,
                    leader_id: ss.leader_id,
                    prev_lead_transferee: target,
                    vote: self.raft_group().raft.vote,
                    initialized: self.storage().is_initialized(),
                    peer_id: self.peer().get_id(),
                },
            );
            self.proposal_control_mut().maybe_update_term(term);
        }
    }

    /// If leader commits new admin commands, it may break lease assumption. So
    /// we need to cancel lease whenever necessary.
    ///
    /// Note this method should be called before sending out any messages.
    fn on_leader_commit_index_changed(&mut self, commit_index: u64) {
        let mut committed_prepare_merge = false;
        self.proposal_control_mut().commit_to(commit_index, |cmd| {
            committed_prepare_merge |= cmd.cmd_type() == AdminCmdType::PrepareMerge
        });
        // There are two types of operations that will change the ownership of a range:
        // split and merge.
        //
        // - For split, after the split command is committed, it's
        // possible that the same range is govened by different region on different
        // nodes due to different apply progress. But because only the peers on the
        // same node as old leader will campaign despite election timeout, so there
        // will be no modification to the overlapped range until either the original
        // leader apply the split command or an election timeout is passed since split
        // is committed. We already forbid renewing lease after committing split, and
        // original leader will update the reader delegate with latest epoch after
        // applying split before the split peer starts campaign, so what needs to be
        // done are 1. mark split is committed, which is done by `commit_to` above,
        // 2. make sure split result is invisible until epoch is updated or reader may
        // miss data from the new tablet. This is done by always publish tablet in
        // `on_apply_res_split`. So it's correct to allow local read during split.
        //
        // - For merge, after the prepare merge command is committed, the target peers
        // may apply commit merge at any time, so we need to forbid any type of read
        // to avoid missing the modifications from target peers.
        if committed_prepare_merge {
            // After prepare_merge is committed and the leader broadcasts commit
            // index to followers, the leader can not know when the target region
            // merges majority of this region, also it can not know when the target
            // region writes new values.
            // To prevent unsafe local read, we suspect its leader lease.
            self.leader_lease_mut().suspect(monotonic_raw_now());
            // Stop updating `safe_ts`
            self.read_progress_mut().discard();
        }
    }

    /// Check if there is long uncommitted proposal.
    ///
    /// This will increase the threshold when a long uncommitted proposal is
    /// detected, and reset the threshold when there is no long uncommitted
    /// proposal.
    fn has_long_uncommitted_proposals<T>(&mut self, ctx: &mut StoreContext<EK, ER, T>) -> bool {
        let mut has_long_uncommitted = false;
        let base_threshold = ctx.cfg.long_uncommitted_base_threshold.0;
        if let Some(propose_time) = self.proposals().oldest().and_then(|p| p.propose_time) {
            // When a proposal was proposed with this ctx before, the current_time can be
            // some.
            let current_time = *ctx.current_time.get_or_insert_with(monotonic_raw_now);
            let elapsed = match (current_time - propose_time).to_std() {
                Ok(elapsed) => elapsed,
                Err(_) => return false,
            };
            // Increase the threshold for next turn when a long uncommitted proposal is
            // detected.
            let threshold = self.long_uncommitted_threshold();
            if elapsed >= threshold {
                has_long_uncommitted = true;
                self.set_long_uncommitted_threshold(threshold + base_threshold);
            } else if elapsed < base_threshold {
                self.set_long_uncommitted_threshold(base_threshold);
            }
        } else {
            self.set_long_uncommitted_threshold(base_threshold);
        }
        has_long_uncommitted
    }

    fn check_long_uncommitted_proposals<T>(&mut self, ctx: &mut StoreContext<EK, ER, T>) {
        fail::fail_point!(
            "on_check_long_uncommitted_proposals_1",
            self.peer_id() == 1,
            |_| {}
        );
        if self.has_long_uncommitted_proposals(ctx) {
            let status = self.raft_group().status();
            let mut buffer: Vec<(u64, u64, u64)> = Vec::new();
            if let Some(prs) = status.progress {
                for (id, p) in prs.iter() {
                    buffer.push((*id, p.commit_group_id, p.matched));
                }
            }
            warn!(
                self.logger,
                "found long uncommitted proposals";
                "progress" => ?buffer,
                "cache_first_index" => ?self.entry_storage().entry_cache_first_index(),
                "next_turn_threshold" => ?self.long_uncommitted_threshold(),
            );
        }
    }

    fn handle_reported_disk_usage<T>(
        &mut self,
        ctx: &mut StoreContext<EK, ER, T>,
        msg: &RaftMessage,
    ) {
        let store_id = msg.get_from_peer().get_store_id();
        let peer_id = msg.get_from_peer().get_id();
        let disk_full_peers = self.abnormal_peer_context().disk_full_peers();
        let refill_disk_usages = if matches!(msg.disk_usage, DiskUsage::Normal) {
            ctx.store_disk_usages.remove(&store_id);
            if !self.is_leader() {
                return;
            }
            disk_full_peers.has(peer_id)
        } else {
            ctx.store_disk_usages.insert(store_id, msg.disk_usage);
            if !self.is_leader() {
                return;
            }

            disk_full_peers.is_empty()
                || disk_full_peers
                    .get(peer_id)
                    .map_or(true, |x| x != msg.disk_usage)
        };

        if refill_disk_usages || self.has_region_merge_proposal {
            let prev = disk_full_peers.get(peer_id);
            if Some(msg.disk_usage) != prev {
                info!(
                    self.logger,
                    "reported disk usage changes {:?} -> {:?}", prev, msg.disk_usage;
                    "region_id" => self.region_id(),
                    "peer_id" => peer_id,
                );
            }
            self.refill_disk_full_peers(ctx);
            debug!(
                self.logger,
                "raft message refills disk full peers to {:?}",
                self.abnormal_peer_context().disk_full_peers();
                "region_id" => self.region_id(),
            );
        }
    }
}

impl<EK: KvEngine, ER: RaftEngine> Storage<EK, ER> {
    /// Apply the ready to the storage. If there is any states need to be
    /// persisted, it will be written to `write_task`.
    fn handle_raft_ready<T: Transport>(
        &mut self,
        ctx: &mut StoreContext<EK, ER, T>,
        ready: &mut Ready,
        write_task: &mut WriteTask<EK, ER>,
    ) {
        let prev_raft_state = self.entry_storage().raft_state().clone();
        let prev_ever_persisted = self.ever_persisted();

        if !ready.snapshot().is_empty() {
            if let Err(e) = self.apply_snapshot(
                ready.snapshot(),
                write_task,
                &ctx.snap_mgr,
                &ctx.tablet_registry,
            ) {
                SNAP_COUNTER.apply.fail.inc();
                error!(self.logger(),"failed to apply snapshot";"error" => ?e)
            }
        }

        if !ready.entries().is_empty() {
            assert!(self.ever_persisted(), "{}", SlogFormat(self.logger()));
            self.entry_storage_mut()
                .append(ready.take_entries(), write_task);
        }
        if let Some(hs) = ready.hs() {
            self.entry_storage_mut()
                .raft_state_mut()
                .set_hard_state(hs.clone());
        }
        let entry_storage = self.entry_storage();
        if !prev_ever_persisted || prev_raft_state != *entry_storage.raft_state() {
            write_task.raft_state = Some(entry_storage.raft_state().clone());
        }
        // If snapshot initializes the peer (in `apply_snapshot`), we don't need to
        // write apply trace again.
        if !self.ever_persisted() {
            let region_id = self.region().get_id();
            let raft_engine = entry_storage.raft_engine();
            if write_task.raft_wb.is_none() {
                write_task.raft_wb = Some(raft_engine.log_batch(64));
            }
            let wb = write_task.raft_wb.as_mut().unwrap();
            // There may be tombstone key from last peer.
            raft_engine
                .clean(region_id, 0, entry_storage.raft_state(), wb)
                .unwrap_or_else(|e| {
                    slog_panic!(self.logger(), "failed to clean up region"; "error" => ?e);
                });
            self.init_apply_trace(write_task);
            self.set_ever_persisted();
        }
        if self.apply_trace().should_persist() {
            self.record_apply_trace(write_task);
        }
    }
}<|MERGE_RESOLUTION|>--- conflicted
+++ resolved
@@ -54,12 +54,8 @@
     log::SlogFormat,
     slog_panic,
     store::find_peer,
-<<<<<<< HEAD
+    sys::disk::DiskUsage,
     time::{duration_to_sec, monotonic_raw_now, Duration, Instant as TiInstant},
-=======
-    sys::disk::DiskUsage,
-    time::{duration_to_sec, monotonic_raw_now, Duration},
->>>>>>> b4e0bf7b
 };
 
 pub use self::{
