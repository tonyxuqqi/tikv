// Copyright 2022 TiKV Project Authors. Licensed under Apache-2.0.

//! There are two types of Query: KV read and status query.
//!
//! KV Read is implemented in local module and lease module.
//! Read will be executed in callee thread if in lease, which is
//! implemented in local module. If lease is expired, it will extend the lease
//! first. Lease maintainance is implemented in lease module.
//!
//! Status query is implemented in the root module directly.
//! Follower's read index and replica read is implemenented replica module.
//! Leader's read index and lease renew is implemented in lease module.

use std::{cmp, sync::Arc};

use crossbeam::channel::TrySendError;
use engine_traits::{KvEngine, RaftEngine};
use kvproto::{
    errorpb,
    raft_cmdpb::{CmdType, RaftCmdRequest, RaftCmdResponse, StatusCmdType},
    raft_serverpb::RaftApplyState,
};
use raft::Ready;
use raftstore::{
    errors::RAFTSTORE_IS_BUSY,
    store::{
<<<<<<< HEAD
        cmd_resp, fsm::ApplyMetrics, local_metrics::RaftMetrics,
        metrics::RAFT_READ_INDEX_PENDING_COUNT, msg::ErrorCallback, region_meta::RegionMeta, util,
        util::LeaseState, GroupState, ReadCallback, ReadIndexContext, ReadProgress, RequestPolicy,
        Transport,
=======
        cmd_resp, local_metrics::RaftMetrics, metrics::RAFT_READ_INDEX_PENDING_COUNT,
        msg::ErrorCallback, region_meta::RegionMeta, util, util::LeaseState, GroupState,
        ReadIndexContext, RequestPolicy, Transport,
>>>>>>> 066a4222
    },
    Error, Result,
};
use slog::info;
use tikv_util::box_err;
use txn_types::WriteBatchFlags;

use crate::{
    batch::StoreContext,
    fsm::PeerFsmDelegate,
    raft::Peer,
    router::{
        message::RaftRequest, ApplyRes, DebugInfoChannel, PeerMsg, QueryResChannel, QueryResult,
        ReadResponse,
    },
};

mod lease;
mod local;
mod replica;

pub(crate) use self::local::LocalReader;

impl<'a, EK: KvEngine, ER: RaftEngine, T: raftstore::store::Transport>
    PeerFsmDelegate<'a, EK, ER, T>
{
    fn inspect_read(&mut self, req: &RaftCmdRequest) -> Result<RequestPolicy> {
        if req.get_header().get_read_quorum() {
            return Ok(RequestPolicy::ReadIndex);
        }

        // If applied index's term is differ from current raft's term, leader transfer
        // must happened, if read locally, we may read old value.
        if !self.fsm.peer().applied_to_current_term() {
            return Ok(RequestPolicy::ReadIndex);
        }

        match self.fsm.peer_mut().inspect_lease() {
            LeaseState::Valid => Ok(RequestPolicy::ReadLocal),
            LeaseState::Expired | LeaseState::Suspect => {
                // Perform a consistent read to Raft quorum and try to renew the leader lease.
                Ok(RequestPolicy::ReadIndex)
            }
        }
    }

    #[inline]
    pub fn on_query(&mut self, req: RaftCmdRequest, ch: QueryResChannel) {
        if !req.has_status_request() {
            if let Err(e) = self
                .fsm
                .peer_mut()
                .validate_query_msg(&req, &mut self.store_ctx.raft_metrics)
            {
                let resp = cmd_resp::new_error(e);
                ch.report_error(resp);
                return;
            }
            let policy = self.inspect_read(&req);
            match policy {
                Ok(RequestPolicy::ReadIndex) => {
                    self.fsm.peer_mut().read_index(self.store_ctx, req, ch);
                }
                Ok(RequestPolicy::ReadLocal) => {
                    self.store_ctx.raft_metrics.propose.local_read.inc();
                    let read_resp = ReadResponse::new(0);
                    ch.set_result(QueryResult::Read(read_resp));
                }
                _ => {
                    panic!("inspect_read is expected to only return ReadIndex or ReadLocal");
                }
            };
        } else {
            self.fsm.peer_mut().on_query_status(&req, ch);
        }
    }
}

impl<EK: KvEngine, ER: RaftEngine> Peer<EK, ER> {
    fn validate_query_msg(
        &mut self,
        msg: &RaftCmdRequest,
        raft_metrics: &mut RaftMetrics,
    ) -> Result<()> {
        // check query specific requirements
        if msg.has_admin_request() {
            return Err(box_err!("PeerMsg::RaftQuery does not allow admin requests"));
        }

        // check query specific requirements
        for r in msg.get_requests() {
            if r.get_cmd_type() != CmdType::Get
                && r.get_cmd_type() != CmdType::Snap
                && r.get_cmd_type() != CmdType::ReadIndex
            {
                return Err(box_err!(
                    "PeerMsg::RaftQuery does not allow write requests: {:?}",
                    r.get_cmd_type()
                ));
            }
        }

        // Check store_id, make sure that the msg is dispatched to the right place.
        if let Err(e) = util::check_store_id(msg, self.peer().get_store_id()) {
            raft_metrics.invalid_proposal.mismatch_store_id.inc();
            return Err(e);
        }

        let flags = WriteBatchFlags::from_bits_check(msg.get_header().get_flags());
        if flags.contains(WriteBatchFlags::STALE_READ) {
            return Err(box_err!(
                "PeerMsg::RaftQuery should not get stale read requests"
            ));
        }

        // TODO: add flashback_state check

        // Check whether the store has the right peer to handle the request.
        let leader_id = self.leader_id();
        let request = msg.get_requests();

        // TODO: add force leader

        // ReadIndex can be processed on the replicas.
        let is_read_index_request =
            request.len() == 1 && request[0].get_cmd_type() == CmdType::ReadIndex;

        let allow_replica_read = msg.get_header().get_replica_read();
        if !self.is_leader() && !is_read_index_request && !allow_replica_read {
            raft_metrics.invalid_proposal.not_leader.inc();
            return Err(Error::NotLeader(self.region_id(), None));
        }

        // peer_id must be the same as peer's.
        if let Err(e) = util::check_peer_id(msg, self.peer_id()) {
            raft_metrics.invalid_proposal.mismatch_peer_id.inc();
            return Err(e);
        }

        // TODO: check applying snapshot

        // Check whether the term is stale.
        if let Err(e) = util::check_term(msg, self.term()) {
            raft_metrics.invalid_proposal.stale_command.inc();
            return Err(e);
        }

        // TODO: add check of sibling region for split
        util::check_region_epoch(msg, self.region(), true)
    }

    // For these cases it won't be proposed:
    // 1. The region is in merging or splitting;
    // 2. The message is stale and dropped by the Raft group internally;
    // 3. There is already a read request proposed in the current lease;
    fn read_index<T: Transport>(
        &mut self,
        ctx: &mut StoreContext<EK, ER, T>,
        mut req: RaftCmdRequest,
        ch: QueryResChannel,
    ) {
        // TODO: add pre_read_index to handle splitting or merging
        if self.is_leader() {
            self.read_index_leader(ctx, req, ch);
        } else {
            self.read_index_follower(ctx, req, ch);
        }
    }

    pub(crate) fn apply_reads<T>(&mut self, ctx: &mut StoreContext<EK, ER, T>, ready: &Ready) {
        let states = ready.read_states().iter().map(|state| {
            let read_index_ctx = ReadIndexContext::parse(state.request_ctx.as_slice()).unwrap();
            (read_index_ctx.id, read_index_ctx.locked, state.index)
        });
        // The follower may lost `ReadIndexResp`, so the pending_reads does not
        // guarantee the orders are consistent with read_states. `advance` will
        // update the `read_index` of read request that before this successful
        // `ready`.
        if !self.is_leader() {
            // NOTE: there could still be some pending reads proposed by the peer when it
            // was leader. They will be cleared in `clear_uncommitted_on_role_change` later
            // in the function.
            self.pending_reads_mut().advance_replica_reads(states);
            self.post_pending_read_index_on_replica(ctx);
        } else {
            self.pending_reads_mut().advance_leader_reads(states);
            if let Some(propose_time) = self.pending_reads().last_ready().map(|r| r.propose_time) {
                if !self.leader_lease_mut().is_suspect() {
                    self.maybe_renew_leader_lease(propose_time, &mut ctx.store_meta, None);
                }
            }

            if self.ready_to_handle_read() {
                while let Some(mut read) = self.pending_reads_mut().pop_front() {
                    self.respond_read_index(&mut read, ctx);
                }
            }
        }

        // Note that only after handle read_states can we identify what requests are
        // actually stale.
        if ready.ss().is_some() {
            let term = self.term();
            // all uncommitted reads will be dropped silently in raft.
            self.pending_reads_mut()
                .clear_uncommitted_on_role_change(term);
        }
    }

    /// Respond to the ready read index request on the replica, the replica is
    /// not a leader.
    fn post_pending_read_index_on_replica<T>(&mut self, ctx: &mut StoreContext<EK, ER, T>) {
        while let Some(mut read) = self.pending_reads_mut().pop_front() {
            // The response of this read index request is lost, but we need it for
            // the memory lock checking result. Resend the request.
            if let Some(read_index) = read.addition_request.take() {
                assert_eq!(read.cmds().len(), 1);
                let (mut req, ch, _) = read.take_cmds().pop().unwrap();
                assert_eq!(req.requests.len(), 1);
                req.requests[0].set_read_index(*read_index);
                let read_cmd = RaftRequest::new(req, ch);
                info!(
                    self.logger,
                    "re-propose read index request because the response is lost";
                );
                RAFT_READ_INDEX_PENDING_COUNT.sub(1);
                self.send_read_command(ctx, read_cmd);
                continue;
            }

            assert!(read.read_index.is_some());
            let is_read_index_request = read.cmds().len() == 1
                && read.cmds()[0].0.get_requests().len() == 1
                && read.cmds()[0].0.get_requests()[0].get_cmd_type() == CmdType::ReadIndex;

            if is_read_index_request {
                self.respond_read_index(&mut read, ctx);
            } else if self.ready_to_handle_unsafe_replica_read(read.read_index.unwrap()) {
                self.respond_replica_read(&mut read, ctx);
            } else {
                // TODO: `ReadIndex` requests could be blocked.
                self.pending_reads_mut().push_front(read);
                break;
            }
        }
    }

    // Note: comparing with v1, it removes the snapshot check because in v2 the
    // snapshot will not delete the data anymore.
    fn ready_to_handle_unsafe_replica_read(&self, read_index: u64) -> bool {
        // Wait until the follower applies all values before the read. There is still a
        // problem if the leader applies fewer values than the follower, the follower
        // read could get a newer value, and after that, the leader may read a stale
        // value, which violates linearizability.
        self.storage().apply_state().get_applied_index() >= read_index
            // If it is in pending merge state(i.e. applied PrepareMerge), the data may be stale.
            // TODO: Add a test to cover this case
            && !self.has_pending_merge_state()
    }

    fn send_read_command<T>(
        &self,
        ctx: &mut StoreContext<EK, ER, T>,
        read_cmd: RaftRequest<QueryResChannel>,
    ) {
        let mut err = errorpb::Error::default();
        let region_id = read_cmd.request.get_header().get_region_id();
        let read_ch = match ctx.router.send(region_id, PeerMsg::RaftQuery(read_cmd)) {
            Ok(()) => return,
            Err(TrySendError::Full(PeerMsg::RaftQuery(cmd))) => {
                err.set_message(RAFTSTORE_IS_BUSY.to_owned());
                err.mut_server_is_busy()
                    .set_reason(RAFTSTORE_IS_BUSY.to_owned());
                cmd.ch
            }
            Err(TrySendError::Disconnected(PeerMsg::RaftQuery(cmd))) => {
                err.set_message(format!("region {} is missing", self.region_id()));
                err.mut_region_not_found().set_region_id(self.region_id());
                cmd.ch
            }
            _ => unreachable!(),
        };
        let mut resp = RaftCmdResponse::default();
        resp.mut_header().set_error(err);
        read_ch.report_error(resp);
    }

    /// Status command is used to query target region information.
    #[inline]
    fn on_query_status(&mut self, req: &RaftCmdRequest, ch: QueryResChannel) {
        let mut response = RaftCmdResponse::default();
        if let Err(e) = self.query_status(req, &mut response) {
            cmd_resp::bind_error(&mut response, e);
        }
        ch.set_result(QueryResult::Response(response));
    }

    fn query_status(&mut self, req: &RaftCmdRequest, resp: &mut RaftCmdResponse) -> Result<()> {
        util::check_store_id(req, self.peer().get_store_id())?;
        let cmd_type = req.get_status_request().get_cmd_type();
        let status_resp = resp.mut_status_response();
        status_resp.set_cmd_type(cmd_type);
        match cmd_type {
            StatusCmdType::RegionLeader => {
                if let Some(leader) = self.leader() {
                    status_resp.mut_region_leader().set_leader(leader);
                }
            }
            StatusCmdType::RegionDetail => {
                if !self.storage().is_initialized() {
                    let region_id = req.get_header().get_region_id();
                    return Err(Error::RegionNotInitialized(region_id));
                }
                status_resp
                    .mut_region_detail()
                    .set_region(self.region().clone());
                if let Some(leader) = self.leader() {
                    status_resp.mut_region_detail().set_leader(leader);
                }
            }
            StatusCmdType::InvalidStatus => {
                return Err(box_err!("{:?} invalid status command!", self.logger.list()));
            }
        }

        // Bind peer current term here.
        cmd_resp::bind_term(resp, self.term());
        Ok(())
    }

    /// Query internal states for debugging purpose.
    pub fn on_query_debug_info(&self, ch: DebugInfoChannel) {
        let entry_storage = self.storage().entry_storage();
        let mut meta = RegionMeta::new(
            self.storage().region_state(),
            entry_storage.apply_state(),
            GroupState::Ordered,
            self.raft_group().status(),
        );
        // V2 doesn't persist commit index and term, fill them with in-memory values.
        meta.raft_apply.commit_index = cmp::min(
            self.raft_group().raft.raft_log.committed,
            self.raft_group().raft.raft_log.persisted,
        );
        meta.raft_apply.commit_term = self
            .raft_group()
            .raft
            .raft_log
            .term(meta.raft_apply.commit_index)
            .unwrap();
        ch.set_result(meta);
    }

    // the v1's post_apply
    // As the logic is mostly for read, rename it to handle_read_after_apply
    pub fn handle_read_on_apply<T>(
        &mut self,
        ctx: &mut StoreContext<EK, ER, T>,
        apply_res: ApplyRes,
        progress_to_be_updated: bool,
    ) -> bool {
        let mut has_ready = false;
        // TODO: add is_handling_snapshot check
        // it could update has_ready

        // TODO: add peer_stat(for PD hotspot scheduling) and deleted_keys_hint
        if !self.is_leader() {
            self.post_pending_read_index_on_replica(ctx)
        } else if self.ready_to_handle_read() {
            while let Some(mut read) = self.pending_reads_mut().pop_front() {
                self.respond_read_index(&mut read, ctx);
            }
        }
        self.pending_reads_mut().gc();
        self.read_progress_mut()
            .update_applied_core(apply_res.applied_index);

        // Only leaders need to update applied_term.
        if progress_to_be_updated && self.is_leader() {
            // TODO: add coprocessor_host hook
            let progress = ReadProgress::applied_term(apply_res.applied_term);
            // TODO: remove it
            self.add_reader_if_necessary(&mut ctx.store_meta);
            let mut meta = ctx.store_meta.lock().unwrap();
            let reader = meta.readers.get_mut(&self.region_id()).unwrap();
            self.maybe_update_read_progress(reader, progress);
        }
        has_ready
    }
}<|MERGE_RESOLUTION|>--- conflicted
+++ resolved
@@ -24,16 +24,10 @@
 use raftstore::{
     errors::RAFTSTORE_IS_BUSY,
     store::{
-<<<<<<< HEAD
         cmd_resp, fsm::ApplyMetrics, local_metrics::RaftMetrics,
         metrics::RAFT_READ_INDEX_PENDING_COUNT, msg::ErrorCallback, region_meta::RegionMeta, util,
         util::LeaseState, GroupState, ReadCallback, ReadIndexContext, ReadProgress, RequestPolicy,
         Transport,
-=======
-        cmd_resp, local_metrics::RaftMetrics, metrics::RAFT_READ_INDEX_PENDING_COUNT,
-        msg::ErrorCallback, region_meta::RegionMeta, util, util::LeaseState, GroupState,
-        ReadIndexContext, RequestPolicy, Transport,
->>>>>>> 066a4222
     },
     Error, Result,
 };
