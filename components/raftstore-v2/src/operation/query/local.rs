--- conflicted
+++ resolved
@@ -261,10 +261,6 @@
                 return Ok(snap);
             }
             let mut reader = reader.unwrap();
-<<<<<<< HEAD
-
-=======
->>>>>>> ab891561
             if let Some(query_res) = reader.try_to_renew_lease(region_id, &req).await? {
                 // If query successful, try again.
                 if query_res.read().is_some() {
