--- conflicted
+++ resolved
@@ -106,19 +106,11 @@
 }
 
 pub struct PeerFsmDelegate<'a, EK: KvEngine, ER: RaftEngine, T> {
-<<<<<<< HEAD
-    fsm: &'a mut PeerFsm<EK, ER>,
-    store_ctx: &'a mut StoreContext<EK, ER, T>,
-}
-
-impl<'a, EK: KvEngine, ER: RaftEngine, T> PeerFsmDelegate<'a, EK, ER, T> {
-=======
     pub fsm: &'a mut PeerFsm<EK, ER>,
     pub store_ctx: &'a mut StoreContext<EK, ER, T>,
 }
 
 impl<'a, EK: KvEngine, ER: RaftEngine, T: Transport> PeerFsmDelegate<'a, EK, ER, T> {
->>>>>>> 1ea26a2a
     pub fn new(fsm: &'a mut PeerFsm<EK, ER>, store_ctx: &'a mut StoreContext<EK, ER, T>) -> Self {
         Self { fsm, store_ctx }
     }
