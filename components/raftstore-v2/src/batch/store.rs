--- conflicted
+++ resolved
@@ -14,15 +14,11 @@
 use collections::HashMap;
 use crossbeam::channel::{Sender, TrySendError};
 use engine_traits::{Engines, KvEngine, RaftEngine, TabletFactory};
-<<<<<<< HEAD
-use kvproto::{metapb::Store, raft_serverpb::PeerState};
-=======
 use futures::{compat::Future01CompatExt, FutureExt};
 use kvproto::{
     metapb::Store,
     raft_serverpb::{PeerState, RaftMessage},
 };
->>>>>>> 079a0691
 use raft::INVALID_ID;
 use raftstore::store::{
     fsm::store::PeerTickBatch, local_metrics::RaftMetrics, Config, RaftlogFetchRunner,
@@ -43,15 +39,9 @@
 
 use super::apply::{create_apply_batch_system, ApplyPollerBuilder, ApplyRouter, ApplySystem};
 use crate::{
-<<<<<<< HEAD
     fsm::{PeerFsm, PeerFsmDelegate, SenderFsmPair, StoreFsm, StoreFsmDelegate, StoreMeta},
-    raft::Peer,
+    raft::{Peer, Storage},
     router::{PeerMsg, PeerTick, QueryResChannel, StoreMsg},
-=======
-    fsm::{PeerFsm, PeerFsmDelegate, SenderFsmPair, StoreFsm, StoreFsmDelegate},
-    raft::{Peer, Storage},
-    router::{PeerMsg, PeerTick, StoreMsg},
->>>>>>> 079a0691
     Error, Result,
 };
 
@@ -72,38 +62,11 @@
     /// The precise timer for scheduling tick.
     pub timer: SteadyTimer,
     pub write_senders: WriteSenders<EK, ER>,
-<<<<<<< HEAD
     /// store meta
     pub store_meta: Arc<Mutex<StoreMeta<EK>>>,
-}
-
-impl<EK: KvEngine, ER: RaftEngine, T> StoreContext<EK, ER, T> {
-    fn new(
-        cfg: Config,
-        trans: T,
-        router: StoreRouter<EK, ER>,
-        write_senders: WriteSenders<EK, ER>,
-        logger: Logger,
-        store_meta: Arc<Mutex<StoreMeta<EK>>>,
-    ) -> Self {
-        Self {
-            logger,
-            trans,
-            has_ready: false,
-            raft_metrics: RaftMetrics::new(cfg.waterfall_metrics),
-            cfg,
-            router,
-            tick_batch: vec![PeerTickBatch::default(); PeerTick::VARIANT_COUNT],
-            timer: SteadyTimer::default(),
-            write_senders,
-            store_meta,
-        }
-    }
-=======
     pub engine: ER,
     pub tablet_factory: Arc<dyn TabletFactory<EK>>,
     pub log_fetch_scheduler: Scheduler<RaftlogFetchTask>,
->>>>>>> 079a0691
 }
 
 /// A [`PollHandler`] that handles updates of [`StoreFsm`]s and [`PeerFsm`]s.
@@ -331,16 +294,6 @@
     type Handler = StorePoller<EK, ER, T>;
 
     fn build(&mut self, priority: batch_system::Priority) -> Self::Handler {
-<<<<<<< HEAD
-        let poll_ctx = StoreContext::new(
-            self.cfg.value().clone(),
-            self.trans.clone(),
-            self.router.clone(),
-            self.write_senders.clone(),
-            self.logger.clone(),
-            self.store_meta.clone(),
-        );
-=======
         let cfg = self.cfg.value().clone();
         let poll_ctx = StoreContext {
             logger: self.logger.clone(),
@@ -352,11 +305,11 @@
             tick_batch: vec![PeerTickBatch::default(); PeerTick::VARIANT_COUNT],
             timer: SteadyTimer::default(),
             write_senders: self.write_senders.clone(),
+            store_meta: self.store_meta.clone(),
             engine: self.engine.clone(),
             tablet_factory: self.tablet_factory.clone(),
             log_fetch_scheduler: self.log_fetch_scheduler.clone(),
         };
->>>>>>> 079a0691
         let cfg_tracker = self.cfg.clone().tracker("raftstore".to_string());
         StorePoller::new(poll_ctx, cfg_tracker)
     }
