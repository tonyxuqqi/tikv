// Copyright 2022 TiKV Project Authors. Licensed under Apache-2.0.

use std::{mem, sync::Arc};

use crossbeam::atomic::AtomicCell;
use engine_traits::{KvEngine, OpenOptions, RaftEngine, TabletFactory};
<<<<<<< HEAD
use fail::fail_point;
use kvproto::{
    metapb,
    raft_cmdpb::{self, RaftCmdRequest},
};
use protobuf::Message;
use raft::{RawNode, StateRole};
use raftstore::{
    store::{
        fsm::Proposal,
        metrics::PEER_PROPOSE_LOG_SIZE_HISTOGRAM,
        util::{Lease, RegionReadProgress},
        Config, EntryStorage, RaftlogFetchTask, ReadIndexQueue, ReadIndexRequest, Transport,
    },
    Error,
};
use slog::{debug, error, info, o, warn, Logger};
use tikv_util::{
    box_err,
    config::ReadableSize,
    time::{monotonic_raw_now, Instant as TiInstant},
    worker::Scheduler,
    Either,
};

use super::storage::Storage;
use crate::{
    batch::StoreContext,
    operation::{AsyncWriter, DestroyProgress},
    router::{CmdResChannel, QueryResChannel},
=======
use kvproto::{metapb, raft_serverpb::RegionLocalState};
use raft::{RawNode, StateRole, INVALID_ID};
use raftstore::store::{
    util::find_peer, Config, EntryStorage, ProposalQueue, RaftlogFetchTask, WriteRouter,
};
use slog::{o, Logger};
use tikv_util::{box_err, config::ReadableSize, worker::Scheduler};

use super::storage::Storage;
use crate::{
    operation::{AsyncWriter, DestroyProgress, SimpleWriteEncoder},
    router::CmdResChannel,
>>>>>>> bcfbd565
    tablet::{self, CachedTablet},
    Result,
};

const REGION_READ_PROGRESS_CAP: usize = 128;

/// A peer that delegates commands between state machine and raft.
pub struct Peer<EK: KvEngine, ER: RaftEngine> {
    raft_group: RawNode<Storage<ER>>,
    tablet: CachedTablet<EK>,
    /// We use a cache for looking up peers. Not all peers exist in region's
    /// peer list, for example, an isolated peer may need to send/receive
    /// messages with unknown peers after recovery.
    peer_cache: Vec<metapb::Peer>,

    /// Encoder for batching proposals and encoding them in a more efficient way
    /// than protobuf.
    raw_write_encoder: Option<SimpleWriteEncoder>,
    proposals: ProposalQueue<Vec<CmdResChannel>>,

    /// Set to true if any side effect needs to be handled.
    has_ready: bool,
    /// Writer for persisting side effects asynchronously.
    pub(crate) async_writer: AsyncWriter<EK, ER>,

    destroy_progress: DestroyProgress,

    pub(crate) logger: Logger,
    pending_reads: ReadIndexQueue<QueryResChannel>,
    read_progress: Arc<RegionReadProgress>,
    leader_lease: Lease,
}

impl<EK: KvEngine, ER: RaftEngine> Peer<EK, ER> {
    /// Creates a new peer.
    ///
    /// If peer is destroyed, `None` is returned.
    pub fn new(
        cfg: &Config,
        tablet_factory: &dyn TabletFactory<EK>,
        storage: Storage<ER>,
    ) -> Result<Self> {
        let logger = storage.logger().clone();

        let applied_index = storage.apply_state().get_applied_index();
        let peer_id = storage.peer().get_id();

        let raft_cfg = raft::Config {
            id: peer_id,
            election_tick: cfg.raft_election_timeout_ticks,
            heartbeat_tick: cfg.raft_heartbeat_ticks,
            min_election_tick: cfg.raft_min_election_timeout_ticks,
            max_election_tick: cfg.raft_max_election_timeout_ticks,
            max_size_per_msg: cfg.raft_max_size_per_msg.0,
            max_inflight_msgs: cfg.raft_max_inflight_msgs,
            applied: applied_index,
            check_quorum: true,
            skip_bcast_commit: true,
            pre_vote: cfg.prevote,
            max_committed_size_per_ready: ReadableSize::mb(16).0,
            ..Default::default()
        };

        let region_id = storage.region().get_id();
        let tablet_index = storage.region_state().get_tablet_index();
        // Another option is always create tablet even if tablet index is 0. But this
        // can introduce race when gc old tablet and create new peer.
        let tablet = if tablet_index != 0 {
            if !tablet_factory.exists(region_id, tablet_index) {
                return Err(box_err!(
                    "missing tablet {} for region {}",
                    tablet_index,
                    region_id
                ));
            }
            // TODO: Perhaps we should stop create the tablet automatically.
            Some(tablet_factory.open_tablet(
                region_id,
                Some(tablet_index),
                OpenOptions::default().set_create(true),
            )?)
        } else {
            None
        };

        let raft_group = RawNode::new(&raft_cfg, storage, &logger)?;
<<<<<<< HEAD
        let region = raft_group.store().region_state().get_region().clone();
        let tag = format!("[region {}] {}", region.get_id(), peer_id);
        let mut peer = Peer {
            raft_group,
=======
        let mut peer = Peer {
>>>>>>> bcfbd565
            tablet: CachedTablet::new(tablet),
            peer_cache: vec![],
            raw_write_encoder: None,
            proposals: ProposalQueue::new(region_id, raft_group.raft.id),
            async_writer: AsyncWriter::new(region_id, peer_id),
            has_ready: false,
            destroy_progress: DestroyProgress::None,
            raft_group,
            logger,
            pending_reads: ReadIndexQueue::new(tag.clone()),
            read_progress: Arc::new(RegionReadProgress::new(
                &region,
                applied_index,
                REGION_READ_PROGRESS_CAP,
                tag,
            )),
            leader_lease: Lease::new(
                cfg.raft_store_max_leader_lease(),
                cfg.renew_leader_lease_advance_duration(),
            ),
        };

        // If this region has only one peer and I am the one, campaign directly.
        let region = peer.region();
        if region.get_peers().len() == 1
            && region.get_peers()[0] == *peer.peer()
            && tablet_index != 0
        {
            peer.raft_group.campaign()?;
            peer.set_has_ready();
        }

        Ok(peer)
    }

    #[inline]
    pub fn region(&self) -> &metapb::Region {
        self.raft_group.store().region()
    }

    #[inline]
    pub fn region_id(&self) -> u64 {
        self.region().get_id()
    }

    #[inline]
    pub fn peer(&self) -> &metapb::Peer {
        self.raft_group.store().peer()
    }

    #[inline]
    pub fn peer_id(&self) -> u64 {
        self.peer().get_id()
    }

    #[inline]
    pub fn storage(&self) -> &Storage<ER> {
        self.raft_group.store()
    }

    #[inline]
    pub fn read_progress(&self) -> &Arc<RegionReadProgress> {
        &self.read_progress
    }

    #[inline]
    pub fn leader_lease(&self) -> &Lease {
        &self.leader_lease
    }

    #[inline]
    pub fn leader_lease_mut(&mut self) -> &mut Lease {
        &mut self.leader_lease
    }

    #[inline]
    pub fn storage_mut(&mut self) -> &mut Storage<ER> {
        self.raft_group.mut_store()
    }

    #[inline]
    pub fn pending_reads(&self) -> &ReadIndexQueue<QueryResChannel> {
        &self.pending_reads
    }

    #[inline]
    pub fn pending_reads_mut(&mut self) -> &mut ReadIndexQueue<QueryResChannel> {
        &mut self.pending_reads
    }

    #[inline]
    pub fn entry_storage(&self) -> &EntryStorage<ER> {
        self.raft_group.store().entry_storage()
    }

    #[inline]
    pub fn entry_storage_mut(&mut self) -> &mut EntryStorage<ER> {
        self.raft_group.mut_store().entry_storage_mut()
    }

    #[inline]
    pub fn tablet(&self) -> &CachedTablet<EK> {
        &self.tablet
    }

    #[inline]
    pub fn tablet_mut(&mut self) -> &mut CachedTablet<EK> {
        &mut self.tablet
    }

    #[inline]
    pub fn raft_group(&self) -> &RawNode<Storage<ER>> {
        &self.raft_group
    }

    #[inline]
    pub fn raft_group_mut(&mut self) -> &mut RawNode<Storage<ER>> {
        &mut self.raft_group
    }

    /// Mark the peer has a ready so it will be checked at the end of every
    /// processing round.
    #[inline]
    pub fn set_has_ready(&mut self) {
        self.has_ready = true;
    }

    /// Mark the peer has no ready and return its previous state.
    #[inline]
    pub fn reset_has_ready(&mut self) -> bool {
        mem::take(&mut self.has_ready)
    }

    #[inline]
    pub fn insert_peer_cache(&mut self, peer: metapb::Peer) {
        for p in self.raft_group.store().region().get_peers() {
            if p.get_id() == peer.get_id() {
                return;
            }
        }
        for p in &mut self.peer_cache {
            if p.get_id() == peer.get_id() {
                *p = peer;
                return;
            }
        }
        self.peer_cache.push(peer);
    }

    #[inline]
    pub fn clear_peer_cache(&mut self) {
        self.peer_cache.clear();
    }

    #[inline]
    pub fn peer_from_cache(&self, peer_id: u64) -> Option<metapb::Peer> {
        for p in self.raft_group.store().region().get_peers() {
            if p.get_id() == peer_id {
                return Some(p.clone());
            }
        }
        self.peer_cache
            .iter()
            .find(|p| p.get_id() == peer_id)
            .cloned()
    }

    #[inline]
    pub fn is_leader(&self) -> bool {
        self.raft_group.raft.state == StateRole::Leader
    }

    #[inline]
    pub fn leader_id(&self) -> u64 {
        self.raft_group.raft.leader_id
    }

    /// Get the leader peer meta.
    ///
    /// `None` is returned if there is no leader or the meta can't be found.
    #[inline]
    pub fn leader(&self) -> Option<metapb::Peer> {
        let leader_id = self.leader_id();
        if leader_id != 0 {
            self.peer_from_cache(leader_id)
        } else {
            None
        }
    }

    /// Term of the state machine.
    #[inline]
    pub fn term(&self) -> u64 {
        self.raft_group.raft.term
    }

    #[inline]
    // TODO
    pub fn is_splitting(&self) -> bool {
        false
    }

    #[inline]
    // TODO
    pub fn is_merging(&self) -> bool {
        false
    }

    #[inline]
    // TODO
    pub fn has_force_leader(&self) -> bool {
        false
    }

    #[inline]
    // TODO
    pub fn has_pending_merge_state(&self) -> bool {
        false
    }

    pub fn serving(&self) -> bool {
        matches!(self.destroy_progress, DestroyProgress::None)
    }

    #[inline]
    pub fn destroy_progress(&self) -> &DestroyProgress {
        &self.destroy_progress
    }

    #[inline]
    pub fn destroy_progress_mut(&mut self) -> &mut DestroyProgress {
        &mut self.destroy_progress
    }

    #[inline]
<<<<<<< HEAD
    pub(crate) fn has_applied_to_current_term(&self) -> bool {
        self.entry_storage().applied_term() == self.term()
=======
    pub fn raw_write_encoder_mut(&mut self) -> &mut Option<SimpleWriteEncoder> {
        &mut self.raw_write_encoder
    }

    #[inline]
    pub fn raw_write_encoder(&self) -> &Option<SimpleWriteEncoder> {
        &self.raw_write_encoder
    }

    #[inline]
    pub fn applied_to_current_term(&self) -> bool {
        self.storage().entry_storage().applied_term() == self.term()
    }

    #[inline]
    pub fn proposals_mut(&mut self) -> &mut ProposalQueue<Vec<CmdResChannel>> {
        &mut self.proposals
>>>>>>> bcfbd565
    }
}<|MERGE_RESOLUTION|>--- conflicted
+++ resolved
@@ -4,20 +4,21 @@
 
 use crossbeam::atomic::AtomicCell;
 use engine_traits::{KvEngine, OpenOptions, RaftEngine, TabletFactory};
-<<<<<<< HEAD
 use fail::fail_point;
 use kvproto::{
     metapb,
     raft_cmdpb::{self, RaftCmdRequest},
+    raft_serverpb::RegionLocalState,
 };
 use protobuf::Message;
-use raft::{RawNode, StateRole};
+use raft::{RawNode, StateRole, INVALID_ID};
 use raftstore::{
     store::{
         fsm::Proposal,
         metrics::PEER_PROPOSE_LOG_SIZE_HISTOGRAM,
-        util::{Lease, RegionReadProgress},
-        Config, EntryStorage, RaftlogFetchTask, ReadIndexQueue, ReadIndexRequest, Transport,
+        util::{find_peer, Lease, RegionReadProgress},
+        Config, EntryStorage, ProposalQueue, RaftlogFetchTask, ReadIndexQueue, ReadIndexRequest,
+        Transport, WriteRouter,
     },
     Error,
 };
@@ -33,22 +34,8 @@
 use super::storage::Storage;
 use crate::{
     batch::StoreContext,
-    operation::{AsyncWriter, DestroyProgress},
+    operation::{AsyncWriter, DestroyProgress, SimpleWriteEncoder},
     router::{CmdResChannel, QueryResChannel},
-=======
-use kvproto::{metapb, raft_serverpb::RegionLocalState};
-use raft::{RawNode, StateRole, INVALID_ID};
-use raftstore::store::{
-    util::find_peer, Config, EntryStorage, ProposalQueue, RaftlogFetchTask, WriteRouter,
-};
-use slog::{o, Logger};
-use tikv_util::{box_err, config::ReadableSize, worker::Scheduler};
-
-use super::storage::Storage;
-use crate::{
-    operation::{AsyncWriter, DestroyProgress, SimpleWriteEncoder},
-    router::CmdResChannel,
->>>>>>> bcfbd565
     tablet::{self, CachedTablet},
     Result,
 };
@@ -135,14 +122,9 @@
         };
 
         let raft_group = RawNode::new(&raft_cfg, storage, &logger)?;
-<<<<<<< HEAD
         let region = raft_group.store().region_state().get_region().clone();
         let tag = format!("[region {}] {}", region.get_id(), peer_id);
         let mut peer = Peer {
-            raft_group,
-=======
-        let mut peer = Peer {
->>>>>>> bcfbd565
             tablet: CachedTablet::new(tablet),
             peer_cache: vec![],
             raw_write_encoder: None,
@@ -378,10 +360,10 @@
     }
 
     #[inline]
-<<<<<<< HEAD
     pub(crate) fn has_applied_to_current_term(&self) -> bool {
         self.entry_storage().applied_term() == self.term()
-=======
+    }
+
     pub fn raw_write_encoder_mut(&mut self) -> &mut Option<SimpleWriteEncoder> {
         &mut self.raw_write_encoder
     }
@@ -399,6 +381,5 @@
     #[inline]
     pub fn proposals_mut(&mut self) -> &mut ProposalQueue<Vec<CmdResChannel>> {
         &mut self.proposals
->>>>>>> bcfbd565
     }
 }