--- conflicted
+++ resolved
@@ -2,12 +2,8 @@
 
 use std::{
     mem,
-<<<<<<< HEAD
-    sync::Arc,
+    sync::{atomic::Ordering, Arc},
     time::{Duration, Instant},
-=======
-    sync::{atomic::Ordering, Arc},
->>>>>>> 2c01d0c5
 };
 
 use collections::HashMap;
@@ -258,9 +254,6 @@
             pessimistic_locks.version = self.region().get_region_epoch().get_version();
         }
 
-<<<<<<< HEAD
-        // TODO: CoprocessorHost
-=======
         if self.serving() {
             lock_manager_observer.on_region_changed(
                 self.region(),
@@ -268,7 +261,6 @@
                 self.get_role(),
             );
         }
->>>>>>> 2c01d0c5
     }
 
     #[inline]
@@ -409,7 +401,6 @@
     }
 
     #[inline]
-<<<<<<< HEAD
     pub fn update_peer_statistics(&mut self) {
         if !self.is_leader() {
             self.peer_heartbeats.clear();
@@ -458,10 +449,12 @@
         }
         // TODO: `refill_disk_full_peers`
         down_peers
-=======
+    }
+
+    #[inline]
     pub fn get_role(&self) -> StateRole {
         self.raft_group.raft.state
->>>>>>> 2c01d0c5
+
     }
 
     #[inline]
