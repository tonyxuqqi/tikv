[package]
name = "raftstore-v2"
version = "0.1.0"
edition = "2021"

[features]
default = ["testexport", "test-engine-kv-rocksdb", "test-engine-raft-raft-engine"]
failpoints = ["raftstore/failpoints"]
testexport = ["raftstore/testexport"]
test-engine-kv-rocksdb = [
  "raftstore/test-engine-kv-rocksdb",
  "engine_test/test-engine-kv-rocksdb",
]
test-engine-raft-raft-engine = [
  "raftstore/test-engine-raft-raft-engine",
  "engine_test/test-engine-raft-raft-engine",
]
test-engines-rocksdb = [
  "raftstore/test-engines-rocksdb",
  "engine_test/test-engines-rocksdb",
]
test-engines-panic = [
  "raftstore/test-engines-panic",
  "engine_test/test-engines-panic",
]

cloud-aws = ["raftstore/cloud-aws"]
cloud-gcp = ["raftstore/cloud-gcp"]
cloud-azure = ["raftstore/cloud-azure"]

[dependencies]
batch-system = { workspace = true }
bytes = "1.0"
collections = { workspace = true }
crossbeam = "0.8"
engine_traits = { workspace = true }
error_code = { workspace = true }
fail = "0.5"
file_system = { workspace = true }
fs2 = "0.4"
futures = { version = "0.3", features = ["compat"] }
keys = { workspace = true }
kvproto = { git = "https://github.com/pingcap/kvproto.git" }
log_wrappers = { workspace = true }
parking_lot = "0.12"
pd_client = { workspace = true }
prometheus = { version = "0.13", features = ["nightly"] }
protobuf = { version = "2.8", features = ["bytes"] }
raft = { version = "0.7.0", default-features = false, features = ["protobuf-codec"] }
raft-proto = { version = "0.7.0" }
raftstore = { workspace = true }
<<<<<<< HEAD
rand = "0.8.3"
=======
resource_metering = { workspace = true }
>>>>>>> 7516a0d0
slog = "2.3"
smallvec = "1.4"
tikv_util = { workspace = true }
time = "0.1"
tracker = { workspace = true }
txn_types = { workspace = true }
yatp = { git = "https://github.com/tikv/yatp.git", branch = "master" }

[dev-dependencies]
engine_test = { workspace = true }
slog-global = { version = "0.1", git = "https://github.com/breeswish/slog-global.git", rev = "d592f88e4dbba5eb439998463054f1a44fbf17b9" }
tempfile = "3.0"
test_pd = { workspace = true }
test_util = { workspace = true }

[[test]]
name = "raftstore-v2-failpoints"
path = "tests/failpoints/mod.rs"
required-features = ["failpoints", "testexport"]

[[test]]
name = "raftstore-v2-integrations"
path = "tests/integrations/mod.rs"
required-features = ["testexport"]<|MERGE_RESOLUTION|>--- conflicted
+++ resolved
@@ -49,11 +49,8 @@
 raft = { version = "0.7.0", default-features = false, features = ["protobuf-codec"] }
 raft-proto = { version = "0.7.0" }
 raftstore = { workspace = true }
-<<<<<<< HEAD
 rand = "0.8.3"
-=======
 resource_metering = { workspace = true }
->>>>>>> 7516a0d0
 slog = "2.3"
 smallvec = "1.4"
 tikv_util = { workspace = true }
