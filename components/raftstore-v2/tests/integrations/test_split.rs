// Copyright 2022 TiKV Project Authors. Licensed under Apache-2.0.

use std::{thread, time::Duration};

use engine_traits::{MiscExt, OpenOptions, Peekable, TabletAccessor, TabletFactory};
use futures::executor::block_on;
use kvproto::{
    metapb, pdpb,
    raft_cmdpb::{
        AdminCmdType, AdminRequest, CmdType, RaftCmdRequest, RaftCmdResponse, Request, SplitRequest,
    },
};
use raft::prelude::ConfChangeType;
use raftstore_v2::router::PeerMsg;
use tikv_util::{config::ReadableSize, store::new_peer};
use txn_types::Key;

use crate::{
    cluster::{v2_default_config, Cluster, TestRouter},
    test_transfer_leader::must_transfer_leader,
};

fn new_batch_split_region_request(
    split_keys: Vec<Vec<u8>>,
    ids: Vec<pdpb::SplitId>,
    right_derive: bool,
) -> AdminRequest {
    let mut req = AdminRequest::default();
    req.set_cmd_type(AdminCmdType::BatchSplit);
    req.mut_splits().set_right_derive(right_derive);
    let mut requests = Vec::with_capacity(ids.len());
    for (mut id, key) in ids.into_iter().zip(split_keys) {
        let mut split = SplitRequest::default();
        split.set_split_key(key);
        split.set_new_region_id(id.get_new_region_id());
        split.set_new_peer_ids(id.take_new_peer_ids());
        requests.push(split);
    }
    req.mut_splits().set_requests(requests.into());
    req
}

fn must_split(region_id: u64, req: RaftCmdRequest, cluster: &Cluster, router: &mut TestRouter) {
    let (msg, mut sub) = PeerMsg::raft_command(req);
    router.send(region_id, msg).unwrap();
    cluster.dispatch(region_id, vec![]);
    assert!(block_on(sub.wait_proposed()));

    cluster.trig_heartbeat(0, region_id);
    cluster.dispatch(region_id, vec![]);

    cluster.trig_heartbeat(0, region_id);
    cluster.dispatch(region_id, vec![]);
    assert!(block_on(sub.wait_committed()));
    block_on(sub.result()).unwrap();

    // todo: when persistent implementation is ready, we can use tablet index of
    // the parent to check whether the split is done. Now, just sleep a second.
    thread::sleep(Duration::from_millis(100));
}

fn put_data(
    cluster: &Cluster,
    region_id: u64,
    node_off: usize,
    node_off_for_verify: usize,
    key: &[u8],
) {
    put_data_with_value(
        cluster,
        region_id,
        node_off,
        node_off_for_verify,
        key,
        b"value",
    );
}

fn put_data_with_value(
    cluster: &Cluster,
    region_id: u64,
    node_off: usize,
    node_off_for_verify: usize,
    key: &[u8],
    value: &[u8],
) {
    let router = cluster.router(node_off);
    let mut req = router.new_request_for(region_id);
    let mut put_req = Request::default();
    put_req.set_cmd_type(CmdType::Put);
    put_req.mut_put().set_key(key.to_vec());
    put_req.mut_put().set_value(value.to_vec());
    req.mut_requests().push(put_req);

    router.wait_applied_to_current_term(region_id, Duration::from_secs(3));

    let tablet_factory = cluster.node(node_off).tablet_factory();
    let tablet = tablet_factory
        .open_tablet(region_id, None, OpenOptions::default().set_cache_only(true))
        .unwrap();
    assert!(tablet.get_value(key).unwrap().is_none());
    let (msg, mut sub) = PeerMsg::raft_command(req.clone());
    router.send(region_id, msg).unwrap();
    cluster.dispatch(region_id, vec![]);
    std::thread::sleep(std::time::Duration::from_millis(20));
    assert!(block_on(sub.wait_proposed()));

    std::thread::sleep(std::time::Duration::from_millis(20));
    cluster.trig_heartbeat(0, region_id);
    cluster.dispatch(region_id, vec![]);
    // triage send snapshot
    std::thread::sleep(std::time::Duration::from_millis(100));
    cluster.trig_heartbeat(0, region_id);
    cluster.dispatch(region_id, vec![]);
    assert!(block_on(sub.wait_committed()));

    let resp = block_on(sub.result()).unwrap();

    assert!(!resp.get_header().has_error(), "{:?}", resp);
    assert_eq!(
        tablet
            .get_value(keys::data_key(key).as_slice())
            .unwrap()
            .unwrap(),
        value
    );
    std::thread::sleep(std::time::Duration::from_millis(20));

    // Verify the data is ready in the other node
    cluster.trig_heartbeat(node_off, region_id);
    cluster.dispatch(region_id, vec![]);
    let tablet_factory = cluster.node(node_off_for_verify).tablet_factory();
    let tablet = tablet_factory
        .open_tablet(region_id, None, OpenOptions::default().set_cache_only(true))
        .unwrap();
    assert_eq!(
        tablet
            .get_value(keys::data_key(key).as_slice())
            .unwrap()
            .unwrap(),
        value
    );
}

fn put(router: &mut TestRouter, cluster: &Cluster, region_id: u64, key: &[u8]) -> RaftCmdResponse {
    let mut req = router.new_request_for(region_id);

    let mut put_req = Request::default();
    put_req.set_cmd_type(CmdType::Put);
    put_req.mut_put().set_key(key.to_vec());
    put_req.mut_put().set_value(b"v1".to_vec());
    req.mut_requests().push(put_req);

    let (msg, mut sub) = PeerMsg::raft_command(req.clone());
    router.send(region_id, msg).unwrap();
    cluster.dispatch(region_id, vec![]);
    assert!(block_on(sub.wait_proposed()));
    cluster.dispatch(region_id, vec![]);
    assert!(block_on(sub.wait_committed()));
    cluster.dispatch(region_id, vec![]);
    block_on(sub.result()).unwrap()
}

// Split the region according to the parameters
// return the updated original region
fn split_region(
    cluster: &Cluster,
    router: &mut TestRouter,
    region: metapb::Region,
    peer: metapb::Peer,
    split_region_id: u64,
    split_peer: metapb::Peer,
    left_key: &[u8],
    right_key: &[u8],
    split_key: &[u8],
    right_derive: bool,
) -> (metapb::Region, metapb::Region) {
    let region_id = region.id;
    let mut req = RaftCmdRequest::default();
    req.mut_header().set_region_id(region_id);
    req.mut_header()
        .set_region_epoch(region.get_region_epoch().clone());
    req.mut_header().set_peer(peer);

    let mut split_id = pdpb::SplitId::new();
    split_id.new_region_id = split_region_id;
    split_id.new_peer_ids = vec![split_peer.id, split_peer.id + 1];
    let admin_req =
        new_batch_split_region_request(vec![split_key.to_vec()], vec![split_id], right_derive);
    req.mut_requests().clear();
    req.set_admin_request(admin_req);

    must_split(region_id, req, cluster, router);

    cluster.dispatch(region_id, vec![]);
    cluster.dispatch(split_region_id, vec![]);

    let (left, right) = if !right_derive {
        (
            router.region_detail(region_id),
            router.region_detail(split_region_id),
        )
    } else {
        (
            router.region_detail(split_region_id),
            router.region_detail(region_id),
        )
    };

    // The end key of left region is `split_key`
    // So writing `right_key` will fail
    let resp = put(router, cluster, left.id, right_key);
    assert!(resp.get_header().has_error(), "{:?}", resp);
    // But `left_key` should succeed
    let resp = put(router, cluster, left.id, left_key);
    assert!(!resp.get_header().has_error(), "{:?}", resp);

    // Mirror of above case
    let resp = put(router, cluster, right.id, left_key);
    assert!(resp.get_header().has_error(), "{:?}", resp);
    let resp = put(router, cluster, right.id, right_key);
    assert!(!resp.get_header().has_error(), "{:?}", resp);

    assert_eq!(left.get_end_key(), split_key);
    assert_eq!(right.get_start_key(), split_key);
    assert_eq!(region.get_start_key(), left.get_start_key());
    assert_eq!(region.get_end_key(), right.get_end_key());

    (left, right)
}

#[test]
fn test_split() {
    let cluster = Cluster::with_node_count(3, None);
    let mut router0 = cluster.router(0);
    let region_id = cluster.root_region_id();

    // Add another peer node
    let mut req = router0.new_request_for(region_id);
    let admin_req = req.mut_admin_request();
    admin_req.set_cmd_type(AdminCmdType::ChangePeer);
    admin_req
        .mut_change_peer()
        .set_change_type(ConfChangeType::AddNode);
    let peer1 = new_peer(cluster.node(1).id(), 5);
    admin_req.mut_change_peer().set_peer(peer1.clone());
    let req_clone = req.clone();
    let resp = router0.command(region_id, req_clone).unwrap();
    assert!(!resp.get_header().has_error(), "{:?}", resp);
    let epoch = req.get_header().get_region_epoch();
    let new_conf_ver = epoch.get_conf_ver() + 1;
    let leader_peer = req.get_header().get_peer().clone();
    let meta = router0
        .must_query_debug_info(region_id, Duration::from_secs(3))
        .unwrap();
    assert_eq!(meta.region_state.epoch.version, epoch.get_version());
    assert_eq!(meta.region_state.epoch.conf_ver, new_conf_ver);
    assert_eq!(meta.region_state.peers, vec![leader_peer, peer1.clone()]);
    let peer0_id = meta.raft_status.id;

    cluster.dispatch(region_id, vec![]);
    std::thread::sleep(std::time::Duration::from_millis(20));
    let mut router1 = cluster.router(1);
    let meta = router1
        .must_query_debug_info(region_id, Duration::from_secs(3))
        .unwrap();
    assert_eq!(peer0_id, meta.raft_status.soft_state.leader_id);
    assert_eq!(meta.raft_status.id, peer1.id, "{:?}", meta);
    assert_eq!(meta.region_state.epoch.version, epoch.get_version());
    assert_eq!(meta.region_state.epoch.conf_ver, new_conf_ver);

    put_data(&cluster, region_id, 0, 1, b"key1");

    let store_id = cluster.node(0).id();
    let peer_id = cluster.node(0).peer_id(region_id).unwrap();
    let peer = new_peer(store_id, peer_id);
    let region = router0.region_detail(region_id);
    router0.wait_applied_to_current_term(region_id, Duration::from_secs(3));

    let (left, right) = split_region(
        &cluster,
        &mut router0,
        region,
<<<<<<< HEAD
        peer,
        1000,
=======
        peer.clone(),
        2000,
>>>>>>> b7381e5c
        new_peer(store_id, 10),
        b"k11",
        b"k33",
        b"k22",
        false,
    );

    println!("must_transfer_leader peer1");
    // Perform transfer leader
    must_transfer_leader(&cluster, region_id, 0, 1, peer1.clone());

    let _ = split_region(
        &cluster,
        &mut router1,
        left,
        peer1,
        2001,
        new_peer(store_id, 15),
        b"k00",
        b"k11",
        b"k11",
        false,
    );

    // region_id 1000, store 4, peer_id 11
    println!("must_transfer_leader peer2");
    let peer2 = new_peer(cluster.node(1).id(), 11);
    must_transfer_leader(&cluster, 2000, 0, 1, peer2.clone());

    let _ = split_region(
        &cluster,
        &mut router1,
        right,
        peer2,
        2002,
        new_peer(store_id, 20),
        b"k22",
        b"k33",
        b"k33",
        false,
    );
}

#[test]
fn test_split_check() {
    let mut config = v2_default_config();
    config.region_split_size = ReadableSize::mb(2);
    config.region_max_size = ReadableSize::mb(4);
    let val = vec![0; 1024 * 1024];
    let val = val.as_slice();
    let cluster = Cluster::with_node_count(1, Some(config));
    let router0 = cluster.router(0);
    let node = cluster.node(0);
    let tablet_factory = node.tablet_factory();
    let region_id = node.root_region_id();
    for i in 0..5 {
        let key = Key::from_raw(format!("{:05}", i).as_bytes());
        let key = key.append_ts(1.into());
        let key = key.as_encoded();
        put_data_with_value(&cluster, region_id, 0, 0, key, val);
        tablet_factory.for_each_opened_tablet(&mut |_id, _suffix, db| {
            db.flush_cfs(true).unwrap();
        });
    }

    router0.wait_applied_to_current_term(region_id, Duration::from_secs(3));

    let region = router0.region_detail(region_id);
    assert!(region.get_start_key().is_empty() && region.get_end_key().is_empty());

    cluster.trig_split_check(0, region_id);
    for _i in 0..5 {
        std::thread::sleep(std::time::Duration::from_millis(100));
        cluster.trig_heartbeat(0, region_id);
    }
    std::thread::sleep(std::time::Duration::from_millis(1000));
    let region = router0.region_detail(region_id);
    assert!(!region.get_start_key().is_empty() || !region.get_end_key().is_empty());
}<|MERGE_RESOLUTION|>--- conflicted
+++ resolved
@@ -281,13 +281,8 @@
         &cluster,
         &mut router0,
         region,
-<<<<<<< HEAD
         peer,
-        1000,
-=======
-        peer.clone(),
         2000,
->>>>>>> b7381e5c
         new_peer(store_id, 10),
         b"k11",
         b"k33",
