--- conflicted
+++ resolved
@@ -148,12 +148,8 @@
     let test_region_id = 4;
     let test_peer_id = 6;
     let init_term = 5;
-<<<<<<< HEAD
-    let mut msg = Box::<RaftMessage>::default();
-=======
     let store_id = cluster.node(0).id();
     let mut msg = Box::new(RaftMessage::default());
->>>>>>> 24fc77f1
     msg.set_region_id(test_region_id);
     msg.set_to_peer(new_peer(store_id, test_peer_id));
     msg.mut_region_epoch().set_conf_ver(1);
