--- conflicted
+++ resolved
@@ -197,11 +197,7 @@
 
 impl RunningState {
     fn new(
-<<<<<<< HEAD
-        pd_client: &Arc<RpcClient>,
-=======
         pd_client: &Arc<TestPdClient>,
->>>>>>> 2c01d0c5
         path: &Path,
         cfg: Arc<VersionTrack<Config>>,
         transport: TestTransport,
@@ -295,23 +291,14 @@
 }
 
 pub struct TestNode {
-<<<<<<< HEAD
-    pd_client: Arc<RpcClient>,
-=======
     pd_client: Arc<TestPdClient>,
->>>>>>> 2c01d0c5
     path: TempDir,
     running_state: Option<RunningState>,
     logger: Logger,
 }
 
 impl TestNode {
-<<<<<<< HEAD
-    fn with_pd(pd_server: &test_pd::Server<Service>, logger: Logger) -> TestNode {
-        let pd_client = Arc::new(test_pd::util::new_client(pd_server.bind_addrs(), None));
-=======
     fn with_pd(pd_client: Arc<TestPdClient>, logger: Logger) -> TestNode {
->>>>>>> 2c01d0c5
         let path = TempDir::new().unwrap();
 
         TestNode {
