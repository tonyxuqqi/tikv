// Copyright 2018 TiKV Project Authors. Licensed under Apache-2.0.

use engine_traits::{KvEngine, Range};
use kvproto::metapb::Region;
use kvproto::pdpb::CheckPolicy;

use tikv_util::box_try;
use tikv_util::config::ReadableSize;

use super::super::error::Result;
use super::super::{Coprocessor, KeyEntry, ObserverContext, SplitCheckObserver, SplitChecker};
use super::Host;

const BUCKET_NUMBER_LIMIT: usize = 1024;
const BUCKET_SIZE_LIMIT_MB: u64 = 512;

pub struct Checker {
    buckets: Vec<Vec<u8>>,
    cur_bucket_size: u64,
    each_bucket_size: u64,
    policy: CheckPolicy,
}

impl Checker {
    fn new(each_bucket_size: u64, policy: CheckPolicy) -> Checker {
        Checker {
            each_bucket_size,
            cur_bucket_size: 0,
            buckets: vec![],
            policy,
        }
    }
}

impl<E> SplitChecker<E> for Checker
where
    E: KvEngine,
{
    fn on_kv(&mut self, _: &mut ObserverContext<'_>, entry: &KeyEntry) -> bool {
        if self.buckets.is_empty() || self.cur_bucket_size >= self.each_bucket_size {
            self.buckets.push(entry.key().to_vec());
            self.cur_bucket_size = 0;
        }
        self.cur_bucket_size += entry.entry_size() as u64;
        false
    }

    fn split_keys(&mut self) -> Vec<Vec<u8>> {
        let mid = self.buckets.len() / 2;
        if mid == 0 {
            vec![]
        } else {
            let data_key = self.buckets.swap_remove(mid);
            let key = keys::origin_key(&data_key).to_vec();
            vec![key]
        }
    }

    fn approximate_split_keys(&mut self, region: &Region, engine: &E) -> Result<Vec<Vec<u8>>> {
        let ks = box_try!(
            get_region_approximate_middle(engine, region)
                .map(|keys| keys.map_or(vec![], |key| vec![key]))
        );

        Ok(ks)
    }

    fn policy(&self) -> CheckPolicy {
        self.policy
    }
}

#[derive(Clone)]
pub struct HalfCheckObserver;

impl Coprocessor for HalfCheckObserver {}

impl<E> SplitCheckObserver<E> for HalfCheckObserver
where
    E: KvEngine,
{
    fn add_checker(
        &self,
        _: &mut ObserverContext<'_>,
        host: &mut Host<'_, E>,
        _: &E,
        policy: CheckPolicy,
    ) {
        if host.auto_split() {
            return;
        }
        host.add_checker(Box::new(Checker::new(
            half_split_bucket_size(host.cfg.region_max_size.0),
            policy,
        )))
    }
}

fn half_split_bucket_size(region_max_size: u64) -> u64 {
    let mut half_split_bucket_size = region_max_size / BUCKET_NUMBER_LIMIT as u64;
    let bucket_size_limit = ReadableSize::mb(BUCKET_SIZE_LIMIT_MB).0;
    if half_split_bucket_size == 0 {
        half_split_bucket_size = 1;
    } else if half_split_bucket_size > bucket_size_limit {
        half_split_bucket_size = bucket_size_limit;
    }
    half_split_bucket_size
}

/// Get region approximate middle key based on default and write cf size.
pub fn get_region_approximate_middle(
    db: &impl KvEngine,
    region: &Region,
) -> Result<Option<Vec<u8>>> {
    let start_key = keys::enc_start_key(region);
    let end_key = keys::enc_end_key(region);
    let range = Range::new(&start_key, &end_key);
    Ok(box_try!(
        db.get_range_approximate_split_keys(range, 1)
            .map(|mut v| v.pop())
    ))
}

#[cfg(test)]
mod tests {
    use std::iter;
    use std::sync::mpsc;

    use engine_test::ctor::{CFOptions, ColumnFamilyOptions, DBOptions};
    use engine_traits::{ALL_CFS, CF_DEFAULT, LARGE_CFS};
    use kvproto::metapb::Peer;
    use kvproto::metapb::Region;
    use kvproto::pdpb::CheckPolicy;
    use tempfile::Builder;

    use crate::store::{SplitCheckRunner, SplitCheckTask, SplitCheckBucketRange};
    use engine_traits::{MiscExt, SyncMutable};
    use tikv_util::config::ReadableSize;
    use tikv_util::escape;
    use tikv_util::worker::Runnable;
    use txn_types::Key;

    use super::super::size::tests::{must_generate_buckets, must_split_at};
    use super::*;
    use crate::coprocessor::{Config, CoprocessorHost};

    #[test]
    fn test_split_check() {
        let path = Builder::new().prefix("test-raftstore").tempdir().unwrap();
        let path_str = path.path().to_str().unwrap();
        let db_opts = DBOptions::new();
        let cfs_opts = ALL_CFS
            .iter()
            .map(|cf| {
                let cf_opts = ColumnFamilyOptions::new();
                CFOptions::new(cf, cf_opts)
            })
            .collect();
        let engine = engine_test::kv::new_engine_opt(path_str, db_opts, cfs_opts).unwrap();

        let mut region = Region::default();
        region.set_id(1);
        region.mut_peers().push(Peer::default());
        region.mut_region_epoch().set_version(2);
        region.mut_region_epoch().set_conf_ver(5);

        let (tx, rx) = mpsc::sync_channel(100);
        let cfg = Config {
            region_max_size: ReadableSize(BUCKET_NUMBER_LIMIT as u64),
            ..Default::default()
        };
        let mut runnable =
            SplitCheckRunner::new(engine.clone(), tx.clone(), CoprocessorHost::new(tx, cfg));

        // so split key will be z0005
        for i in 0..11 {
            let k = format!("{:04}", i).into_bytes();
            let k = keys::data_key(Key::from_raw(&k).as_encoded());
            engine.put_cf(CF_DEFAULT, &k, &k).unwrap();
            // Flush for every key so that we can know the exact middle key.
            engine.flush_cf(CF_DEFAULT, true).unwrap();
        }
        runnable.run(SplitCheckTask::split_check(
            region.clone(),
            false,
            CheckPolicy::Scan,
            None,
        ));
        let split_key = Key::from_raw(b"0005");
        must_split_at(&rx, &region, vec![split_key.clone().into_encoded()]);
        runnable.run(SplitCheckTask::split_check(
            region.clone(),
            false,
            CheckPolicy::Approximate,
            None,
        ));
        must_split_at(&rx, &region, vec![split_key.into_encoded()]);
    }

    #[test]
    fn test_generate_region_bucket() {
        let path = Builder::new().prefix("test-raftstore").tempdir().unwrap();
        let path_str = path.path().to_str().unwrap();
        let db_opts = DBOptions::new();
        let cfs_opts = ALL_CFS
            .iter()
            .map(|cf| {
                let cf_opts = ColumnFamilyOptions::new();
                CFOptions::new(cf, cf_opts)
            })
            .collect();
        let engine = engine_test::kv::new_engine_opt(path_str, db_opts, cfs_opts).unwrap();

        let mut region = Region::default();
        region.set_id(1);
        region.mut_peers().push(Peer::default());
        region.mut_region_epoch().set_version(2);
        region.mut_region_epoch().set_conf_ver(5);

        let (tx, rx) = mpsc::sync_channel(100);
        let cfg = Config {
            region_max_size: ReadableSize(BUCKET_NUMBER_LIMIT as u64),
            enable_region_bucket: true,
            region_bucket_size: ReadableSize(20_u64), // so that each key below will form a bucket
            ..Default::default()
        };
        let mut runnable =
            SplitCheckRunner::new(engine.clone(), tx.clone(), CoprocessorHost::new(tx, cfg));

        // so bucket key will be all these keys
        let mut exp_bucket_keys = vec![];
        for i in 0..11 {
            let k = format!("{:04}", i).into_bytes();
            exp_bucket_keys.push(Key::from_raw(&k).as_encoded().clone());
            let k = keys::data_key(Key::from_raw(&k).as_encoded());
            engine.put_cf(CF_DEFAULT, &k, &k).unwrap();
            // Flush for every key so that we can know the exact middle key.
            engine.flush_cf(CF_DEFAULT, true).unwrap();
        }
        runnable.run(SplitCheckTask::split_check(
            region.clone(),
            false,
            CheckPolicy::Scan,
<<<<<<< HEAD
            None,
        ));
        must_generate_buckets(&rx, &exp_bucket_keys);

        exp_bucket_keys.clear();

        // now insert a few keys to grow the bucket 0001
        let start = format!("{:04}", 1).into_bytes();
        let end = format!("{:04}", 2).into_bytes(); 
        exp_bucket_keys.push(Key::from_raw(&start).as_encoded().clone());
        let bucket_range = SplitCheckBucketRange(Key::from_raw(&start).as_encoded().clone(), Key::from_raw(&end).as_encoded().clone());
        for i in 10..20 {
            let k = format!("{:05}", i).into_bytes();
            exp_bucket_keys.push(Key::from_raw(&k).as_encoded().clone());
            let k = keys::data_key(Key::from_raw(&k).as_encoded());
            engine.put_cf(CF_DEFAULT, &k, &k).unwrap();
            // Flush for every key so that we can know the exact middle key.
            engine.flush_cf(CF_DEFAULT, true).unwrap(); 
        }

        runnable.run(SplitCheckTask::split_check(
            region.clone(),
            false,
            CheckPolicy::Scan,
            Some(vec![bucket_range]),
        ));

        must_generate_buckets(&rx, &exp_bucket_keys);


        exp_bucket_keys.clear();
        runnable.run(SplitCheckTask::split_check(
            region.clone(),
            false,
            CheckPolicy::Scan,
            Some(vec![]), // empty bucket, no buckets are expected
        ));

        must_generate_buckets(&rx, &exp_bucket_keys);
=======
        ));
        must_generate_buckets(&rx, exp_bucket_keys);
>>>>>>> 963823e6
    }

    #[test]
    fn test_get_region_approximate_middle_cf() {
        let tmp = Builder::new()
            .prefix("test_raftstore_util")
            .tempdir()
            .unwrap();
        let path = tmp.path().to_str().unwrap();

        let db_opts = DBOptions::new();
        let mut cf_opts = ColumnFamilyOptions::new();
        cf_opts.set_level_zero_file_num_compaction_trigger(10);
        let cfs_opts = LARGE_CFS
            .iter()
            .map(|cf| CFOptions::new(cf, cf_opts.clone()))
            .collect();
        let engine = engine_test::kv::new_engine_opt(path, db_opts, cfs_opts).unwrap();

        let mut big_value = Vec::with_capacity(256);
        big_value.extend(iter::repeat(b'v').take(256));
        for i in 0..100 {
            let k = format!("key_{:03}", i).into_bytes();
            let k = keys::data_key(Key::from_raw(&k).as_encoded());
            engine.put_cf(CF_DEFAULT, &k, &big_value).unwrap();
            // Flush for every key so that we can know the exact middle key.
            engine.flush_cf(CF_DEFAULT, true).unwrap();
        }

        let mut region = Region::default();
        region.mut_peers().push(Peer::default());
        let middle_key = get_region_approximate_middle(&engine, &region)
            .unwrap()
            .unwrap();

        let middle_key = Key::from_encoded_slice(keys::origin_key(&middle_key))
            .into_raw()
            .unwrap();
        assert_eq!(escape(&middle_key), "key_050");
    }
}<|MERGE_RESOLUTION|>--- conflicted
+++ resolved
@@ -133,7 +133,7 @@
     use kvproto::pdpb::CheckPolicy;
     use tempfile::Builder;
 
-    use crate::store::{SplitCheckRunner, SplitCheckTask, SplitCheckBucketRange};
+    use crate::store::{SplitCheckBucketRange, SplitCheckRunner, SplitCheckTask};
     use engine_traits::{MiscExt, SyncMutable};
     use tikv_util::config::ReadableSize;
     use tikv_util::escape;
@@ -241,7 +241,6 @@
             region.clone(),
             false,
             CheckPolicy::Scan,
-<<<<<<< HEAD
             None,
         ));
         must_generate_buckets(&rx, &exp_bucket_keys);
@@ -250,16 +249,19 @@
 
         // now insert a few keys to grow the bucket 0001
         let start = format!("{:04}", 1).into_bytes();
-        let end = format!("{:04}", 2).into_bytes(); 
+        let end = format!("{:04}", 2).into_bytes();
         exp_bucket_keys.push(Key::from_raw(&start).as_encoded().clone());
-        let bucket_range = SplitCheckBucketRange(Key::from_raw(&start).as_encoded().clone(), Key::from_raw(&end).as_encoded().clone());
+        let bucket_range = SplitCheckBucketRange(
+            Key::from_raw(&start).as_encoded().clone(),
+            Key::from_raw(&end).as_encoded().clone(),
+        );
         for i in 10..20 {
             let k = format!("{:05}", i).into_bytes();
             exp_bucket_keys.push(Key::from_raw(&k).as_encoded().clone());
             let k = keys::data_key(Key::from_raw(&k).as_encoded());
             engine.put_cf(CF_DEFAULT, &k, &k).unwrap();
             // Flush for every key so that we can know the exact middle key.
-            engine.flush_cf(CF_DEFAULT, true).unwrap(); 
+            engine.flush_cf(CF_DEFAULT, true).unwrap();
         }
 
         runnable.run(SplitCheckTask::split_check(
@@ -271,7 +273,6 @@
 
         must_generate_buckets(&rx, &exp_bucket_keys);
 
-
         exp_bucket_keys.clear();
         runnable.run(SplitCheckTask::split_check(
             region.clone(),
@@ -281,10 +282,6 @@
         ));
 
         must_generate_buckets(&rx, &exp_bucket_keys);
-=======
-        ));
-        must_generate_buckets(&rx, exp_bucket_keys);
->>>>>>> 963823e6
     }
 
     #[test]
