// Copyright 2017 TiKV Project Authors. Licensed under Apache-2.0.
use std::{
    borrow::Cow,
    cmp::{self, Ordering as CmpOrdering, Reverse},
    error::Error as StdError,
    fmt::{self, Display, Formatter},
    io::{self, ErrorKind, Read, Write},
    path::{Path, PathBuf},
    result, str,
    sync::{
        atomic::{AtomicBool, AtomicU64, AtomicUsize, Ordering},
        Arc, RwLock,
    },
    thread, time, u64,
};

use collections::{HashMap, HashMapEntry as Entry};
use encryption::{create_aes_ctr_crypter, from_engine_encryption_method, DataKeyManager, Iv};
use engine_traits::{CfName, EncryptionKeyManager, KvEngine, CF_DEFAULT, CF_LOCK, CF_WRITE};
use error_code::{self, ErrorCode, ErrorCodeExt};
use fail::fail_point;
use file_system::{
    calc_crc32, calc_crc32_and_size, delete_file_if_exist, file_exists, get_file_size, sync_dir,
    File, Metadata, OpenOptions,
};
use keys::{enc_end_key, enc_start_key};
use kvproto::{
    encryptionpb::EncryptionMethod,
    metapb::Region,
    raft_serverpb::{RaftSnapshotData, SnapshotCfFile, SnapshotMeta},
};
use openssl::symm::{Cipher, Crypter, Mode};
use protobuf::Message;
use raft::eraftpb::Snapshot as RaftSnapshot;
use thiserror::Error;
use tikv_util::{
    box_err, box_try, debug, error, info,
    time::{duration_to_sec, Instant, Limiter},
    warn, HandyRwLock,
};

use crate::{
    coprocessor::CoprocessorHost,
    store::{metrics::*, peer_storage::JOB_STATUS_CANCELLING},
    Error as RaftStoreError, Result as RaftStoreResult,
};

#[path = "snap/io.rs"]
pub mod snap_io;

// Data in CF_RAFT should be excluded for a snapshot.
pub const SNAPSHOT_CFS: &[CfName] = &[CF_DEFAULT, CF_LOCK, CF_WRITE];
pub const SNAPSHOT_CFS_ENUM_PAIR: &[(CfNames, CfName)] = &[
    (CfNames::default, CF_DEFAULT),
    (CfNames::lock, CF_LOCK),
    (CfNames::write, CF_WRITE),
];
pub const SNAPSHOT_VERSION: u64 = 2;
pub const SNAPSHOT_VERSION_V2: u64 = 3;
pub const IO_LIMITER_CHUNK_SIZE: usize = 4 * 1024;

/// Name prefix for the self-generated snapshot file.
const SNAP_GEN_PREFIX: &str = "gen";
/// Name prefix for the received snapshot file.
const SNAP_REV_PREFIX: &str = "rev";
const DEL_RANGE_PREFIX: &str = "del_range";

const TMP_FILE_SUFFIX: &str = ".tmp";
const SST_FILE_SUFFIX: &str = ".sst";
const CLONE_FILE_SUFFIX: &str = ".clone";
const META_FILE_SUFFIX: &str = ".meta";

const DELETE_RETRY_MAX_TIMES: u32 = 6;
const DELETE_RETRY_TIME_MILLIS: u64 = 500;

#[derive(Debug, Error)]
pub enum Error {
    #[error("abort")]
    Abort,

    #[error("too many snapshots")]
    TooManySnapshots,

    #[error("snap failed {0:?}")]
    Other(#[from] Box<dyn StdError + Sync + Send>),
}

impl From<io::Error> for Error {
    fn from(e: io::Error) -> Self {
        Error::Other(Box::new(e))
    }
}

pub type Result<T> = result::Result<T, Error>;

impl ErrorCodeExt for Error {
    fn error_code(&self) -> ErrorCode {
        match self {
            Error::Abort => error_code::raftstore::SNAP_ABORT,
            Error::TooManySnapshots => error_code::raftstore::SNAP_TOO_MANY,
            Error::Other(_) => error_code::raftstore::SNAP_UNKNOWN,
        }
    }
}

// CF_LOCK is relatively small, so we use plain file for performance issue.
#[inline]
pub fn plain_file_used(cf: &str) -> bool {
    cf == CF_LOCK
}

#[inline]
pub fn check_abort(status: &AtomicUsize) -> Result<()> {
    if status.load(Ordering::Relaxed) == JOB_STATUS_CANCELLING {
        return Err(Error::Abort);
    }
    Ok(())
}

#[derive(Clone, Hash, PartialEq, Eq, PartialOrd, Ord, Debug)]
pub struct SnapKey {
    pub region_id: u64,
    pub term: u64,
    pub idx: u64,
}

impl SnapKey {
    #[inline]
    pub fn new(region_id: u64, term: u64, idx: u64) -> SnapKey {
        SnapKey {
            region_id,
            term,
            idx,
        }
    }

    pub fn from_region_snap(region_id: u64, snap: &RaftSnapshot) -> SnapKey {
        let index = snap.get_metadata().get_index();
        let term = snap.get_metadata().get_term();
        SnapKey::new(region_id, term, index)
    }

    pub fn from_snap(snap: &RaftSnapshot) -> io::Result<SnapKey> {
        let mut snap_data = RaftSnapshotData::default();
        if let Err(e) = snap_data.merge_from_bytes(snap.get_data()) {
            return Err(io::Error::new(ErrorKind::Other, e));
        }

        Ok(SnapKey::from_region_snap(
            snap_data.get_region().get_id(),
            snap,
        ))
    }

    pub fn get_snapshot_send_path<T: Into<PathBuf>>(&self, base_dir: T) -> PathBuf {
        let send_path = base_dir.into();
        let prefix = format!("{}_{}", SNAP_GEN_PREFIX, self);
        send_path.join(prefix)
    }

    pub fn get_snapshot_recv_tmp_path<T: Into<PathBuf>>(&self, base_dir: T) -> PathBuf {
        let send_path = base_dir.into();
        let prefix = format!("{}_{}{}", SNAP_REV_PREFIX, self, TMP_FILE_SUFFIX);
        send_path.join(prefix)
    }

    pub fn get_snapshot_recv_path<T: Into<PathBuf>>(&self, base_dir: T) -> PathBuf {
        let send_path = base_dir.into();
        let prefix = format!("{}_{}", SNAP_REV_PREFIX, self);
        send_path.join(prefix)
    }
}

impl Display for SnapKey {
    fn fmt(&self, f: &mut Formatter<'_>) -> fmt::Result {
        write!(f, "{}_{}_{}", self.region_id, self.term, self.idx)
    }
}

#[derive(Default)]
pub struct SnapshotStatistics {
    pub size: u64,
    pub kv_count: usize,
}

impl SnapshotStatistics {
    pub fn new() -> SnapshotStatistics {
        SnapshotStatistics {
            ..Default::default()
        }
    }
}

pub struct ApplyOptions<EK>
where
    EK: KvEngine,
{
    pub db: EK,
    pub region: Region,
    pub abort: Arc<AtomicUsize>,
    pub write_batch_size: usize,
    pub coprocessor_host: CoprocessorHost<EK>,
}

// A helper function to copy snapshot.
// Only used in tests.
pub fn copy_snapshot(mut from: Box<Snapshot>, mut to: Box<Snapshot>) -> io::Result<()> {
    if !to.exists() {
        io::copy(&mut from, &mut to)?;
        to.save()?;
    }
    Ok(())
}

// Try to delete the specified snapshot, return true if the deletion is done.
fn retry_delete_snapshot(mgr: &SnapManagerCore, key: &SnapKey, snap: &Snapshot) -> bool {
    let d = time::Duration::from_millis(DELETE_RETRY_TIME_MILLIS);
    for _ in 0..DELETE_RETRY_MAX_TIMES {
        if mgr.delete_snapshot(key, snap, true) {
            return true;
        }
        thread::sleep(d);
    }
    false
}

fn gen_snapshot_meta(cf_files: &[CfFile], for_balance: bool) -> RaftStoreResult<SnapshotMeta> {
    let mut meta = Vec::with_capacity(cf_files.len());
    for cf_file in cf_files {
        if !SNAPSHOT_CFS.iter().any(|cf| cf_file.cf == *cf) {
            return Err(box_err!(
                "failed to encode invalid snapshot cf {}",
                cf_file.cf
            ));
        }
        let size_vec = &cf_file.size;
        if !size_vec.is_empty() {
            for (i, size) in size_vec.iter().enumerate() {
                let mut cf_file_meta = SnapshotCfFile::new();
                cf_file_meta.set_cf(cf_file.cf.to_string());
                cf_file_meta.set_size(*size);
                cf_file_meta.set_checksum(cf_file.checksum[i]);
                meta.push(cf_file_meta);
            }
        } else {
            let mut cf_file_meta = SnapshotCfFile::new();
            cf_file_meta.set_cf(cf_file.cf.to_string());
            cf_file_meta.set_size(0);
            cf_file_meta.set_checksum(0);
            meta.push(cf_file_meta);
        }
    }
    let mut snapshot_meta = SnapshotMeta::default();
    snapshot_meta.set_cf_files(meta.into());
    snapshot_meta.set_for_balance(for_balance);
    Ok(snapshot_meta)
}

fn calc_checksum_and_size(
    path: &Path,
    encryption_key_manager: Option<&Arc<DataKeyManager>>,
) -> RaftStoreResult<(u32, u64)> {
    let (checksum, size) = if let Some(mgr) = encryption_key_manager {
        // Crc32 and file size need to be calculated based on decrypted contents.
        let file_name = path.to_str().unwrap();
        let mut r = snap_io::get_decrypter_reader(file_name, mgr)?;
        calc_crc32_and_size(&mut r)?
    } else {
        (calc_crc32(path)?, get_file_size(path)?)
    };
    Ok((checksum, size))
}

fn check_file_size(got_size: u64, expected_size: u64, path: &Path) -> RaftStoreResult<()> {
    if got_size != expected_size {
        return Err(box_err!(
            "invalid size {} for snapshot cf file {}, expected {}",
            got_size,
            path.display(),
            expected_size
        ));
    }
    Ok(())
}

fn check_file_checksum(
    got_checksum: u32,
    expected_checksum: u32,
    path: &Path,
) -> RaftStoreResult<()> {
    if got_checksum != expected_checksum {
        return Err(box_err!(
            "invalid checksum {} for snapshot cf file {}, expected {}",
            got_checksum,
            path.display(),
            expected_checksum
        ));
    }
    Ok(())
}

fn check_file_size_and_checksum(
    path: &Path,
    expected_size: u64,
    expected_checksum: u32,
    encryption_key_manager: Option<&Arc<DataKeyManager>>,
) -> RaftStoreResult<()> {
    let (checksum, size) = calc_checksum_and_size(path, encryption_key_manager)?;
    check_file_size(size, expected_size, path)?;
    check_file_checksum(checksum, expected_checksum, path)?;
    Ok(())
}

struct CfFileForRecving {
    file: File,
    encrypter: Option<(Cipher, Crypter)>,
    written_size: u64,
    write_digest: crc32fast::Hasher,
}

#[derive(Default)]
pub struct CfFile {
    pub cf: CfName,
    pub path: PathBuf,
    pub file_prefix: String,
    pub file_suffix: String,
    file_for_sending: Vec<Box<dyn Read + Send>>,
    file_for_recving: Vec<CfFileForRecving>,
    file_names: Vec<String>,
    pub kv_count: u64,
    pub size: Vec<u64>,
    pub checksum: Vec<u32>,
}

impl CfFile {
    pub fn new(cf: CfName, path: PathBuf, file_prefix: String, file_suffix: String) -> Self {
        CfFile {
            cf,
            path,
            file_prefix,
            file_suffix,
            ..Default::default()
        }
    }
    pub fn tmp_file_paths(&self) -> Vec<String> {
        self.file_names
            .iter()
            .map(|file_name| {
                self.path
                    .join(format!("{}{}", file_name, TMP_FILE_SUFFIX))
                    .to_str()
                    .unwrap()
                    .to_string()
            })
            .collect::<Vec<String>>()
    }

    pub fn clone_file_paths(&self) -> Vec<String> {
        self.file_names
            .iter()
            .map(|file_name| {
                self.path
                    .join(format!("{}{}", file_name, CLONE_FILE_SUFFIX))
                    .to_str()
                    .unwrap()
                    .to_string()
            })
            .collect::<Vec<String>>()
    }

    pub fn file_paths(&self) -> Vec<String> {
        self.file_names
            .iter()
            .map(|file_name| self.path.join(file_name).to_str().unwrap().to_string())
            .collect::<Vec<String>>()
    }

    pub fn add_file(&mut self, idx: usize) -> String {
        self.add_file_with_size_checksum(idx, 0, 0)
    }

    pub fn add_file_with_size_checksum(&mut self, idx: usize, size: u64, checksum: u32) -> String {
        assert!(self.size.len() >= idx);
        let file_name = self.gen_file_name(idx);
        if self.size.len() > idx {
            // Any logic similar to test_snap_corruption_on_size_or_checksum will trigger
            // this branch
            self.size[idx] = size;
            self.checksum[idx] = checksum;
            self.file_names[idx] = file_name.clone();
        } else {
            self.size.push(size);
            self.checksum.push(checksum);
            self.file_names.push(file_name.clone());
        }
        self.path.join(file_name).to_str().unwrap().to_string()
    }

    pub fn gen_file_name(&self, file_id: usize) -> String {
        if file_id == 0 {
            // for backward compatibility
            format!("{}{}", self.file_prefix, self.file_suffix)
        } else {
            format!("{}_{:04}{}", self.file_prefix, file_id, self.file_suffix)
        }
    }

    pub fn gen_clone_file_name(&self, file_id: usize) -> String {
        if file_id == 0 {
            // for backward compatibility
            format!(
                "{}{}{}",
                self.file_prefix, self.file_suffix, CLONE_FILE_SUFFIX
            )
        } else {
            format!(
                "{}_{:04}{}{}",
                self.file_prefix, file_id, self.file_suffix, CLONE_FILE_SUFFIX
            )
        }
    }

    pub fn gen_tmp_file_name(&self, file_id: usize) -> String {
        if file_id == 0 {
            // for backward compatibility
            format!(
                "{}{}{}",
                self.file_prefix, self.file_suffix, TMP_FILE_SUFFIX
            )
        } else {
            format!(
                "{}_{:04}{}{}",
                self.file_prefix, file_id, self.file_suffix, TMP_FILE_SUFFIX
            )
        }
    }
}

#[derive(Default)]
struct MetaFile {
    pub meta: Option<SnapshotMeta>,
    pub path: PathBuf,
    pub file: Option<File>,

    // for writing snapshot
    pub tmp_path: PathBuf,
}

pub struct Snapshot {
    key: SnapKey,
    display_path: String,
    dir_path: PathBuf,
    cf_files: Vec<CfFile>,
    cf_index: usize,
    cf_file_index: usize,
    meta_file: MetaFile,
    hold_tmp_files: bool,

    mgr: SnapManagerCore,
}

#[derive(PartialEq, Clone, Copy)]
enum CheckPolicy {
    ErrAllowed,
    ErrNotAllowed,
    None,
}

impl Snapshot {
    fn new<T: Into<PathBuf>>(
        dir: T,
        key: &SnapKey,
        is_sending: bool,
        check_policy: CheckPolicy,
        mgr: &SnapManagerCore,
    ) -> RaftStoreResult<Self> {
        let dir_path = dir.into();
        if !dir_path.exists() {
            file_system::create_dir_all(dir_path.as_path())?;
        }
        let snap_prefix = if is_sending {
            SNAP_GEN_PREFIX
        } else {
            SNAP_REV_PREFIX
        };
        let prefix = format!("{}_{}", snap_prefix, key);
        let display_path = Self::get_display_path(&dir_path, &prefix);

        let mut cf_files = Vec::with_capacity(SNAPSHOT_CFS.len());
        for cf in SNAPSHOT_CFS {
            let file_prefix = format!("{}_{}", prefix, cf);
            let cf_file = CfFile {
                cf,
                path: dir_path.clone(),
                file_prefix,
                file_suffix: SST_FILE_SUFFIX.to_string(),
                ..Default::default()
            };
            cf_files.push(cf_file);
        }

        let meta_filename = format!("{}{}", prefix, META_FILE_SUFFIX);
        let meta_path = dir_path.join(&meta_filename);
        let meta_tmp_path = dir_path.join(format!("{}{}", meta_filename, TMP_FILE_SUFFIX));
        let meta_file = MetaFile {
            path: meta_path,
            tmp_path: meta_tmp_path,
            ..Default::default()
        };

        let mut s = Snapshot {
            key: key.clone(),
            display_path,
            dir_path,
            cf_files,
            cf_index: 0,
            cf_file_index: 0,
            meta_file,
            hold_tmp_files: false,
            mgr: mgr.clone(),
        };

        if check_policy == CheckPolicy::None {
            return Ok(s);
        }

        // load snapshot meta if meta_file exists
        if file_exists(&s.meta_file.path) {
            if let Err(e) = s.load_snapshot_meta() {
                if check_policy == CheckPolicy::ErrNotAllowed {
                    return Err(e);
                }
                warn!(
                    "failed to load existent snapshot meta when try to build snapshot";
                    "snapshot" => %s.path(),
                    "err" => ?e,
                    "error_code" => %e.error_code(),
                );
                if !retry_delete_snapshot(mgr, key, &s) {
                    warn!(
                        "failed to delete snapshot because it's already registered elsewhere";
                        "snapshot" => %s.path(),
                    );
                    return Err(e);
                }
            }
        }
        Ok(s)
    }

    fn new_for_building<T: Into<PathBuf>>(
        dir: T,
        key: &SnapKey,
        mgr: &SnapManagerCore,
    ) -> RaftStoreResult<Self> {
        let mut s = Self::new(dir, key, true, CheckPolicy::ErrAllowed, mgr)?;
        s.init_for_building()?;
        Ok(s)
    }

    fn new_for_sending<T: Into<PathBuf>>(
        dir: T,
        key: &SnapKey,
        mgr: &SnapManagerCore,
    ) -> RaftStoreResult<Self> {
        let mut s = Self::new(dir, key, true, CheckPolicy::ErrNotAllowed, mgr)?;
        s.mgr.limiter = Limiter::new(f64::INFINITY);

        if !s.exists() {
            // Skip the initialization below if it doesn't exists.
            return Ok(s);
        }
        for cf_file in &mut s.cf_files {
            // initialize cf file size and reader
            let file_paths = cf_file.file_paths();
            for (i, file_path) in file_paths.iter().enumerate() {
                if cf_file.size[i] > 0 {
                    let path = Path::new(file_path);
                    let file = File::open(&path)?;
                    cf_file
                        .file_for_sending
                        .push(Box::new(file) as Box<dyn Read + Send>);
                }
            }
        }
        Ok(s)
    }

    fn new_for_receiving<T: Into<PathBuf>>(
        dir: T,
        key: &SnapKey,
        mgr: &SnapManagerCore,
        snapshot_meta: SnapshotMeta,
    ) -> RaftStoreResult<Self> {
        let mut s = Self::new(dir, key, false, CheckPolicy::ErrNotAllowed, mgr)?;
        s.set_snapshot_meta(snapshot_meta)?;
        if s.exists() {
            return Ok(s);
        }

        let f = OpenOptions::new()
            .write(true)
            .create_new(true)
            .open(&s.meta_file.tmp_path)?;
        s.meta_file.file = Some(f);
        s.hold_tmp_files = true;

        for cf_file in &mut s.cf_files {
            if cf_file.size.is_empty() {
                continue;
            }
            let tmp_file_paths = cf_file.tmp_file_paths();
            let file_paths = cf_file.file_paths();
            for (idx, _) in tmp_file_paths.iter().enumerate() {
                if cf_file.size[idx] == 0 {
                    continue;
                }
                let file_path = Path::new(&tmp_file_paths[idx]);
                let f = OpenOptions::new()
                    .write(true)
                    .create_new(true)
                    .open(&file_path)?;
                cf_file.file_for_recving.push(CfFileForRecving {
                    file: f,
                    encrypter: None,
                    written_size: 0,
                    write_digest: crc32fast::Hasher::new(),
                });

                if let Some(mgr) = &s.mgr.encryption_key_manager {
                    let enc_info = mgr.new_file(&file_paths[idx])?;
                    let mthd = from_engine_encryption_method(enc_info.method);
                    if mthd != EncryptionMethod::Plaintext {
                        let file_for_recving = cf_file.file_for_recving.last_mut().unwrap();
                        file_for_recving.encrypter = Some(
                            create_aes_ctr_crypter(
                                mthd,
                                &enc_info.key,
                                Mode::Encrypt,
                                Iv::from_slice(&enc_info.iv)?,
                            )
                            .map_err(|e| RaftStoreError::Snapshot(box_err!(e)))?,
                        );
                    }
                }
            }
        }
        Ok(s)
    }

    fn new_for_applying<T: Into<PathBuf>>(
        dir: T,
        key: &SnapKey,
        mgr: &SnapManagerCore,
    ) -> RaftStoreResult<Self> {
        let mut s = Self::new(dir, key, false, CheckPolicy::ErrNotAllowed, mgr)?;
        s.mgr.limiter = Limiter::new(f64::INFINITY);
        Ok(s)
    }

    // If all files of the snapshot exist, return `Ok` directly. Otherwise create a
    // new file at the temporary meta file path, so that all other try will fail.
    fn init_for_building(&mut self) -> RaftStoreResult<()> {
        if self.exists() {
            return Ok(());
        }
        let file = OpenOptions::new()
            .write(true)
            .create_new(true)
            .open(&self.meta_file.tmp_path)?;
        self.meta_file.file = Some(file);
        self.hold_tmp_files = true;
        Ok(())
    }

    fn read_snapshot_meta(&mut self) -> RaftStoreResult<SnapshotMeta> {
        let buf = file_system::read(&self.meta_file.path)?;
        let mut snapshot_meta = SnapshotMeta::default();
        snapshot_meta.merge_from_bytes(&buf)?;
        Ok(snapshot_meta)
    }

    fn set_snapshot_meta(&mut self, snapshot_meta: SnapshotMeta) -> RaftStoreResult<()> {
        let mut cf_file_count_from_meta: Vec<usize> = vec![];
        let mut file_count = 0;
        let mut current_cf = "";
        info!(
            "set_snapshot_meta total cf files count: {}",
            snapshot_meta.get_cf_files().len()
        );
        for cf_file in snapshot_meta.get_cf_files() {
            if current_cf.is_empty() {
                current_cf = cf_file.get_cf();
                file_count = 1;
                continue;
            }

            if current_cf != cf_file.get_cf() {
                cf_file_count_from_meta.push(file_count);
                current_cf = cf_file.get_cf();
                file_count = 1;
            } else {
                file_count += 1;
            }
        }
        cf_file_count_from_meta.push(file_count);

        if cf_file_count_from_meta.len() != self.cf_files.len() {
            return Err(box_err!(
                "invalid cf number of snapshot meta, expect {}, got {}",
                SNAPSHOT_CFS.len(),
                cf_file_count_from_meta.len()
            ));
        }
        let mut file_idx = 0;
        let mut cf_idx = 0;
        for meta in snapshot_meta.get_cf_files() {
            if cf_idx < cf_file_count_from_meta.len() && file_idx < cf_file_count_from_meta[cf_idx]
            {
                if meta.get_cf() != self.cf_files[cf_idx].cf {
                    return Err(box_err!(
                        "invalid {} cf in snapshot meta, expect {}, got {}",
                        cf_idx,
                        self.cf_files[cf_idx].cf,
                        meta.get_cf()
                    ));
                }
                if meta.get_size() != 0 {
                    let file_path = self.cf_files[cf_idx].add_file_with_size_checksum(
                        file_idx,
                        meta.get_size(),
                        meta.get_checksum(),
                    );
                    if file_exists(&file_path) {
                        let mgr = self.mgr.encryption_key_manager.as_ref();
                        let file_path = Path::new(&file_path);
                        let (_, size) = calc_checksum_and_size(file_path, mgr)?;
                        check_file_size(
                            size,
                            *(self.cf_files[cf_idx].size.last().unwrap()),
                            file_path,
                        )?;
                    }
                }
                file_idx += 1;
                if file_idx >= cf_file_count_from_meta[cf_idx] {
                    cf_idx += 1;
                    file_idx = 0;
                }
            }
        }
        self.meta_file.meta = Some(snapshot_meta);
        Ok(())
    }

    fn load_snapshot_meta(&mut self) -> RaftStoreResult<()> {
        let snapshot_meta = self.read_snapshot_meta()?;
        self.set_snapshot_meta(snapshot_meta)?;
        // check if there is a data corruption when the meta file exists
        // but cf files are deleted.
        if !self.exists() {
            return Err(box_err!(
                "snapshot {} is corrupted, some cf file is missing",
                self.path()
            ));
        }
        Ok(())
    }

    pub fn load_snapshot_meta_if_necessary(&mut self) -> RaftStoreResult<()> {
        if self.meta_file.meta.is_none() && file_exists(&self.meta_file.path) {
            return self.load_snapshot_meta();
        }
        Ok(())
    }

    fn get_display_path(dir_path: impl AsRef<Path>, prefix: &str) -> String {
        let cf_names = "(".to_owned() + SNAPSHOT_CFS.join("|").as_str() + ")";
        format!(
            "{}/{}_{}{}",
            dir_path.as_ref().display(),
            prefix,
            cf_names,
            SST_FILE_SUFFIX
        )
    }

    fn validate(&self, for_send: bool) -> RaftStoreResult<()> {
        for cf_file in &self.cf_files {
            let file_paths = cf_file.file_paths();
            let clone_file_paths = cf_file.clone_file_paths();
            for (i, file_path) in file_paths.iter().enumerate() {
                if cf_file.size[i] == 0 {
                    // Skip empty file. The checksum of this cf file should be 0 and
                    // this is checked when loading the snapshot meta.
                    continue;
                }

                let file_path = Path::new(file_path);
                check_file_size_and_checksum(
                    file_path,
                    cf_file.size[i],
                    cf_file.checksum[i],
                    self.mgr.encryption_key_manager.as_ref(),
                )?;

                if !for_send && !plain_file_used(cf_file.cf) {
                    sst_importer::prepare_sst_for_ingestion(
                        file_path,
                        &Path::new(&clone_file_paths[i]),
                        self.mgr.encryption_key_manager.as_deref(),
                    )?;
                }
            }
        }
        Ok(())
    }

    fn switch_to_cf_file(&mut self, cf: &str) -> io::Result<()> {
        match self.cf_files.iter().position(|x| x.cf == cf) {
            Some(index) => {
                self.cf_index = index;
                Ok(())
            }
            None => Err(io::Error::new(
                ErrorKind::Other,
                format!("fail to find cf {}", cf),
            )),
        }
    }

    // Only called in `do_build`.
    fn save_meta_file(&mut self) -> RaftStoreResult<()> {
        let v = box_try!(self.meta_file.meta.as_ref().unwrap().write_to_bytes());
        if let Some(mut f) = self.meta_file.file.take() {
            // `meta_file` could be None for this case: in `init_for_building` the snapshot
            // exists so no temporary meta file is created, and this field is
            // None. However in `do_build` it's deleted so we build it again,
            // and then call `save_meta_file` with `meta_file` as None.
            // FIXME: We can fix it later by introducing a better snapshot delete mechanism.
            f.write_all(&v[..])?;
            f.flush()?;
            f.sync_all()?;
            file_system::rename(&self.meta_file.tmp_path, &self.meta_file.path)?;
            self.hold_tmp_files = false;
            Ok(())
        } else {
            Err(box_err!(
                "save meta file without metadata for {:?}",
                self.key
            ))
        }
    }

    fn do_build<EK: KvEngine>(
        &mut self,
        engine: &EK,
        kv_snap: &EK::Snapshot,
        region: &Region,
        allow_multi_files_snapshot: bool,
        for_balance: bool,
    ) -> RaftStoreResult<()>
    where
        EK: KvEngine,
    {
        fail_point!("snapshot_enter_do_build");
        if self.exists() {
            match self.validate(true) {
                Ok(()) => return Ok(()),
                Err(e) => {
                    error!(?e;
                        "snapshot is corrupted, will rebuild";
                        "region_id" => region.get_id(),
                        "snapshot" => %self.path(),
                    );
                    if !retry_delete_snapshot(&self.mgr, &self.key, self) {
                        error!(
                            "failed to delete corrupted snapshot because it's \
                             already registered elsewhere";
                            "region_id" => region.get_id(),
                            "snapshot" => %self.path(),
                        );
                        return Err(e);
                    }
                    self.init_for_building()?;
                }
            }
        }

        let (begin_key, end_key) = (enc_start_key(region), enc_end_key(region));
        for (cf_enum, cf) in SNAPSHOT_CFS_ENUM_PAIR {
            self.switch_to_cf_file(cf)?;
            let cf_file = &mut self.cf_files[self.cf_index];
            let cf_stat = if plain_file_used(cf_file.cf) {
                let key_mgr = self.mgr.encryption_key_manager.as_ref();
                snap_io::build_plain_cf_file::<EK>(cf_file, key_mgr, kv_snap, &begin_key, &end_key)?
            } else {
                snap_io::build_sst_cf_file_list::<EK>(
                    cf_file,
                    engine,
                    kv_snap,
                    &begin_key,
                    &end_key,
                    self.mgr
                        .get_actual_max_per_file_size(allow_multi_files_snapshot),
                    &self.mgr.limiter,
                )?
            };
            SNAPSHOT_LIMIT_GENERATE_BYTES.inc_by(cf_stat.total_size as u64);
            cf_file.kv_count = cf_stat.key_count as u64;
            if cf_file.kv_count > 0 {
                // Use `kv_count` instead of file size to check empty files because encrypted
                // sst files contain some metadata so their sizes will never be 0.
                self.mgr.rename_tmp_cf_file_for_send(cf_file)?;
            } else {
                for tmp_file_path in cf_file.tmp_file_paths() {
                    let tmp_file_path = Path::new(&tmp_file_path);
                    delete_file_if_exist(tmp_file_path)?;
                }
                if let Some(ref mgr) = self.mgr.encryption_key_manager {
                    for tmp_file_path in cf_file.tmp_file_paths() {
                        mgr.delete_file(&tmp_file_path)?;
                    }
                }
            }

            SNAPSHOT_CF_KV_COUNT
                .get(*cf_enum)
                .observe(cf_stat.key_count as f64);
            SNAPSHOT_CF_SIZE
                .get(*cf_enum)
                .observe(cf_stat.total_size as f64);
            info!(
                "scan snapshot of one cf";
                "region_id" => region.get_id(),
                "snapshot" => self.path(),
                "cf" => cf,
                "key_count" => cf_stat.key_count,
                "size" => cf_stat.total_size,
            );
        }

        // save snapshot meta to meta file
        self.meta_file.meta = Some(gen_snapshot_meta(&self.cf_files[..], for_balance)?);
        self.save_meta_file()?;
        Ok(())
    }

    fn delete(&self) {
        macro_rules! try_delete_snapshot_files {
            ($cf_file:ident, $file_name_func:ident) => {
                let mut file_id = 0;
                loop {
                    let file_path = $cf_file.path.join($cf_file.$file_name_func(file_id));
                    if file_exists(&file_path) {
                        delete_file_if_exist(&file_path).unwrap();
                        file_id += 1;
                    } else {
                        break;
                    }
                }
            };
            ($cf_file:ident) => {
                let mut file_id = 0;
                loop {
                    let file_path = $cf_file.path.join($cf_file.gen_file_name(file_id));
                    if file_exists(&file_path) {
                        delete_file_if_exist(&file_path).unwrap();
                        if let Some(ref mgr) = self.mgr.encryption_key_manager {
                            mgr.delete_file(file_path.to_str().unwrap()).unwrap();
                        }
                        file_id += 1;
                    } else {
                        break;
                    }
                }
            };
        }

        debug!(
            "deleting snapshot file";
            "snapshot" => %self.path(),
        );
        for cf_file in &self.cf_files {
            // Delete cloned files.
            let clone_file_paths = cf_file.clone_file_paths();
            // in case the meta file is corrupted or deleted, delete snapshot files with
            // best effort
            if clone_file_paths.is_empty() {
                try_delete_snapshot_files!(cf_file, gen_clone_file_name);
            } else {
                // delete snapshot files according to meta file
                for clone_file_path in clone_file_paths {
                    delete_file_if_exist(&clone_file_path).unwrap();
                }
            }

            // Delete temp files.
            if self.hold_tmp_files {
                let tmp_file_paths = cf_file.tmp_file_paths();
                if tmp_file_paths.is_empty() {
                    try_delete_snapshot_files!(cf_file, gen_tmp_file_name);
                } else {
                    for tmp_file_path in tmp_file_paths {
                        delete_file_if_exist(&tmp_file_path).unwrap();
                    }
                }
            }

            // Delete cf files.
            let file_paths = cf_file.file_paths();
            if file_paths.is_empty() {
                try_delete_snapshot_files!(cf_file);
            } else {
                for file_path in &file_paths {
                    delete_file_if_exist(&file_path).unwrap();
                }
                if let Some(ref mgr) = self.mgr.encryption_key_manager {
                    for file_path in &file_paths {
                        mgr.delete_file(file_path).unwrap();
                    }
                }
            }
        }
        delete_file_if_exist(&self.meta_file.path).unwrap();
        if self.hold_tmp_files {
            delete_file_if_exist(&self.meta_file.tmp_path).unwrap();
        }
    }
}

impl fmt::Debug for Snapshot {
    fn fmt(&self, f: &mut Formatter<'_>) -> fmt::Result {
        f.debug_struct("Snapshot")
            .field("key", &self.key)
            .field("display_path", &self.display_path)
            .finish()
    }
}

impl Snapshot {
    pub fn build<EK: KvEngine>(
        &mut self,
        engine: &EK,
        kv_snap: &EK::Snapshot,
        region: &Region,
        allow_multi_files_snapshot: bool,
        for_balance: bool,
    ) -> RaftStoreResult<RaftSnapshotData> {
        let mut snap_data = RaftSnapshotData::default();
        snap_data.set_region(region.clone());

        let t = Instant::now();
        self.do_build::<EK>(
            engine,
            kv_snap,
            region,
            allow_multi_files_snapshot,
            for_balance,
        )?;

        let total_size = self.total_size();
        let total_count = self.total_count();
        // set snapshot meta data
        snap_data.set_file_size(total_size);
        snap_data.set_version(SNAPSHOT_VERSION);
        snap_data.set_meta(self.meta_file.meta.as_ref().unwrap().clone());

        SNAPSHOT_BUILD_TIME_HISTOGRAM.observe(duration_to_sec(t.saturating_elapsed()) as f64);
        SNAPSHOT_KV_COUNT_HISTOGRAM.observe(total_count as f64);
        SNAPSHOT_SIZE_HISTOGRAM.observe(total_size as f64);
        info!(
            "scan snapshot";
            "region_id" => region.get_id(),
            "snapshot" => self.path(),
            "key_count" => total_count,
            "size" => total_size,
            "takes" => ?t.saturating_elapsed(),
        );

        Ok(snap_data)
    }

    pub fn apply<EK: KvEngine>(&mut self, options: ApplyOptions<EK>) -> Result<()> {
        box_try!(self.validate(false));

        let abort_checker = ApplyAbortChecker(options.abort);
        let coprocessor_host = options.coprocessor_host;
        let region = options.region;
        let key_mgr = self.mgr.encryption_key_manager.as_ref();
        for cf_file in &mut self.cf_files {
            if cf_file.size.is_empty() {
                // Skip empty cf file.
                continue;
            }
            let cf = cf_file.cf;
            if plain_file_used(cf_file.cf) {
                let path = &cf_file.file_paths()[0];
                let batch_size = options.write_batch_size;
                let cb = |kv: &[(Vec<u8>, Vec<u8>)]| {
                    coprocessor_host.post_apply_plain_kvs_from_snapshot(&region, cf, kv)
                };
                snap_io::apply_plain_cf_file(
                    path,
                    key_mgr,
                    &abort_checker,
                    &options.db,
                    cf,
                    batch_size,
                    cb,
                )?;
            } else {
                let _timer = INGEST_SST_DURATION_SECONDS.start_coarse_timer();
                let path = cf_file.path.to_str().unwrap(); // path is not used at all
                let clone_file_paths = cf_file.clone_file_paths();
                let clone_files = clone_file_paths
                    .iter()
                    .map(|s| s.as_str())
                    .collect::<Vec<&str>>();
                snap_io::apply_sst_cf_file(clone_files.as_slice(), &options.db, cf)?;
                coprocessor_host.post_apply_sst_from_snapshot(&region, cf, path);
            }
        }
        Ok(())
    }

    pub fn path(&self) -> &str {
        &self.display_path
    }

    pub fn exists(&self) -> bool {
        self.cf_files.iter().all(|cf_file| {
            cf_file.size.is_empty()
                || (cf_file
                    .file_paths()
                    .iter()
                    .all(|file_path| file_exists(&Path::new(file_path))))
        }) && file_exists(&self.meta_file.path)
    }

    pub fn meta(&self) -> io::Result<Metadata> {
        file_system::metadata(&self.meta_file.path)
    }

    pub fn total_size(&self) -> u64 {
        self.cf_files
            .iter()
            .map(|cf| cf.size.iter().sum::<u64>())
            .sum()
    }

    pub fn total_count(&self) -> u64 {
        self.cf_files.iter().map(|cf| cf.kv_count).sum()
    }

    pub fn save(&mut self) -> io::Result<()> {
        debug!(
            "saving to snapshot file";
            "snapshot" => %self.path(),
        );
        for cf_file in &mut self.cf_files {
            if cf_file.size.is_empty() {
                // Skip empty cf file.
                continue;
            }

            // Check each cf file has been fully written, and the checksum matches.
            for (i, mut file_for_recving) in cf_file.file_for_recving.drain(..).enumerate() {
                file_for_recving.file.flush()?;
                file_for_recving.file.sync_all()?;

                if file_for_recving.written_size != cf_file.size[i] {
                    return Err(io::Error::new(
                        ErrorKind::Other,
                        format!(
                            "snapshot file {} for cf {} size mismatches, \
                            real size {}, expected size {}",
                            cf_file.path.display(),
                            cf_file.cf,
                            file_for_recving.written_size,
                            cf_file.size[i]
                        ),
                    ));
                }

                let checksum = file_for_recving.write_digest.finalize();
                if checksum != cf_file.checksum[i] {
                    return Err(io::Error::new(
                        ErrorKind::Other,
                        format!(
                            "snapshot file {} for cf {} checksum \
                            mismatches, real checksum {}, expected \
                            checksum {}",
                            cf_file.path.display(),
                            cf_file.cf,
                            checksum,
                            cf_file.checksum[i]
                        ),
                    ));
                }
            }

            let tmp_paths = cf_file.tmp_file_paths();
            let paths = cf_file.file_paths();
            for (i, tmp_path) in tmp_paths.iter().enumerate() {
                file_system::rename(&tmp_path, &paths[i])?;
            }
        }
        sync_dir(&self.dir_path)?;

        // write meta file
        let v = self.meta_file.meta.as_ref().unwrap().write_to_bytes()?;
        {
            let mut meta_file = self.meta_file.file.take().unwrap();
            meta_file.write_all(&v[..])?;
            meta_file.sync_all()?;
        }
        file_system::rename(&self.meta_file.tmp_path, &self.meta_file.path)?;
        sync_dir(&self.dir_path)?;
        self.hold_tmp_files = false;
        Ok(())
    }

    pub fn cf_files(&self) -> &[CfFile] {
        &self.cf_files
    }
}

// To check whether a procedure about apply snapshot aborts or not.
struct ApplyAbortChecker(Arc<AtomicUsize>);
impl snap_io::StaleDetector for ApplyAbortChecker {
    fn is_stale(&self) -> bool {
        self.0.load(Ordering::Relaxed) == JOB_STATUS_CANCELLING
    }
}

impl Read for Snapshot {
    fn read(&mut self, buf: &mut [u8]) -> io::Result<usize> {
        if buf.is_empty() {
            return Ok(0);
        }
        while self.cf_index < self.cf_files.len() {
            let cf_file = &mut self.cf_files[self.cf_index];
            if self.cf_file_index >= cf_file.size.len() || cf_file.size[self.cf_file_index] == 0 {
                self.cf_index += 1;
                self.cf_file_index = 0;
                continue;
            }
            let reader = cf_file
                .file_for_sending
                .get_mut(self.cf_file_index)
                .unwrap();
            match reader.read(buf) {
                Ok(0) => {
                    // EOF. Switch to next file.
                    self.cf_file_index += 1;
                    if self.cf_file_index == cf_file.size.len() {
                        self.cf_index += 1;
                        self.cf_file_index = 0;
                    }
                }
                Ok(n) => return Ok(n),
                e => return e,
            }
        }
        Ok(0)
    }
}

impl Write for Snapshot {
    fn write(&mut self, buf: &[u8]) -> io::Result<usize> {
        if buf.is_empty() {
            return Ok(0);
        }

        let (mut next_buf, mut written_bytes) = (buf, 0);
        while self.cf_index < self.cf_files.len() {
            let cf_file = &mut self.cf_files[self.cf_index];
            if cf_file.size.is_empty() {
                self.cf_index += 1;
                continue;
            }

            assert!(cf_file.size[self.cf_file_index] != 0);
            let mut file_for_recving = cf_file
                .file_for_recving
                .get_mut(self.cf_file_index)
                .unwrap();
            let left = (cf_file.size.get(self.cf_file_index).unwrap()
                - file_for_recving.written_size) as usize;
            assert!(left > 0 && !next_buf.is_empty());
            let (write_len, switch, finished) = match next_buf.len().cmp(&left) {
                CmpOrdering::Greater => (left, true, false),
                CmpOrdering::Equal => (left, true, true),
                CmpOrdering::Less => (next_buf.len(), false, true),
            };

            file_for_recving
                .write_digest
                .update(&next_buf[0..write_len]);
            file_for_recving.written_size += write_len as u64;
            written_bytes += write_len;

            let file = &mut file_for_recving.file;
            let encrypt_buffer = if file_for_recving.encrypter.is_none() {
                Cow::Borrowed(&next_buf[0..write_len])
            } else {
                let (cipher, crypter) = file_for_recving.encrypter.as_mut().unwrap();
                let mut encrypt_buffer = vec![0; write_len + cipher.block_size()];
                let mut bytes = crypter.update(&next_buf[0..write_len], &mut encrypt_buffer)?;
                if switch {
                    bytes += crypter.finalize(&mut encrypt_buffer)?;
                }
                encrypt_buffer.truncate(bytes);
                Cow::Owned(encrypt_buffer)
            };
            let encrypt_len = encrypt_buffer.len();

            let mut start = 0;
            loop {
                let acquire = cmp::min(IO_LIMITER_CHUNK_SIZE, encrypt_len - start);
                self.mgr.limiter.blocking_consume(acquire);
                file.write_all(&encrypt_buffer[start..start + acquire])?;
                if start + acquire == encrypt_len {
                    break;
                }
                start += acquire;
            }
            if switch {
                next_buf = &next_buf[write_len..];
                self.cf_file_index += 1;
                if self.cf_file_index >= cf_file.size.len() {
                    self.cf_file_index = 0;
                    self.cf_index += 1;
                }
            }
            if finished {
                break;
            }
        }
        Ok(written_bytes)
    }

    fn flush(&mut self) -> io::Result<()> {
        if let Some(cf_file) = self.cf_files.get_mut(self.cf_index) {
            for file_for_recving in &mut cf_file.file_for_recving {
                file_for_recving.file.flush()?;
            }
        }
        Ok(())
    }
}

impl Drop for Snapshot {
    fn drop(&mut self) {
        // Cleanup if the snapshot is not built or received successfully.
        if self.hold_tmp_files {
            self.delete();
        }
    }
}

#[derive(PartialEq, Debug)]
pub enum SnapEntry {
    Generating = 1,
    Sending = 2,
    Receiving = 3,
    Applying = 4,
}

/// `SnapStats` is for snapshot statistics.
pub struct SnapStats {
    pub sending_count: usize,
    pub receiving_count: usize,
}

#[derive(Clone)]
struct SnapManagerCore {
    // directory to store snapfile.
    base: String,

    registry: Arc<RwLock<HashMap<SnapKey, Vec<SnapEntry>>>>,
    limiter: Limiter,
    temp_sst_id: Arc<AtomicU64>,
    encryption_key_manager: Option<Arc<DataKeyManager>>,
    max_per_file_size: Arc<AtomicU64>,
    enable_multi_snapshot_files: Arc<AtomicBool>,
}

/// `SnapManagerCore` trace all current processing snapshots.
pub struct SnapManager {
    core: SnapManagerCore,
    max_total_size: Arc<AtomicU64>,
}

impl Clone for SnapManager {
    fn clone(&self) -> Self {
        SnapManager {
            core: self.core.clone(),
            max_total_size: self.max_total_size.clone(),
        }
    }
}

impl SnapManager {
    pub fn new<T: Into<String>>(path: T) -> Self {
        SnapManagerBuilder::default().build(path)
    }

    pub fn init(&self) -> io::Result<()> {
        let enc_enabled = self.core.encryption_key_manager.is_some();
        info!(
            "Initializing SnapManager, encryption is enabled: {}",
            enc_enabled
        );

        // Use write lock so only one thread initialize the directory at a time.
        let _lock = self.core.registry.wl();
        let path = Path::new(&self.core.base);
        if !path.exists() {
            file_system::create_dir_all(path)?;
            return Ok(());
        }
        if !path.is_dir() {
            return Err(io::Error::new(
                ErrorKind::Other,
                format!("{} should be a directory", path.display()),
            ));
        }
        for f in file_system::read_dir(path)? {
            let p = f?;
            if p.file_type()?.is_file() {
                if let Some(s) = p.file_name().to_str() {
                    if s.ends_with(TMP_FILE_SUFFIX) {
                        file_system::remove_file(p.path())?;
                    }
                }
            }
        }
        Ok(())
    }

    // [PerformanceCriticalPath]?? I/O involved API should be called in background
    // thread Return all snapshots which is idle not being used.
    pub fn list_idle_snap(&self) -> io::Result<Vec<(SnapKey, bool)>> {
        // Use a lock to protect the directory when scanning.
        let registry = self.core.registry.rl();
        let read_dir = file_system::read_dir(Path::new(&self.core.base))?;
        // Remove the duplicate snap keys.
        let mut v: Vec<_> = read_dir
            .filter_map(|p| {
                let p = match p {
                    Err(e) => {
                        error!(
                            "failed to list content of directory";
                            "directory" => %&self.core.base,
                            "err" => ?e,
                        );
                        return None;
                    }
                    Ok(p) => p,
                };
                match p.file_type() {
                    Ok(t) if t.is_file() => {}
                    _ => return None,
                }
                let file_name = p.file_name();
                let name = match file_name.to_str() {
                    None => return None,
                    Some(n) => n,
                };
                if name.starts_with(DEL_RANGE_PREFIX) {
                    // This is a temp file to store delete keys and ingest them into Engine.
                    return None;
                }

                let is_sending = name.starts_with(SNAP_GEN_PREFIX);
                let numbers: Vec<u64> = name.split('.').next().map_or_else(Vec::new, |s| {
                    s.split('_')
                        .skip(1)
                        .filter_map(|s| s.parse().ok())
                        .collect()
                });
                if numbers.len() < 3 {
                    error!(
                        "failed to parse snapkey";
                        "snap_key" => %name,
                    );
                    return None;
                }
                let snap_key = SnapKey::new(numbers[0], numbers[1], numbers[2]);
                if registry.contains_key(&snap_key) {
                    // Skip those registered snapshot.
                    return None;
                }
                Some((snap_key, is_sending))
            })
            .collect();
        v.sort();
        v.dedup();
        Ok(v)
    }

    pub fn get_temp_path_for_build(&self, region_id: u64) -> PathBuf {
        let sst_id = self.core.temp_sst_id.fetch_add(1, Ordering::SeqCst);
        let filename = format!(
            "{}_{}_{}{}",
            SNAP_GEN_PREFIX, region_id, sst_id, TMP_FILE_SUFFIX
        );
        PathBuf::from(&self.core.base).join(&filename)
    }

    pub fn get_final_name_for_recv(&self, key: &SnapKey) -> PathBuf {
        let prefix = format!("{}_{}", SNAP_REV_PREFIX, key);
        PathBuf::from(&self.core.base).join(&prefix)
    }

    pub fn io_limiter(&self) -> &Limiter {
        &self.core.limiter
    }

    pub fn get_final_name_for_build(&self, key: &SnapKey) -> PathBuf {
        let prefix = format!("{}_{}", SNAP_GEN_PREFIX, key);
        PathBuf::from(&self.core.base).join(&prefix)
    }

    pub fn get_temp_path_for_ingest(&self) -> String {
        let sst_id = self.core.temp_sst_id.fetch_add(1, Ordering::SeqCst);
        let filename = format!(
            "{}_{}{}{}",
            DEL_RANGE_PREFIX, sst_id, SST_FILE_SUFFIX, TMP_FILE_SUFFIX
        );
        let path = PathBuf::from(&self.core.base).join(&filename);
        path.to_str().unwrap().to_string()
    }

    pub fn get_tablet_checkpointer_path(&self, key: &SnapKey) -> PathBuf {
        let prefix = format!("{}_{}", SNAP_GEN_PREFIX, key);
        PathBuf::from(&self.core.base).join(&prefix)
    }

    #[inline]
    pub fn has_registered(&self, key: &SnapKey) -> bool {
        self.core.registry.rl().contains_key(key)
    }

    /// Get a `Snapshot` can be used for `build`. Concurrent calls are allowed
    /// because only one caller can lock temporary disk files.
    ///
    /// NOTE: it calculates snapshot size by scanning the base directory.
    /// Don't call it in raftstore thread until the size limitation mechanism
    /// gets refactored.
    pub fn get_snapshot_for_building(&self, key: &SnapKey) -> RaftStoreResult<Box<Snapshot>> {
        let mut old_snaps = None;
        while self.get_total_snap_size()? > self.max_total_snap_size() {
            if old_snaps.is_none() {
                let snaps = self.list_idle_snap()?;
                let mut key_and_snaps = Vec::with_capacity(snaps.len());
                for (key, is_sending) in snaps {
                    if !is_sending {
                        continue;
                    }
                    let snap = match self.get_snapshot_for_sending(&key) {
                        Ok(snap) => snap,
                        Err(_) => continue,
                    };
                    if let Ok(modified) = snap.meta().and_then(|m| m.modified()) {
                        key_and_snaps.push((key, snap, modified));
                    }
                }
                key_and_snaps.sort_by_key(|&(_, _, modified)| Reverse(modified));
                old_snaps = Some(key_and_snaps);
            }
            match old_snaps.as_mut().unwrap().pop() {
                Some((key, snap, _)) => self.delete_snapshot(&key, snap.as_ref(), false),
                None => return Err(RaftStoreError::Snapshot(Error::TooManySnapshots)),
            };
        }

        let base = &self.core.base;
        let f = Snapshot::new_for_building(base, key, &self.core)?;
        Ok(Box::new(f))
    }

    pub fn get_snapshot_for_gc(
        &self,
        key: &SnapKey,
        is_sending: bool,
    ) -> RaftStoreResult<Box<Snapshot>> {
        let _lock = self.core.registry.rl();
        let base = &self.core.base;
        let s = Snapshot::new(base, key, is_sending, CheckPolicy::None, &self.core)?;
        fail_point!(
            "get_snapshot_for_gc",
            key.region_id == 2 && key.idx == 1,
            |_| { Err(box_err!("invalid cf number of snapshot meta")) }
        );
        Ok(Box::new(s))
    }

    pub fn get_snapshot_for_sending(&self, key: &SnapKey) -> RaftStoreResult<Box<Snapshot>> {
        let _lock = self.core.registry.rl();
        let base = &self.core.base;
        let mut s = Snapshot::new_for_sending(base, key, &self.core)?;
        let key_manager = match self.core.encryption_key_manager.as_ref() {
            Some(m) => m,
            None => return Ok(Box::new(s)),
        };
        for cf_file in &mut s.cf_files {
            let file_paths = cf_file.file_paths();
            for (i, file_path) in file_paths.iter().enumerate() {
                if cf_file.size[i] == 0 {
                    continue;
                }
                let reader = snap_io::get_decrypter_reader(file_path, key_manager)?;
                cf_file.file_for_sending[i] = reader;
            }
        }
        Ok(Box::new(s))
    }

    /// Get a `Snapshot` can be used for writing and then `save`. Concurrent
    /// calls are allowed because only one caller can lock temporary disk
    /// files.
    pub fn get_snapshot_for_receiving(
        &self,
        key: &SnapKey,
        snapshot_meta: SnapshotMeta,
    ) -> RaftStoreResult<Box<Snapshot>> {
        let _lock = self.core.registry.rl();
        let base = &self.core.base;
        let f = Snapshot::new_for_receiving(base, key, &self.core, snapshot_meta)?;
        Ok(Box::new(f))
    }

    pub fn get_snapshot_for_applying(&self, key: &SnapKey) -> RaftStoreResult<Box<Snapshot>> {
        let _lock = self.core.registry.rl();
        let base = &self.core.base;
        let s = Snapshot::new_for_applying(base, key, &self.core)?;
        if !s.exists() {
            return Err(RaftStoreError::Other(From::from(format!(
                "snapshot of {:?} not exists.",
                key
            ))));
        }
        Ok(Box::new(s))
    }

    /// Get the approximate size of snap file exists in snap directory.
    ///
    /// Return value is not guaranteed to be accurate.
    ///
    /// NOTE: don't call it in raftstore thread.
    pub fn get_total_snap_size(&self) -> Result<u64> {
        self.core.get_total_snap_size()
    }

    pub fn max_total_snap_size(&self) -> u64 {
        self.max_total_size.load(Ordering::Acquire)
    }

    pub fn set_max_total_snap_size(&self, max_total_size: u64) {
        self.max_total_size.store(max_total_size, Ordering::Release);
    }

    pub fn set_max_per_file_size(&mut self, max_per_file_size: u64) {
        if max_per_file_size == 0 {
            self.core
                .max_per_file_size
                .store(u64::MAX, Ordering::Release);
        } else {
            self.core
                .max_per_file_size
                .store(max_per_file_size, Ordering::Release);
        }
    }

    pub fn get_actual_max_per_file_size(&self, allow_multi_files_snapshot: bool) -> u64 {
        self.core
            .get_actual_max_per_file_size(allow_multi_files_snapshot)
    }

    pub fn set_enable_multi_snapshot_files(&mut self, enable_multi_snapshot_files: bool) {
        self.core
            .enable_multi_snapshot_files
            .store(enable_multi_snapshot_files, Ordering::Release);
    }

    pub fn set_speed_limit(&self, bytes_per_sec: f64) {
        self.core.limiter.set_speed_limit(bytes_per_sec);
    }

    pub fn get_speed_limit(&self) -> f64 {
        self.core.limiter.speed_limit()
    }

    pub fn register(&self, key: SnapKey, entry: SnapEntry) {
        debug!(
            "register snapshot";
            "key" => %key,
            "entry" => ?entry,
        );
        match self.core.registry.wl().entry(key) {
            Entry::Occupied(mut e) => {
                if e.get().contains(&entry) {
                    warn!(
                        "snap key is registered more than once!";
                        "key" => %e.key(),
                    );
                    return;
                }
                e.get_mut().push(entry);
            }
            Entry::Vacant(e) => {
                e.insert(vec![entry]);
            }
        }
    }

    pub fn deregister(&self, key: &SnapKey, entry: &SnapEntry) {
        debug!(
            "deregister snapshot";
            "key" => %key,
            "entry" => ?entry,
        );
        let mut need_clean = false;
        let mut handled = false;
        let registry = &mut self.core.registry.wl();
        if let Some(e) = registry.get_mut(key) {
            let last_len = e.len();
            e.retain(|e| e != entry);
            need_clean = e.is_empty();
            handled = last_len > e.len();
        }
        if need_clean {
            registry.remove(key);
        }
        if handled {
            return;
        }
        warn!(
            "stale deregister snapshot";
            "key" => %key,
            "entry" => ?entry,
        );
    }

    pub fn stats(&self) -> SnapStats {
        // send_count, generating_count, receiving_count, applying_count
        let (mut sending_cnt, mut receiving_cnt) = (0, 0);
        for v in self.core.registry.rl().values() {
            let (mut is_sending, mut is_receiving) = (false, false);
            for s in v {
                match *s {
                    SnapEntry::Sending | SnapEntry::Generating => is_sending = true,
                    SnapEntry::Receiving | SnapEntry::Applying => is_receiving = true,
                }
            }
            if is_sending {
                sending_cnt += 1;
            }
            if is_receiving {
                receiving_cnt += 1;
            }
        }

        SnapStats {
            sending_count: sending_cnt,
            receiving_count: receiving_cnt,
        }
    }

    pub fn delete_snapshot(&self, key: &SnapKey, snap: &Snapshot, check_entry: bool) -> bool {
        self.core.delete_snapshot(key, snap, check_entry)
    }
}

impl SnapManagerCore {
    fn get_total_snap_size(&self) -> Result<u64> {
        let mut total_size = 0;
        for entry in file_system::read_dir(&self.base)? {
            let (entry, metadata) = match entry.and_then(|e| e.metadata().map(|m| (e, m))) {
                Ok((e, m)) => (e, m),
                Err(e) if e.kind() == ErrorKind::NotFound => continue,
                Err(e) => return Err(Error::from(e)),
            };

            let path = entry.path();
            let path_s = path.to_str().unwrap();
            if !metadata.is_file()
                // Ignore cloned files as they are hard links on posix systems.
                || path_s.ends_with(CLONE_FILE_SUFFIX)
                || path_s.ends_with(META_FILE_SUFFIX)
            {
                continue;
            }
            total_size += metadata.len();
        }
        Ok(total_size)
    }

    // Return true if it successfully delete the specified snapshot.
    fn delete_snapshot(&self, key: &SnapKey, snap: &Snapshot, check_entry: bool) -> bool {
        let registry = self.registry.rl();
        if check_entry {
            if let Some(e) = registry.get(key) {
                if e.len() > 1 {
                    info!(
                        "skip to delete snapshot since it's registered more than once";
                        "snapshot" => %snap.path(),
                        "registered_entries" => ?e,
                    );
                    return false;
                }
            }
        } else if registry.contains_key(key) {
            info!(
                "skip to delete snapshot since it's registered";
                "snapshot" => %snap.path(),
            );
            return false;
        }
        snap.delete();
        true
    }

    fn rename_tmp_cf_file_for_send(&self, cf_file: &mut CfFile) -> RaftStoreResult<()> {
        let tmp_file_paths = cf_file.tmp_file_paths();
        let file_paths = cf_file.file_paths();
        for (i, tmp_file_path) in tmp_file_paths.iter().enumerate() {
            let mgr = self.encryption_key_manager.as_ref();
            if let Some(mgr) = &mgr {
                let src = &tmp_file_path;
                let dst = &file_paths[i];
                // It's ok that the cf file is moved but machine fails before `mgr.rename_file`
                // because without metadata file, saved cf files are nothing.
                while let Err(e) = mgr.link_file(src, dst) {
                    if e.kind() == ErrorKind::AlreadyExists {
                        mgr.delete_file(dst)?;
                        continue;
                    }
                    return Err(e.into());
                }
                let r = file_system::rename(src, dst);
                let del_file = if r.is_ok() { src } else { dst };
                if let Err(e) = mgr.delete_file(del_file) {
                    warn!("fail to remove encryption metadata during 'rename_tmp_cf_file_for_send'";
                          "err" => ?e);
                }
                r?;
            } else {
                file_system::rename(&tmp_file_path, &file_paths[i])?;
            }
            let file = Path::new(&file_paths[i]);
            let (checksum, size) = calc_checksum_and_size(file, mgr)?;
            cf_file.add_file_with_size_checksum(i, size, checksum);
        }
        Ok(())
    }

    pub fn get_actual_max_per_file_size(&self, allow_multi_files_snapshot: bool) -> u64 {
        if !allow_multi_files_snapshot {
            return u64::MAX;
        }

        if self.enable_multi_snapshot_files.load(Ordering::Relaxed) {
            return self.max_per_file_size.load(Ordering::Relaxed);
        }
        u64::MAX
    }
}

#[derive(Clone, Default)]
pub struct SnapManagerBuilder {
    max_write_bytes_per_sec: i64,
    max_total_size: u64,
    max_per_file_size: u64,
    enable_multi_snapshot_files: bool,
    key_manager: Option<Arc<DataKeyManager>>,
}

impl SnapManagerBuilder {
    #[must_use]
    pub fn max_write_bytes_per_sec(mut self, bytes: i64) -> SnapManagerBuilder {
        self.max_write_bytes_per_sec = bytes;
        self
    }
    #[must_use]
    pub fn max_total_size(mut self, bytes: u64) -> SnapManagerBuilder {
        self.max_total_size = bytes;
        self
    }
    pub fn max_per_file_size(mut self, bytes: u64) -> SnapManagerBuilder {
        self.max_per_file_size = bytes;
        self
    }
    pub fn enable_multi_snapshot_files(mut self, enabled: bool) -> SnapManagerBuilder {
        self.enable_multi_snapshot_files = enabled;
        self
    }
    #[must_use]
    pub fn encryption_key_manager(mut self, m: Option<Arc<DataKeyManager>>) -> SnapManagerBuilder {
        self.key_manager = m;
        self
    }
    pub fn build<T: Into<String>>(self, path: T) -> SnapManager {
        let limiter = Limiter::new(if self.max_write_bytes_per_sec > 0 {
            self.max_write_bytes_per_sec as f64
        } else {
            f64::INFINITY
        });
        let max_total_size = if self.max_total_size > 0 {
            self.max_total_size
        } else {
            u64::MAX
        };
        let mut snapshot = SnapManager {
            core: SnapManagerCore {
                base: path.into(),
                registry: Default::default(),
                limiter,
                temp_sst_id: Arc::new(AtomicU64::new(0)),
                encryption_key_manager: self.key_manager,
                max_per_file_size: Arc::new(AtomicU64::new(u64::MAX)),
                enable_multi_snapshot_files: Arc::new(AtomicBool::new(
                    self.enable_multi_snapshot_files,
                )),
            },
            max_total_size: Arc::new(AtomicU64::new(max_total_size)),
        };
        snapshot.set_max_per_file_size(self.max_per_file_size); // set actual max_per_file_size
        snapshot
    }
}

<<<<<<< HEAD
#[derive(Clone, Hash, PartialEq, Eq, PartialOrd, Ord, Debug)]
pub struct TabletSnapKey {
    pub region_id: u64,
    pub to_peer: u64,
    pub term: u64,
    pub idx: u64,
}

impl TabletSnapKey {
    #[inline]
    pub fn new(region_id: u64, to_peer: u64, term: u64, idx: u64) -> TabletSnapKey {
        TabletSnapKey {
            region_id,
            to_peer,
            term,
            idx,
        }
    }

    pub fn from_region_snap(region_id: u64, to_peer: u64, snap: &RaftSnapshot) -> TabletSnapKey {
        let index = snap.get_metadata().get_index();
        let term = snap.get_metadata().get_term();
        TabletSnapKey::new(region_id, to_peer, term, index)
    }
}

impl Display for TabletSnapKey {
    fn fmt(&self, f: &mut Formatter<'_>) -> fmt::Result {
        write!(
            f,
            "{}_{}_{}_{}",
            self.region_id, self.to_peer, self.term, self.idx
        )
    }
}

=======
>>>>>>> 0a56e374
/// `TabletSnapManager` manager tablet snapshot and shared between raftstore v2.
/// It's similar `SnapManager`, but simpler in tablet version.
///
///  TODO:
///     - add Limiter to control send/recv speed
///     - clean up expired tablet checkpointer
#[derive(Clone)]
pub struct TabletSnapManager {
    // directory to store snapfile.
    base: String,
}

impl TabletSnapManager {
    pub fn new<T: Into<String>>(path: T) -> Self {
        Self { base: path.into() }
    }

    pub fn init(&self) -> io::Result<()> {
        // Initialize the directory if it doesn't exist.
        let path = Path::new(&self.base);
        if !path.exists() {
            file_system::create_dir_all(path)?;
            return Ok(());
        }
        if !path.is_dir() {
            return Err(io::Error::new(
                ErrorKind::Other,
                format!("{} should be a directory", path.display()),
            ));
        }
        Ok(())
    }

<<<<<<< HEAD
    pub fn get_tablet_checkpointer_path(&self, key: &TabletSnapKey) -> PathBuf {
        let prefix = format!("{}_{}", SNAP_GEN_PREFIX, key);
        PathBuf::from(&self.base).join(&prefix)
=======
    pub fn get_base(&self) -> &str {
        &self.base
    }

    pub fn get_tablet_checkpointer_path(&self, key: &SnapKey) -> PathBuf {
        key.get_snapshot_send_path(&self.base)
>>>>>>> 0a56e374
    }
}

#[cfg(test)]
pub mod tests {
    use std::{
        cmp,
        io::{self, Read, Seek, SeekFrom, Write},
        path::{Path, PathBuf},
        sync::{
            atomic::{AtomicBool, AtomicU64, AtomicUsize},
            Arc,
        },
    };

    use encryption::{DataKeyManager, EncryptionConfig, FileConfig, MasterKeyConfig};
    use encryption_export::data_key_manager_from_config;
    use engine_test::{
        ctor::{CfOptions, DbOptions, KvEngineConstructorExt, RaftDbOptions},
        kv::KvTestEngine,
        raft::RaftTestEngine,
    };
    use engine_traits::{
        Engines, ExternalSstFileInfo, KvEngine, RaftEngine, Snapshot as EngineSnapshot, SstExt,
        SstWriter, SstWriterBuilder, SyncMutable, ALL_CFS, CF_DEFAULT, CF_LOCK, CF_RAFT, CF_WRITE,
    };
    use kvproto::{
        encryptionpb::EncryptionMethod,
        metapb::{Peer, Region},
        raft_serverpb::{RaftApplyState, RegionLocalState, SnapshotMeta},
    };
    use protobuf::Message;
    use raft::eraftpb::Entry;
    use tempfile::{Builder, TempDir};
    use tikv_util::time::Limiter;

    use super::*;
    // ApplyOptions, SnapEntry, SnapKey, SnapManager, SnapManagerBuilder, SnapManagerCore,
    // Snapshot, SnapshotStatistics, META_FILE_SUFFIX, SNAPSHOT_CFS, SNAP_GEN_PREFIX,
    // };
    use crate::{
        coprocessor::CoprocessorHost,
        store::{peer_storage::JOB_STATUS_RUNNING, INIT_EPOCH_CONF_VER, INIT_EPOCH_VER},
        Result,
    };

    const TEST_STORE_ID: u64 = 1;
    const TEST_KEY: &[u8] = b"akey";
    const TEST_WRITE_BATCH_SIZE: usize = 10 * 1024 * 1024;
    const TEST_META_FILE_BUFFER_SIZE: usize = 1000;
    const BYTE_SIZE: usize = 1;

    type DbBuilder<E> = fn(
        p: &Path,
        db_opt: Option<DbOptions>,
        cf_opts: Option<Vec<(&'static str, CfOptions)>>,
    ) -> Result<E>;

    pub fn open_test_empty_db<E>(
        path: &Path,
        db_opt: Option<DbOptions>,
        cf_opts: Option<Vec<(&'static str, CfOptions)>>,
    ) -> Result<E>
    where
        E: KvEngine + KvEngineConstructorExt,
    {
        let p = path.to_str().unwrap();
        let db_opt = db_opt.unwrap_or_default();
        let cf_opts = cf_opts.unwrap_or_else(|| {
            ALL_CFS
                .iter()
                .map(|cf| (*cf, CfOptions::default()))
                .collect()
        });
        let db = E::new_kv_engine_opt(p, db_opt, cf_opts).unwrap();
        Ok(db)
    }

    pub fn open_test_db<E>(
        path: &Path,
        db_opt: Option<DbOptions>,
        cf_opts: Option<Vec<(&'static str, CfOptions)>>,
    ) -> Result<E>
    where
        E: KvEngine + KvEngineConstructorExt,
    {
        let db = open_test_empty_db::<E>(path, db_opt, cf_opts).unwrap();
        let key = keys::data_key(TEST_KEY);
        // write some data into each cf
        for (i, cf) in db.cf_names().into_iter().enumerate() {
            let mut p = Peer::default();
            p.set_store_id(TEST_STORE_ID);
            p.set_id((i + 1) as u64);
            db.put_msg_cf(cf, &key[..], &p)?;
        }
        Ok(db)
    }

    pub fn open_test_db_with_100keys<E>(
        path: &Path,
        db_opt: Option<DbOptions>,
        cf_opts: Option<Vec<(&'static str, CfOptions)>>,
    ) -> Result<E>
    where
        E: KvEngine + KvEngineConstructorExt,
    {
        let db = open_test_empty_db::<E>(path, db_opt, cf_opts).unwrap();
        // write some data into each cf
        for (i, cf) in db.cf_names().into_iter().enumerate() {
            let mut p = Peer::default();
            p.set_store_id(TEST_STORE_ID);
            p.set_id((i + 1) as u64);
            for k in 0..100 {
                let key = keys::data_key(format!("akey{}", k).as_bytes());
                db.put_msg_cf(cf, &key[..], &p)?;
            }
        }
        Ok(db)
    }

    pub fn get_test_db_for_regions(
        path: &TempDir,
        raft_db_opt: Option<RaftDbOptions>,
        kv_db_opt: Option<DbOptions>,
        kv_cf_opts: Option<Vec<(&'static str, CfOptions)>>,
        regions: &[u64],
    ) -> Result<Engines<KvTestEngine, RaftTestEngine>> {
        let p = path.path();
        let kv: KvTestEngine = open_test_db(p.join("kv").as_path(), kv_db_opt, kv_cf_opts)?;
        let raft: RaftTestEngine =
            engine_test::raft::new_engine(p.join("raft").to_str().unwrap(), raft_db_opt)?;
        for &region_id in regions {
            // Put apply state into kv engine.
            let mut apply_state = RaftApplyState::default();
            let mut apply_entry = Entry::default();
            apply_state.set_applied_index(10);
            apply_entry.set_index(10);
            apply_entry.set_term(0);
            apply_state.mut_truncated_state().set_index(10);
            kv.put_msg_cf(CF_RAFT, &keys::apply_state_key(region_id), &apply_state)?;
            raft.append(region_id, vec![apply_entry])?;

            // Put region info into kv engine.
            let region = gen_test_region(region_id, 1, 1);
            let mut region_state = RegionLocalState::default();
            region_state.set_region(region);
            kv.put_msg_cf(CF_RAFT, &keys::region_state_key(region_id), &region_state)?;
        }
        Ok(Engines::new(kv, raft))
    }

    pub fn get_kv_count(snap: &impl EngineSnapshot) -> u64 {
        let mut kv_count = 0;
        for cf in SNAPSHOT_CFS {
            snap.scan(
                cf,
                &keys::data_key(b"a"),
                &keys::data_key(b"z"),
                false,
                |_, _| {
                    kv_count += 1;
                    Ok(true)
                },
            )
            .unwrap();
        }
        kv_count
    }

    pub fn gen_test_region(region_id: u64, store_id: u64, peer_id: u64) -> Region {
        let mut peer = Peer::default();
        peer.set_store_id(store_id);
        peer.set_id(peer_id);
        let mut region = Region::default();
        region.set_id(region_id);
        region.set_start_key(b"a".to_vec());
        region.set_end_key(b"z".to_vec());
        region.mut_region_epoch().set_version(INIT_EPOCH_VER);
        region.mut_region_epoch().set_conf_ver(INIT_EPOCH_CONF_VER);
        region.mut_peers().push(peer);
        region
    }

    pub fn assert_eq_db(expected_db: &impl KvEngine, db: &impl KvEngine) {
        let key = keys::data_key(TEST_KEY);
        for cf in SNAPSHOT_CFS {
            let p1: Option<Peer> = expected_db.get_msg_cf(cf, &key[..]).unwrap();
            if let Some(p1) = p1 {
                let p2: Option<Peer> = db.get_msg_cf(cf, &key[..]).unwrap();
                if let Some(p2) = p2 {
                    if p2 != p1 {
                        panic!(
                            "cf {}: key {:?}, value {:?}, expected {:?}",
                            cf, key, p2, p1
                        );
                    }
                } else {
                    panic!("cf {}: expect key {:?} has value", cf, key);
                }
            }
        }
    }

    fn create_manager_core(path: &str, max_per_file_size: u64) -> SnapManagerCore {
        SnapManagerCore {
            base: path.to_owned(),
            registry: Default::default(),
            limiter: Limiter::new(f64::INFINITY),
            temp_sst_id: Arc::new(AtomicU64::new(0)),
            encryption_key_manager: None,
            max_per_file_size: Arc::new(AtomicU64::new(max_per_file_size)),
            enable_multi_snapshot_files: Arc::new(AtomicBool::new(true)),
        }
    }

    fn create_encryption_key_manager(prefix: &str) -> (TempDir, Arc<DataKeyManager>) {
        let dir = Builder::new().prefix(prefix).tempdir().unwrap();
        let master_path = dir.path().join("master_key");

        let mut f = OpenOptions::new()
            .create_new(true)
            .append(true)
            .open(&master_path)
            .unwrap();
        // A 32 bytes key (in hex) followed by one '\n'.
        f.write_all(&[b'A'; 64]).unwrap();
        f.write_all(&[b'\n'; 1]).unwrap();

        let dict_path = dir.path().join("dict");
        file_system::create_dir_all(&dict_path).unwrap();

        let key_path = master_path.to_str().unwrap().to_owned();
        let dict_path = dict_path.to_str().unwrap().to_owned();

        let enc_cfg = EncryptionConfig {
            data_encryption_method: EncryptionMethod::Aes128Ctr,
            master_key: MasterKeyConfig::File {
                config: FileConfig { path: key_path },
            },
            ..Default::default()
        };
        let key_manager = data_key_manager_from_config(&enc_cfg, &dict_path)
            .unwrap()
            .map(|x| Arc::new(x));
        (dir, key_manager.unwrap())
    }

    pub fn gen_db_options_with_encryption(prefix: &str) -> (TempDir, DbOptions) {
        let (_enc_dir, key_manager) = create_encryption_key_manager(prefix);
        let mut db_opts = DbOptions::default();
        db_opts.set_key_manager(Some(key_manager));
        (_enc_dir, db_opts)
    }

    #[test]
    fn test_gen_snapshot_meta() {
        let mut cf_file = Vec::with_capacity(super::SNAPSHOT_CFS.len());
        for (i, cf) in super::SNAPSHOT_CFS.iter().enumerate() {
            let f = super::CfFile {
                cf,
                size: vec![100 * (i + 1) as u64, 100 * (i + 2) as u64],
                checksum: vec![1000 * (i + 1) as u32, 1000 * (i + 2) as u32],
                ..Default::default()
            };
            cf_file.push(f);
        }
        let meta = super::gen_snapshot_meta(&cf_file, false).unwrap();
        let cf_files = meta.get_cf_files();
        assert_eq!(cf_files.len(), super::SNAPSHOT_CFS.len() * 2); // each CF has two snapshot files;
        for (i, cf_file_meta) in meta.get_cf_files().iter().enumerate() {
            let cf_file_idx = i / 2;
            let size_idx = i % 2;
            if cf_file_meta.get_cf() != cf_file[cf_file_idx].cf {
                panic!(
                    "{}: expect cf {}, got {}",
                    i,
                    cf_file[cf_file_idx].cf,
                    cf_file_meta.get_cf()
                );
            }
            if cf_file_meta.get_size() != cf_file[cf_file_idx].size[size_idx] {
                panic!(
                    "{}: expect cf size {}, got {}",
                    i,
                    cf_file[cf_file_idx].size[size_idx],
                    cf_file_meta.get_size()
                );
            }
            if cf_file_meta.get_checksum() != cf_file[cf_file_idx].checksum[size_idx] {
                panic!(
                    "{}: expect cf checksum {}, got {}",
                    i,
                    cf_file[cf_file_idx].checksum[size_idx],
                    cf_file_meta.get_checksum()
                );
            }
        }
    }

    #[test]
    fn test_display_path() {
        let dir = Builder::new()
            .prefix("test-display-path")
            .tempdir()
            .unwrap();
        let key = SnapKey::new(1, 1, 1);
        let prefix = format!("{}_{}", SNAP_GEN_PREFIX, key);
        let display_path = Snapshot::get_display_path(dir.path(), &prefix);
        assert_ne!(display_path, "");
    }

    #[test]
    fn test_empty_snap_file() {
        test_snap_file(open_test_empty_db, u64::MAX);
        test_snap_file(open_test_empty_db, 100);
    }

    #[test]
    fn test_non_empty_snap_file() {
        test_snap_file(open_test_db, u64::MAX);
        test_snap_file(open_test_db_with_100keys, 100);
        test_snap_file(open_test_db_with_100keys, 500);
    }

    fn test_snap_file(get_db: DbBuilder<KvTestEngine>, max_file_size: u64) {
        let region_id = 1;
        let region = gen_test_region(region_id, 1, 1);
        let src_db_dir = Builder::new()
            .prefix("test-snap-file-db-src")
            .tempdir()
            .unwrap();
        let db = get_db(src_db_dir.path(), None, None).unwrap();
        let snapshot = db.snapshot();

        let src_dir = Builder::new()
            .prefix("test-snap-file-db-src")
            .tempdir()
            .unwrap();

        let key = SnapKey::new(region_id, 1, 1);

        let mgr_core = create_manager_core(src_dir.path().to_str().unwrap(), max_file_size);
        let mut s1 = Snapshot::new_for_building(src_dir.path(), &key, &mgr_core).unwrap();

        // Ensure that this snapshot file doesn't exist before being built.
        assert!(!s1.exists());
        assert_eq!(mgr_core.get_total_snap_size().unwrap(), 0);

        let mut snap_data = s1.build(&db, &snapshot, &region, true, false).unwrap();

        // Ensure that this snapshot file does exist after being built.
        assert!(s1.exists());
        let size = s1.total_size();
        // Ensure the `size_track` is modified correctly.
        assert_eq!(size, mgr_core.get_total_snap_size().unwrap());
        assert_eq!(s1.total_count(), get_kv_count(&snapshot));

        // Ensure this snapshot could be read for sending.
        let mut s2 = Snapshot::new_for_sending(src_dir.path(), &key, &mgr_core).unwrap();
        assert!(s2.exists());

        // TODO check meta data correct.
        let _ = s2.meta().unwrap();

        let mut s3 =
            Snapshot::new_for_receiving(src_dir.path(), &key, &mgr_core, snap_data.take_meta())
                .unwrap();
        assert!(!s3.exists());

        // Ensure snapshot data could be read out of `s2`, and write into `s3`.
        let copy_size = io::copy(&mut s2, &mut s3).unwrap();
        assert_eq!(copy_size, size);
        assert!(!s3.exists());
        s3.save().unwrap();
        assert!(s3.exists());

        // Ensure the tracked size is handled correctly after receiving a snapshot.
        assert_eq!(mgr_core.get_total_snap_size().unwrap(), size * 2);

        // Ensure `delete()` works to delete the source snapshot.
        s2.delete();
        assert!(!s2.exists());
        assert!(!s1.exists());
        assert_eq!(mgr_core.get_total_snap_size().unwrap(), size);

        // Ensure a snapshot could be applied to DB.
        let mut s4 = Snapshot::new_for_applying(src_dir.path(), &key, &mgr_core).unwrap();
        assert!(s4.exists());

        let dst_db_dir = Builder::new()
            .prefix("test-snap-file-dst")
            .tempdir()
            .unwrap();
        let dst_db_path = dst_db_dir.path().to_str().unwrap();
        // Change arbitrarily the cf order of ALL_CFS at destination db.
        let dst_cfs = [CF_WRITE, CF_DEFAULT, CF_LOCK, CF_RAFT];
        let dst_db = engine_test::kv::new_engine(dst_db_path, &dst_cfs).unwrap();
        let options = ApplyOptions {
            db: dst_db.clone(),
            region,
            abort: Arc::new(AtomicUsize::new(JOB_STATUS_RUNNING)),
            write_batch_size: TEST_WRITE_BATCH_SIZE,
            coprocessor_host: CoprocessorHost::<KvTestEngine>::default(),
        };
        // Verify the snapshot applying is ok.
        s4.apply(options).unwrap();

        // Ensure `delete()` works to delete the dest snapshot.
        s4.delete();
        assert!(!s4.exists());
        assert!(!s3.exists());
        assert_eq!(mgr_core.get_total_snap_size().unwrap(), 0);

        // Verify the data is correct after applying snapshot.
        assert_eq_db(&db, &dst_db);
    }

    #[test]
    fn test_empty_snap_validation() {
        test_snap_validation(open_test_empty_db, u64::MAX);
        test_snap_validation(open_test_empty_db, 100);
    }

    #[test]
    fn test_non_empty_snap_validation() {
        test_snap_validation(open_test_db, u64::MAX);
        test_snap_validation(open_test_db_with_100keys, 500);
    }

    fn test_snap_validation(get_db: DbBuilder<KvTestEngine>, max_file_size: u64) {
        let region_id = 1;
        let region = gen_test_region(region_id, 1, 1);
        let db_dir = Builder::new()
            .prefix("test-snap-validation-db")
            .tempdir()
            .unwrap();
        let db = get_db(db_dir.path(), None, None).unwrap();
        let snapshot = db.snapshot();

        let dir = Builder::new()
            .prefix("test-snap-validation")
            .tempdir()
            .unwrap();
        let key = SnapKey::new(region_id, 1, 1);
        let mgr_core = create_manager_core(dir.path().to_str().unwrap(), max_file_size);
        let mut s1 = Snapshot::new_for_building(dir.path(), &key, &mgr_core).unwrap();
        assert!(!s1.exists());

        let _ = s1.build(&db, &snapshot, &region, true, false).unwrap();
        assert!(s1.exists());

        let mut s2 = Snapshot::new_for_building(dir.path(), &key, &mgr_core).unwrap();
        assert!(s2.exists());

        let _ = s2.build(&db, &snapshot, &region, true, false).unwrap();
        assert!(s2.exists());
    }

    // Make all the snapshot in the specified dir corrupted to have incorrect size.
    fn corrupt_snapshot_size_in<T: Into<PathBuf>>(dir: T) {
        let dir_path = dir.into();
        let read_dir = file_system::read_dir(dir_path).unwrap();
        for p in read_dir {
            if p.is_ok() {
                let e = p.as_ref().unwrap();
                if !e
                    .file_name()
                    .into_string()
                    .unwrap()
                    .ends_with(META_FILE_SUFFIX)
                {
                    let mut f = OpenOptions::new().append(true).open(e.path()).unwrap();
                    f.write_all(b"xxxxx").unwrap();
                }
            }
        }
    }

    // Make all the snapshot in the specified dir corrupted to have incorrect
    // checksum.
    fn corrupt_snapshot_checksum_in<T: Into<PathBuf>>(dir: T) -> Vec<SnapshotMeta> {
        let dir_path = dir.into();
        let mut res = Vec::new();
        let read_dir = file_system::read_dir(dir_path).unwrap();
        for p in read_dir {
            if p.is_ok() {
                let e = p.as_ref().unwrap();
                if e.file_name()
                    .into_string()
                    .unwrap()
                    .ends_with(META_FILE_SUFFIX)
                {
                    let mut snapshot_meta = SnapshotMeta::default();
                    let mut buf = Vec::with_capacity(TEST_META_FILE_BUFFER_SIZE);
                    {
                        let mut f = OpenOptions::new().read(true).open(e.path()).unwrap();
                        f.read_to_end(&mut buf).unwrap();
                    }

                    snapshot_meta.merge_from_bytes(&buf).unwrap();

                    for cf in snapshot_meta.mut_cf_files().iter_mut() {
                        let corrupted_checksum = cf.get_checksum() + 100;
                        cf.set_checksum(corrupted_checksum);
                    }

                    let buf = snapshot_meta.write_to_bytes().unwrap();
                    {
                        let mut f = OpenOptions::new()
                            .write(true)
                            .truncate(true)
                            .open(e.path())
                            .unwrap();
                        f.write_all(&buf[..]).unwrap();
                        f.flush().unwrap();
                    }

                    res.push(snapshot_meta);
                }
            }
        }
        res
    }

    // Make all the snapshot meta files in the specified corrupted to have incorrect
    // content.
    fn corrupt_snapshot_meta_file<T: Into<PathBuf>>(dir: T) -> usize {
        let mut total = 0;
        let dir_path = dir.into();
        let read_dir = file_system::read_dir(dir_path).unwrap();
        for p in read_dir {
            if p.is_ok() {
                let e = p.as_ref().unwrap();
                if e.file_name()
                    .into_string()
                    .unwrap()
                    .ends_with(META_FILE_SUFFIX)
                {
                    let mut f = OpenOptions::new()
                        .read(true)
                        .write(true)
                        .open(e.path())
                        .unwrap();
                    // Make the last byte of the meta file corrupted
                    // by turning over all bits of it
                    let pos = SeekFrom::End(-(BYTE_SIZE as i64));
                    f.seek(pos).unwrap();
                    let mut buf = [0; BYTE_SIZE];
                    f.read_exact(&mut buf[..]).unwrap();
                    buf[0] ^= u8::max_value();
                    f.seek(pos).unwrap();
                    f.write_all(&buf[..]).unwrap();
                    total += 1;
                }
            }
        }
        total
    }

    fn copy_snapshot(
        from_dir: &TempDir,
        to_dir: &TempDir,
        key: &SnapKey,
        mgr: &SnapManagerCore,
        snapshot_meta: SnapshotMeta,
    ) {
        let mut from = Snapshot::new_for_sending(from_dir.path(), key, mgr).unwrap();
        assert!(from.exists());

        let mut to = Snapshot::new_for_receiving(to_dir.path(), key, mgr, snapshot_meta).unwrap();

        assert!(!to.exists());
        let _ = io::copy(&mut from, &mut to).unwrap();
        to.save().unwrap();
        assert!(to.exists());
    }

    #[test]
    fn test_snap_corruption_on_size_or_checksum() {
        let region_id = 1;
        let region = gen_test_region(region_id, 1, 1);
        let db_dir = Builder::new()
            .prefix("test-snap-corruption-db")
            .tempdir()
            .unwrap();
        let db: KvTestEngine = open_test_db(db_dir.path(), None, None).unwrap();
        let snapshot = db.snapshot();

        let dir = Builder::new()
            .prefix("test-snap-corruption")
            .tempdir()
            .unwrap();
        let key = SnapKey::new(region_id, 1, 1);
        let mgr_core = create_manager_core(dir.path().to_str().unwrap(), u64::MAX);
        let mut s1 = Snapshot::new_for_building(dir.path(), &key, &mgr_core).unwrap();
        assert!(!s1.exists());

        let _ = s1.build(&db, &snapshot, &region, true, false).unwrap();
        assert!(s1.exists());

        corrupt_snapshot_size_in(dir.path());

        Snapshot::new_for_sending(dir.path(), &key, &mgr_core).unwrap_err();

        let mut s2 = Snapshot::new_for_building(dir.path(), &key, &mgr_core).unwrap();
        assert!(!s2.exists());
        let snap_data = s2.build(&db, &snapshot, &region, true, false).unwrap();
        assert!(s2.exists());

        let dst_dir = Builder::new()
            .prefix("test-snap-corruption-dst")
            .tempdir()
            .unwrap();
        copy_snapshot(
            &dir,
            &dst_dir,
            &key,
            &mgr_core,
            snap_data.get_meta().clone(),
        );

        let mut metas = corrupt_snapshot_checksum_in(dst_dir.path());
        assert_eq!(1, metas.len());
        let snap_meta = metas.pop().unwrap();

        let mut s5 = Snapshot::new_for_applying(dst_dir.path(), &key, &mgr_core).unwrap();
        assert!(s5.exists());

        let dst_db_dir = Builder::new()
            .prefix("test-snap-corruption-dst-db")
            .tempdir()
            .unwrap();
        let dst_db: KvTestEngine = open_test_empty_db(dst_db_dir.path(), None, None).unwrap();
        let options = ApplyOptions {
            db: dst_db,
            region,
            abort: Arc::new(AtomicUsize::new(JOB_STATUS_RUNNING)),
            write_batch_size: TEST_WRITE_BATCH_SIZE,
            coprocessor_host: CoprocessorHost::<KvTestEngine>::default(),
        };
        s5.apply(options).unwrap_err();

        corrupt_snapshot_size_in(dst_dir.path());
        Snapshot::new_for_receiving(dst_dir.path(), &key, &mgr_core, snap_meta).unwrap_err();
        Snapshot::new_for_applying(dst_dir.path(), &key, &mgr_core).unwrap_err();
    }

    #[test]
    fn test_snap_corruption_on_meta_file() {
        let region_id = 1;
        let region = gen_test_region(region_id, 1, 1);
        let db_dir = Builder::new()
            .prefix("test-snapshot-corruption-meta-db")
            .tempdir()
            .unwrap();
        let db: KvTestEngine = open_test_db_with_100keys(db_dir.path(), None, None).unwrap();
        let snapshot = db.snapshot();

        let dir = Builder::new()
            .prefix("test-snap-corruption-meta")
            .tempdir()
            .unwrap();
        let key = SnapKey::new(region_id, 1, 1);
        let mgr_core = create_manager_core(dir.path().to_str().unwrap(), 500);
        let mut s1 = Snapshot::new_for_building(dir.path(), &key, &mgr_core).unwrap();
        assert!(!s1.exists());

        let _ = s1.build(&db, &snapshot, &region, true, false).unwrap();
        assert!(s1.exists());

        assert_eq!(1, corrupt_snapshot_meta_file(dir.path()));

        Snapshot::new_for_sending(dir.path(), &key, &mgr_core).unwrap_err();

        let mut s2 = Snapshot::new_for_building(dir.path(), &key, &mgr_core).unwrap();
        assert!(!s2.exists());
        let mut snap_data = s2.build(&db, &snapshot, &region, true, false).unwrap();
        assert!(s2.exists());

        let dst_dir = Builder::new()
            .prefix("test-snap-corruption-meta-dst")
            .tempdir()
            .unwrap();
        copy_snapshot(
            &dir,
            &dst_dir,
            &key,
            &mgr_core,
            snap_data.get_meta().clone(),
        );

        assert_eq!(1, corrupt_snapshot_meta_file(dst_dir.path()));

        Snapshot::new_for_applying(dst_dir.path(), &key, &mgr_core).unwrap_err();
        Snapshot::new_for_receiving(dst_dir.path(), &key, &mgr_core, snap_data.take_meta())
            .unwrap_err();
    }

    #[test]
    fn test_snap_mgr_create_dir() {
        // Ensure `mgr` creates the specified directory when it does not exist.
        let temp_dir = Builder::new()
            .prefix("test-snap-mgr-create-dir")
            .tempdir()
            .unwrap();
        let temp_path = temp_dir.path().join("snap1");
        let path = temp_path.to_str().unwrap().to_owned();
        assert!(!temp_path.exists());
        let mut mgr = SnapManager::new(path);
        mgr.init().unwrap();
        assert!(temp_path.exists());

        // Ensure `init()` will return an error if specified target is a file.
        let temp_path2 = temp_dir.path().join("snap2");
        let path2 = temp_path2.to_str().unwrap().to_owned();
        File::create(temp_path2).unwrap();
        mgr = SnapManager::new(path2);
        mgr.init().unwrap_err();
    }

    #[test]
    fn test_snap_mgr_v2() {
        let temp_dir = Builder::new().prefix("test-snap-mgr-v2").tempdir().unwrap();
        let path = temp_dir.path().to_str().unwrap().to_owned();
        let mgr = SnapManager::new(path.clone());
        mgr.init().unwrap();
        assert_eq!(mgr.get_total_snap_size().unwrap(), 0);

        let db_dir = Builder::new()
            .prefix("test-snap-mgr-delete-temp-files-v2-db")
            .tempdir()
            .unwrap();
        let db: KvTestEngine = open_test_db(db_dir.path(), None, None).unwrap();
        let snapshot = db.snapshot();
        let key1 = SnapKey::new(1, 1, 1);
        let mgr_core = create_manager_core(&path, u64::MAX);
        let mut s1 = Snapshot::new_for_building(&path, &key1, &mgr_core).unwrap();
        let mut region = gen_test_region(1, 1, 1);
        let mut snap_data = s1.build(&db, &snapshot, &region, true, false).unwrap();
        let mut s = Snapshot::new_for_sending(&path, &key1, &mgr_core).unwrap();
        let expected_size = s.total_size();
        let mut s2 =
            Snapshot::new_for_receiving(&path, &key1, &mgr_core, snap_data.get_meta().clone())
                .unwrap();
        let n = io::copy(&mut s, &mut s2).unwrap();
        assert_eq!(n, expected_size);
        s2.save().unwrap();

        let key2 = SnapKey::new(2, 1, 1);
        region.set_id(2);
        snap_data.set_region(region);
        let s3 = Snapshot::new_for_building(&path, &key2, &mgr_core).unwrap();
        let s4 =
            Snapshot::new_for_receiving(&path, &key2, &mgr_core, snap_data.take_meta()).unwrap();

        assert!(s1.exists());
        assert!(s2.exists());
        assert!(!s3.exists());
        assert!(!s4.exists());

        let mgr = SnapManager::new(path);
        mgr.init().unwrap();
        assert_eq!(mgr.get_total_snap_size().unwrap(), expected_size * 2);

        assert!(s1.exists());
        assert!(s2.exists());
        assert!(!s3.exists());
        assert!(!s4.exists());

        mgr.get_snapshot_for_sending(&key1).unwrap().delete();
        assert_eq!(mgr.get_total_snap_size().unwrap(), expected_size);
        mgr.get_snapshot_for_applying(&key1).unwrap().delete();
        assert_eq!(mgr.get_total_snap_size().unwrap(), 0);
    }

    fn check_registry_around_deregister(mgr: &SnapManager, key: &SnapKey, entry: &SnapEntry) {
        let snap_keys = mgr.list_idle_snap().unwrap();
        assert!(snap_keys.is_empty());
        assert!(mgr.has_registered(key));
        mgr.deregister(key, entry);
        let mut snap_keys = mgr.list_idle_snap().unwrap();
        assert_eq!(snap_keys.len(), 1);
        let snap_key = snap_keys.pop().unwrap().0;
        assert_eq!(snap_key, *key);
        assert!(!mgr.has_registered(&snap_key));
    }

    #[test]
    fn test_snap_deletion_on_registry() {
        let src_temp_dir = Builder::new()
            .prefix("test-snap-deletion-on-registry-src")
            .tempdir()
            .unwrap();
        let src_path = src_temp_dir.path().to_str().unwrap().to_owned();
        let src_mgr = SnapManager::new(src_path);
        src_mgr.init().unwrap();

        let src_db_dir = Builder::new()
            .prefix("test-snap-deletion-on-registry-src-db")
            .tempdir()
            .unwrap();
        let db: KvTestEngine = open_test_db(src_db_dir.path(), None, None).unwrap();
        let snapshot = db.snapshot();

        let key = SnapKey::new(1, 1, 1);
        let region = gen_test_region(1, 1, 1);

        // Ensure the snapshot being built will not be deleted on GC.
        src_mgr.register(key.clone(), SnapEntry::Generating);
        let mut s1 = src_mgr.get_snapshot_for_building(&key).unwrap();
        let mut snap_data = s1.build(&db, &snapshot, &region, true, false).unwrap();

        check_registry_around_deregister(&src_mgr, &key, &SnapEntry::Generating);

        // Ensure the snapshot being sent will not be deleted on GC.
        src_mgr.register(key.clone(), SnapEntry::Sending);
        let mut s2 = src_mgr.get_snapshot_for_sending(&key).unwrap();
        let expected_size = s2.total_size();

        let dst_temp_dir = Builder::new()
            .prefix("test-snap-deletion-on-registry-dst")
            .tempdir()
            .unwrap();
        let dst_path = dst_temp_dir.path().to_str().unwrap().to_owned();
        let dst_mgr = SnapManager::new(dst_path);
        dst_mgr.init().unwrap();

        // Ensure the snapshot being received will not be deleted on GC.
        dst_mgr.register(key.clone(), SnapEntry::Receiving);
        let mut s3 = dst_mgr
            .get_snapshot_for_receiving(&key, snap_data.take_meta())
            .unwrap();
        let n = io::copy(&mut s2, &mut s3).unwrap();
        assert_eq!(n, expected_size);
        s3.save().unwrap();

        check_registry_around_deregister(&src_mgr, &key, &SnapEntry::Sending);
        check_registry_around_deregister(&dst_mgr, &key, &SnapEntry::Receiving);

        // Ensure the snapshot to be applied will not be deleted on GC.
        let mut snap_keys = dst_mgr.list_idle_snap().unwrap();
        assert_eq!(snap_keys.len(), 1);
        let snap_key = snap_keys.pop().unwrap().0;
        assert_eq!(snap_key, key);
        assert!(!dst_mgr.has_registered(&snap_key));
        dst_mgr.register(key.clone(), SnapEntry::Applying);
        let s4 = dst_mgr.get_snapshot_for_applying(&key).unwrap();
        let s5 = dst_mgr.get_snapshot_for_applying(&key).unwrap();
        dst_mgr.delete_snapshot(&key, s4.as_ref(), false);
        assert!(s5.exists());
    }

    #[test]
    fn test_snapshot_max_total_size() {
        let regions: Vec<u64> = (0..20).collect();
        let kv_path = Builder::new()
            .prefix("test-snapshot-max-total-size-db")
            .tempdir()
            .unwrap();
        // Disable property collection so that the total snapshot size
        // isn't dependent on them.
        let kv_cf_opts = ALL_CFS
            .iter()
            .map(|cf| {
                let mut cf_opts = CfOptions::new();
                cf_opts.set_no_range_properties(true);
                cf_opts.set_no_table_properties(true);
                (*cf, cf_opts)
            })
            .collect();
        let engine =
            get_test_db_for_regions(&kv_path, None, None, Some(kv_cf_opts), &regions).unwrap();

        let snapfiles_path = Builder::new()
            .prefix("test-snapshot-max-total-size-snapshots")
            .tempdir()
            .unwrap();
        let max_total_size = 10240;
        let snap_mgr = SnapManagerBuilder::default()
            .max_total_size(max_total_size)
            .build::<_>(snapfiles_path.path().to_str().unwrap());
        let snapshot = engine.kv.snapshot();

        // Add an oldest snapshot for receiving.
        let recv_key = SnapKey::new(100, 100, 100);
        let mut recv_head = {
            let mut s = snap_mgr.get_snapshot_for_building(&recv_key).unwrap();
            s.build(
                &engine.kv,
                &snapshot,
                &gen_test_region(100, 1, 1),
                true,
                false,
            )
            .unwrap()
        };
        let recv_remain = {
            let mut data = Vec::with_capacity(1024);
            let mut s = snap_mgr.get_snapshot_for_sending(&recv_key).unwrap();
            s.read_to_end(&mut data).unwrap();
            assert!(snap_mgr.delete_snapshot(&recv_key, s.as_ref(), true));
            data
        };
        let mut s = snap_mgr
            .get_snapshot_for_receiving(&recv_key, recv_head.take_meta())
            .unwrap();
        s.write_all(&recv_remain).unwrap();
        s.save().unwrap();

        let snap_size = snap_mgr.get_total_snap_size().unwrap();
        let max_snap_count = (max_total_size + snap_size - 1) / snap_size;
        for (i, region_id) in regions.into_iter().enumerate() {
            let key = SnapKey::new(region_id, 1, 1);
            let region = gen_test_region(region_id, 1, 1);
            let mut s = snap_mgr.get_snapshot_for_building(&key).unwrap();
            let _ = s
                .build(&engine.kv, &snapshot, &region, true, false)
                .unwrap();

            // The first snap_size is for region 100.
            // That snapshot won't be deleted because it's not for generating.
            assert_eq!(
                snap_mgr.get_total_snap_size().unwrap(),
                snap_size * cmp::min(max_snap_count, (i + 2) as u64)
            );
        }
    }

    #[test]
    fn test_snap_temp_file_delete() {
        let src_temp_dir = Builder::new()
            .prefix("test_snap_temp_file_delete_snap")
            .tempdir()
            .unwrap();
        let mgr_path = src_temp_dir.path().to_str().unwrap();
        let src_mgr = SnapManager::new(mgr_path.to_owned());
        src_mgr.init().unwrap();
        let kv_temp_dir = Builder::new()
            .prefix("test_snap_temp_file_delete_kv")
            .tempdir()
            .unwrap();
        let engine = open_test_db(kv_temp_dir.path(), None, None).unwrap();
        let sst_path = src_mgr.get_temp_path_for_ingest();
        let mut writer = <KvTestEngine as SstExt>::SstWriterBuilder::new()
            .set_db(&engine)
            .build(&sst_path)
            .unwrap();
        writer.put(b"a", b"a").unwrap();
        let r = writer.finish().unwrap();
        assert!(file_system::file_exists(&sst_path));
        assert_eq!(r.file_path().to_str().unwrap(), sst_path.as_str());
        drop(src_mgr);
        let src_mgr = SnapManager::new(mgr_path.to_owned());
        src_mgr.init().unwrap();
        // The sst_path will be deleted by SnapManager because it is a temp filet.
        assert!(!file_system::file_exists(&sst_path));
    }

    #[test]
    fn test_build_with_encryption() {
        let (_enc_dir, key_manager) =
            create_encryption_key_manager("test_build_with_encryption_enc");

        let snap_dir = Builder::new()
            .prefix("test_build_with_encryption_snap")
            .tempdir()
            .unwrap();
        let _mgr_path = snap_dir.path().to_str().unwrap();
        let snap_mgr = SnapManagerBuilder::default()
            .encryption_key_manager(Some(key_manager))
            .build(snap_dir.path().to_str().unwrap());
        snap_mgr.init().unwrap();

        let kv_dir = Builder::new()
            .prefix("test_build_with_encryption_kv")
            .tempdir()
            .unwrap();
        let db: KvTestEngine = open_test_db(kv_dir.path(), None, None).unwrap();
        let snapshot = db.snapshot();
        let key = SnapKey::new(1, 1, 1);
        let region = gen_test_region(1, 1, 1);

        // Test one snapshot can be built multi times. DataKeyManager should be handled
        // correctly.
        for _ in 0..2 {
            let mut s1 = snap_mgr.get_snapshot_for_building(&key).unwrap();
            let _ = s1.build(&db, &snapshot, &region, true, false).unwrap();
            assert!(snap_mgr.delete_snapshot(&key, &s1, false));
        }
    }
}<|MERGE_RESOLUTION|>--- conflicted
+++ resolved
@@ -150,24 +150,6 @@
             snap_data.get_region().get_id(),
             snap,
         ))
-    }
-
-    pub fn get_snapshot_send_path<T: Into<PathBuf>>(&self, base_dir: T) -> PathBuf {
-        let send_path = base_dir.into();
-        let prefix = format!("{}_{}", SNAP_GEN_PREFIX, self);
-        send_path.join(prefix)
-    }
-
-    pub fn get_snapshot_recv_tmp_path<T: Into<PathBuf>>(&self, base_dir: T) -> PathBuf {
-        let send_path = base_dir.into();
-        let prefix = format!("{}_{}{}", SNAP_REV_PREFIX, self, TMP_FILE_SUFFIX);
-        send_path.join(prefix)
-    }
-
-    pub fn get_snapshot_recv_path<T: Into<PathBuf>>(&self, base_dir: T) -> PathBuf {
-        let send_path = base_dir.into();
-        let prefix = format!("{}_{}", SNAP_REV_PREFIX, self);
-        send_path.join(prefix)
     }
 }
 
@@ -1515,11 +1497,26 @@
         PathBuf::from(&self.core.base).join(&prefix)
     }
 
+    pub fn get_final_name_for_recv_v2(&self, key: &TabletSnapKey) -> PathBuf {
+        let prefix = format!("{}_{}", SNAP_REV_PREFIX, key);
+        PathBuf::from(&self.core.base).join(&prefix)
+    }
+
+    pub fn get_tmp_name_for_recv_v2(&self, key: &TabletSnapKey) -> PathBuf {
+        let prefix = format!("{}_{}{}", SNAP_REV_PREFIX, key, TMP_FILE_SUFFIX);
+        PathBuf::from(&self.core.base).join(&prefix)
+    }
+
     pub fn io_limiter(&self) -> &Limiter {
         &self.core.limiter
     }
 
     pub fn get_final_name_for_build(&self, key: &SnapKey) -> PathBuf {
+        let prefix = format!("{}_{}", SNAP_GEN_PREFIX, key);
+        PathBuf::from(&self.core.base).join(&prefix)
+    }
+
+    pub fn get_final_name_for_build_v2(&self, key: &TabletSnapKey) -> PathBuf {
         let prefix = format!("{}_{}", SNAP_GEN_PREFIX, key);
         PathBuf::from(&self.core.base).join(&prefix)
     }
@@ -1933,7 +1930,6 @@
     }
 }
 
-<<<<<<< HEAD
 #[derive(Clone, Hash, PartialEq, Eq, PartialOrd, Ord, Debug)]
 pub struct TabletSnapKey {
     pub region_id: u64,
@@ -1970,8 +1966,6 @@
     }
 }
 
-=======
->>>>>>> 0a56e374
 /// `TabletSnapManager` manager tablet snapshot and shared between raftstore v2.
 /// It's similar `SnapManager`, but simpler in tablet version.
 ///
@@ -2005,18 +1999,9 @@
         Ok(())
     }
 
-<<<<<<< HEAD
     pub fn get_tablet_checkpointer_path(&self, key: &TabletSnapKey) -> PathBuf {
         let prefix = format!("{}_{}", SNAP_GEN_PREFIX, key);
         PathBuf::from(&self.base).join(&prefix)
-=======
-    pub fn get_base(&self) -> &str {
-        &self.base
-    }
-
-    pub fn get_tablet_checkpointer_path(&self, key: &SnapKey) -> PathBuf {
-        key.get_snapshot_send_path(&self.base)
->>>>>>> 0a56e374
     }
 }
 
