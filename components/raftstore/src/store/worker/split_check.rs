--- conflicted
+++ resolved
@@ -201,7 +201,6 @@
         }
     }
 
-<<<<<<< HEAD
     fn approximate_check_bucket(
         &self,
         region: &Region,
@@ -236,7 +235,11 @@
                         Bucket::default()
                     }
                 };
-                debug!("bucket_entry size {} keys count {}", bucket_entry.size, bucket_entry.keys.len());
+                debug!(
+                    "bucket_entry size {} keys count {}",
+                    bucket_entry.size,
+                    bucket_entry.keys.len()
+                );
                 buckets.push(bucket_entry);
             }
         } else {
@@ -260,7 +263,11 @@
                     Bucket::default()
                 }
             };
-            debug!("bucket_entry size {} keys count {}", bucket_entry.size, bucket_entry.keys.len());
+            debug!(
+                "bucket_entry size {} keys count {}",
+                bucket_entry.size,
+                bucket_entry.keys.len()
+            );
             buckets.push(bucket_entry);
         }
 
@@ -285,10 +292,6 @@
         policy: CheckPolicy,
         bucket_ranges: Option<Vec<BucketRange>>,
     ) {
-=======
-    /// Checks a Region with split and bucket checkers to produce split keys and buckets keys and generates split admin command.
-    fn check_split_and_bucket(&mut self, region: &Region, auto_split: bool, policy: CheckPolicy) {
->>>>>>> 963823e6
         let region_id = region.get_id();
         let start_key = keys::enc_start_key(region);
         let end_key = keys::enc_end_key(region);
@@ -303,36 +306,6 @@
         let mut host =
             self.coprocessor
                 .new_split_checker_host(region, &self.engine, auto_split, policy);
-<<<<<<< HEAD
-=======
-        if host.policy() == CheckPolicy::Approximate && host.enable_region_bucket() {
-            let bucket_keys = match host.approximate_bucket_keys(region, &self.engine) {
-                Ok(keys) => keys
-                    .into_iter()
-                    .map(|k| keys::origin_key(&k).to_vec())
-                    .collect(),
-                Err(e) => {
-                    error!(%e;
-                        "failed to get approximate bucket key";
-                        "region_id" => region_id,
-                    );
-                    vec![]
-                }
-            };
-            info!(
-                "starting approximate_bucket_keys {}, bucket {:?}",
-                bucket_keys.len(),
-                bucket_keys
-            );
-            let _ = self.router.send(
-                region.get_id(),
-                CasualMessage::RefreshRegionBuckets {
-                    region_epoch: region.get_region_epoch().clone(),
-                    bucket_keys,
-                },
-            );
-        }
->>>>>>> 963823e6
 
         if host.skip() {
             debug!("skip split check"; "region_id" => region.get_id());
@@ -410,7 +383,6 @@
         bucket_ranges: Option<Vec<BucketRange>>,
     ) -> Result<Vec<Vec<u8>>> {
         let timer = CHECK_SPILT_HISTOGRAM.start_coarse_timer();
-<<<<<<< HEAD
         let mut buckets = Vec::new();
         let mut bucket = Bucket::default();
         let empty_bucket = vec![];
@@ -420,9 +392,6 @@
             (false, &empty_bucket)
         };
 
-=======
-        let mut bucket_keys = Vec::new();
->>>>>>> 963823e6
         MergedIterator::<<E as Iterable>::Iterator>::new(
             &self.engine,
             LARGE_CFS,
@@ -434,29 +403,26 @@
             let mut size = 0;
             let mut keys = 0;
             let mut bucket_size: u64 = 0;
-<<<<<<< HEAD
             let mut bucket_range_idx = 0;
-=======
->>>>>>> 963823e6
             while let Some(e) = iter.next() {
                 if host.on_kv(region, &e) {
                     return;
                 }
                 size += e.entry_size() as u64;
                 keys += 1;
-<<<<<<< HEAD
                 if host.enable_region_bucket() && !skip {
+                    let origin_key = keys::origin_key(e.key());
                     if bucket_range_list.is_empty() {
                         bucket_size += e.entry_size() as u64;
                         if bucket_size >= host.region_bucket_size() {
-                            bucket.keys.push(keys::origin_key(e.key()).to_vec());
+                            bucket.keys.push(origin_key.to_vec());
                             bucket.size += bucket_size;
                             bucket_size = 0;
                         }
                     } else {
+                        // find proper bucket range that covers e.key
                         while bucket_range_idx < bucket_range_list.len()
-                            && keys::origin_key(e.key())
-                                >= bucket_range_list[bucket_range_idx].1.as_slice()
+                            && origin_key >= bucket_range_list[bucket_range_idx].1.as_slice()
                         {
                             bucket_range_idx += 1;
                             bucket_size = 0;
@@ -467,12 +433,11 @@
                         }
                         if bucket_range_idx == bucket_range_list.len() {
                             skip = true;
-                        } else if keys::origin_key(e.key())
-                            >= bucket_range_list[bucket_range_idx].0.as_slice()
-                        {
+                        } else if origin_key >= bucket_range_list[bucket_range_idx].0.as_slice() {
+                            // e.key() is between bucket_range_list[bucket_range_idx].0, bucket_range_list[bucket_range_idx].1
                             bucket_size += e.entry_size() as u64;
                             if bucket_size >= host.region_bucket_size() {
-                                bucket.keys.push(keys::origin_key(e.key()).to_vec());
+                                bucket.keys.push(origin_key.to_vec());
                                 bucket.size += bucket_size;
                                 bucket_size = 0;
                             }
@@ -485,15 +450,6 @@
                 || bucket_range_list.is_empty() && !bucket.keys.is_empty()
             {
                 buckets.push(bucket);
-=======
-                if host.enable_region_bucket() {
-                    bucket_size += e.entry_size() as u64;
-                    if bucket_size >= host.region_bucket_size() {
-                        bucket_keys.push(keys::origin_key(e.key()).to_vec());
-                        bucket_size = 0;
-                    }
-                }
->>>>>>> 963823e6
             }
 
             // if we scan the whole range, we can update approximate size and keys with accurate value.
@@ -502,11 +458,7 @@
                 "region_id" => region.get_id(),
                 "size" => size,
                 "keys" => keys,
-<<<<<<< HEAD
                 "bucket_count" => buckets.len(),
-=======
-                "bucket_count" => bucket_keys.len(),
->>>>>>> 963823e6
                 "bucket_size" => bucket_size,
             );
             let _ = self.router.send(
@@ -517,15 +469,6 @@
                 region.get_id(),
                 CasualMessage::RegionApproximateKeys { keys },
             );
-            if host.enable_region_bucket() {
-                let _ = self.router.send(
-                    region.get_id(),
-                    CasualMessage::RefreshRegionBuckets {
-                        region_epoch: region.get_region_epoch().clone(),
-                        bucket_keys,
-                    },
-                );
-            }
         })?;
 
         if host.enable_region_bucket() {
@@ -566,12 +509,8 @@
                 region,
                 auto_split,
                 policy,
-<<<<<<< HEAD
                 bucket_ranges,
             } => self.check_split_and_bucket(&region, auto_split, policy, bucket_ranges),
-=======
-            } => self.check_split_and_bucket(&region, auto_split, policy),
->>>>>>> 963823e6
             Task::ChangeConfig(c) => self.change_cfg(c),
             #[cfg(any(test, feature = "testexport"))]
             Task::Validate(f) => f(&self.coprocessor.cfg),
