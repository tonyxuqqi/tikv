// Copyright 2016 TiKV Project Authors. Licensed under Apache-2.0.

// #[PerformanceCriticalPath]
use std::{
    cell::RefCell,
    cmp,
    collections::VecDeque,
    fmt, mem,
    sync::{
        atomic::{AtomicUsize, Ordering},
        Arc, Mutex,
    },
    time::{Duration, Instant},
    u64, usize,
};

use bitflags::bitflags;
use bytes::Bytes;
use collections::{HashMap, HashSet};
use crossbeam::{atomic::AtomicCell, channel::TrySendError};
use engine_traits::{
    Engines, KvEngine, PerfContext, RaftEngine, Snapshot, WriteBatch, WriteOptions, CF_LOCK,
};
use error_code::ErrorCodeExt;
use fail::fail_point;
use getset::Getters;
use kvproto::{
    errorpb,
    kvrpcpb::{DiskFullOpt, ExtraOp as TxnExtraOp, LockInfo},
    metapb::{self, PeerRole},
    pdpb::{self, PeerStats},
    raft_cmdpb::{
        self, AdminCmdType, AdminResponse, ChangePeerRequest, CmdType, CommitMergeRequest,
        PutRequest, RaftCmdRequest, RaftCmdResponse, Request, TransferLeaderRequest,
        TransferLeaderResponse,
    },
    raft_serverpb::{
        ExtraMessage, ExtraMessageType, MergeState, PeerState, RaftApplyState, RaftMessage,
    },
    replication_modepb::{
        DrAutoSyncState, RegionReplicationState, RegionReplicationStatus, ReplicationMode,
    },
};
use parking_lot::RwLockUpgradableReadGuard;
use pd_client::{BucketMeta, BucketStat, INVALID_ID};
use protobuf::Message;
use raft::{
    self,
    eraftpb::{self, ConfChangeType, Entry, EntryType, MessageType},
    Changer, GetEntriesContext, LightReady, ProgressState, ProgressTracker, RawNode, Ready,
    SnapshotStatus, StateRole, INVALID_INDEX, NO_LIMIT,
};
use raft_proto::ConfChangeI;
use rand::seq::SliceRandom;
use smallvec::SmallVec;
use tikv_alloc::trace::TraceEvent;
use tikv_util::{
    box_err,
    codec::number::decode_u64,
    debug, error, info,
    sys::disk::DiskUsage,
    time::{duration_to_sec, monotonic_raw_now, Instant as TiInstant, InstantExt, ThreadReadId},
    warn,
    worker::Scheduler,
    Either,
};
use time::{Duration as TimeDuration, Timespec};
use txn_types::WriteBatchFlags;
use uuid::Uuid;

use super::{
    cmd_resp,
    local_metrics::{RaftMetrics, TimeTracker},
    metrics::*,
    peer_storage::{write_peer_state, CheckApplyingSnapStatus, HandleReadyResult, PeerStorage},
    read_queue::{ReadIndexQueue, ReadIndexRequest},
    transport::Transport,
    util::{
        self, check_region_epoch, is_initial_msg, AdminCmdEpochState, ChangePeerI, ConfChangeKind,
        Lease, LeaseState, NORMAL_REQ_CHECK_CONF_VER, NORMAL_REQ_CHECK_VER,
    },
    DestroyPeerJob, LocalReadContext,
};
use crate::{
    coprocessor::{CoprocessorHost, RegionChangeEvent, RegionChangeReason, RoleChange},
    errors::RAFTSTORE_IS_BUSY,
    store::{
        async_io::{write::WriteMsg, write_router::WriteRouter},
        fsm::{
            apply::{self, CatchUpLogs},
            store::{PollContext, RaftRouter, StoreMeta},
            Apply, ApplyMetrics, ApplyTask, Proposal,
        },
        hibernate_state::GroupState,
        memory::{needs_evict_entry_cache, MEMTRACE_RAFT_ENTRIES},
        msg::{ErrorCallback, PeerMsg, RaftCommand, SignificantMsg, StoreMsg},
        txn_ext::LocksStatus,
        util::{admin_cmd_epoch_lookup, RegionReadProgress},
        worker::{
            HeartbeatTask, RaftlogFetchTask, RaftlogGcTask, ReadDelegate, ReadExecutor,
            ReadProgress, RegionTask, SplitCheckTask,
        },
        Callback, Config, GlobalReplicationState, PdTask, ReadIndexContext, ReadResponse, TxnExt,
        WriteCallback, RAFT_INIT_LOG_INDEX,
    },
    Error, Result,
};

const SHRINK_CACHE_CAPACITY: usize = 64;
const MIN_BCAST_WAKE_UP_INTERVAL: u64 = 1_000; // 1s
const REGION_READ_PROGRESS_CAP: usize = 128;
#[doc(hidden)]
pub const MAX_COMMITTED_SIZE_PER_READY: u64 = 16 * 1024 * 1024;

/// The returned states of the peer after checking whether it is stale
#[derive(Debug, PartialEq)]
pub enum StaleState {
    Valid,
    ToValidate,
    LeaderMissing,
}

#[derive(Debug)]
pub struct ProposalQueue<C> {
    tag: String,
    queue: VecDeque<Proposal<C>>,
}

impl<C: WriteCallback> ProposalQueue<C> {
    fn new(tag: String) -> ProposalQueue<C> {
        ProposalQueue {
            tag,
            queue: VecDeque::new(),
        }
    }

    /// Find the trackers of given index.
    /// Caller should check if term is matched before using trackers.
    fn find_trackers(&self, index: u64) -> Option<(u64, &SmallVec<[TimeTracker; 4]>)> {
        self.queue
            .binary_search_by_key(&index, |p: &Proposal<_>| p.index)
            .ok()
            .and_then(|i| {
                self.queue[i]
                    .cb
                    .trackers()
                    .map(|ts| (self.queue[i].term, ts))
            })
    }

    fn find_propose_time(&self, term: u64, index: u64) -> Option<Timespec> {
        self.queue
            .binary_search_by_key(&(term, index), |p: &Proposal<_>| (p.term, p.index))
            .ok()
            .and_then(|i| self.queue[i].propose_time)
    }

    // Find proposal in front or at the given term and index
    fn pop(&mut self, term: u64, index: u64) -> Option<Proposal<C>> {
        self.queue.pop_front().and_then(|p| {
            // Comparing the term first then the index, because the term is
            // increasing among all log entries and the index is increasing
            // inside a given term
            if (p.term, p.index) > (term, index) {
                self.queue.push_front(p);
                return None;
            }
            Some(p)
        })
    }

    /// Find proposal at the given term and index and notify stale proposals
    /// in front that term and index
    fn find_proposal(&mut self, term: u64, index: u64, current_term: u64) -> Option<Proposal<C>> {
        while let Some(p) = self.pop(term, index) {
            if p.term == term {
                if p.index == index {
                    return if p.cb.is_none() { None } else { Some(p) };
                } else {
                    panic!(
                        "{} unexpected callback at term {}, found index {}, expected {}",
                        self.tag, term, p.index, index
                    );
                }
            } else {
                apply::notify_stale_req(current_term, p.cb);
            }
        }
        None
    }

    #[inline]
    fn oldest(&self) -> Option<&Proposal<C>> {
        self.queue.front()
    }

    fn push(&mut self, p: Proposal<C>) {
        if let Some(f) = self.queue.back() {
            // The term must be increasing among all log entries and the index
            // must be increasing inside a given term
            assert!((p.term, p.index) > (f.term, f.index));
        }
        self.queue.push_back(p);
    }

    fn is_empty(&self) -> bool {
        self.queue.is_empty()
    }

    fn gc(&mut self) {
        if self.queue.capacity() > SHRINK_CACHE_CAPACITY && self.queue.len() < SHRINK_CACHE_CAPACITY
        {
            self.queue.shrink_to_fit();
        }
    }

    fn back(&self) -> Option<&Proposal<C>> {
        self.queue.back()
    }
}

bitflags! {
    // TODO: maybe declare it as protobuf struct is better.
    /// A bitmap contains some useful flags when dealing with `eraftpb::Entry`.
    pub struct ProposalContext: u8 {
        const SYNC_LOG       = 0b0000_0001;
        const SPLIT          = 0b0000_0010;
        const PREPARE_MERGE  = 0b0000_0100;
        const COMMIT_MERGE   = 0b0000_1000;
    }
}

impl ProposalContext {
    /// Converts itself to a vector.
    pub fn to_vec(self) -> Vec<u8> {
        if self.is_empty() {
            return vec![];
        }
        let ctx = self.bits();
        vec![ctx]
    }

    /// Initializes a `ProposalContext` from a byte slice.
    pub fn from_bytes(ctx: &[u8]) -> ProposalContext {
        if ctx.is_empty() {
            ProposalContext::empty()
        } else if ctx.len() == 1 {
            ProposalContext::from_bits_truncate(ctx[0])
        } else {
            panic!("invalid ProposalContext {:?}", ctx);
        }
    }
}

/// `ConsistencyState` is used for consistency check.
pub struct ConsistencyState {
    pub last_check_time: Instant,
    // (computed_result_or_to_be_verified, index, hash)
    pub index: u64,
    pub context: Vec<u8>,
    pub hash: Vec<u8>,
}

/// Statistics about raft peer.
#[derive(Default, Clone)]
pub struct PeerStat {
    pub written_bytes: u64,
    pub written_keys: u64,
}

#[derive(Default, Debug, Clone, Copy)]
pub struct CheckTickResult {
    leader: bool,
    up_to_date: bool,
    reason: &'static str,
}

pub struct ProposedAdminCmd<S: Snapshot> {
    cmd_type: AdminCmdType,
    epoch_state: AdminCmdEpochState,
    index: u64,
    cbs: Vec<Callback<S>>,
}

impl<S: Snapshot> ProposedAdminCmd<S> {
    fn new(
        cmd_type: AdminCmdType,
        epoch_state: AdminCmdEpochState,
        index: u64,
    ) -> ProposedAdminCmd<S> {
        ProposedAdminCmd {
            cmd_type,
            epoch_state,
            index,
            cbs: Vec::new(),
        }
    }
}

struct CmdEpochChecker<S: Snapshot> {
    // Although it's a deque, because of the characteristics of the settings from
    // `admin_cmd_epoch_lookup`, the max size of admin cmd is 2, i.e. split/merge and change
    // peer.
    proposed_admin_cmd: VecDeque<ProposedAdminCmd<S>>,
    term: u64,
}

impl<S: Snapshot> Default for CmdEpochChecker<S> {
    fn default() -> CmdEpochChecker<S> {
        CmdEpochChecker {
            proposed_admin_cmd: VecDeque::new(),
            term: 0,
        }
    }
}

impl<S: Snapshot> CmdEpochChecker<S> {
    fn maybe_update_term(&mut self, term: u64) {
        assert!(term >= self.term);
        if term > self.term {
            self.term = term;
            for cmd in self.proposed_admin_cmd.drain(..) {
                for cb in cmd.cbs {
                    apply::notify_stale_req(term, cb);
                }
            }
        }
    }

    /// Check if the proposal can be proposed on the basis of its epoch and
    /// previous proposed admin cmds.
    ///
    /// Returns None if passing the epoch check, otherwise returns a index which
    /// is the last admin cmd index conflicted with this proposal.
    fn propose_check_epoch(&mut self, req: &RaftCmdRequest, term: u64) -> Option<u64> {
        self.maybe_update_term(term);
        let (check_ver, check_conf_ver) = if !req.has_admin_request() {
            (NORMAL_REQ_CHECK_VER, NORMAL_REQ_CHECK_CONF_VER)
        } else {
            let cmd_type = req.get_admin_request().get_cmd_type();
            let epoch_state = admin_cmd_epoch_lookup(cmd_type);
            (epoch_state.check_ver, epoch_state.check_conf_ver)
        };
        self.last_conflict_index(check_ver, check_conf_ver)
    }

    fn post_propose(&mut self, cmd_type: AdminCmdType, index: u64, term: u64) {
        self.maybe_update_term(term);
        let epoch_state = admin_cmd_epoch_lookup(cmd_type);
        assert!(
            self.last_conflict_index(epoch_state.check_ver, epoch_state.check_conf_ver)
                .is_none()
        );

        if epoch_state.change_conf_ver || epoch_state.change_ver {
            if let Some(cmd) = self.proposed_admin_cmd.back() {
                assert!(cmd.index < index);
            }
            self.proposed_admin_cmd
                .push_back(ProposedAdminCmd::new(cmd_type, epoch_state, index));
        }
    }

    fn last_conflict_index(&self, check_ver: bool, check_conf_ver: bool) -> Option<u64> {
        self.proposed_admin_cmd
            .iter()
            .rev()
            .find(|cmd| {
                (check_ver && cmd.epoch_state.change_ver)
                    || (check_conf_ver && cmd.epoch_state.change_conf_ver)
            })
            .map(|cmd| cmd.index)
    }

    /// Returns the last proposed admin cmd index.
    ///
    /// Note that the cmd of this type must change epoch otherwise it can not be
    /// recorded to `proposed_admin_cmd`.
    fn last_cmd_index(&mut self, cmd_type: AdminCmdType) -> Option<u64> {
        self.proposed_admin_cmd
            .iter()
            .rev()
            .find(|cmd| cmd.cmd_type == cmd_type)
            .map(|cmd| cmd.index)
    }

    fn advance_apply(&mut self, index: u64, term: u64, region: &metapb::Region) {
        self.maybe_update_term(term);
        while !self.proposed_admin_cmd.is_empty() {
            let cmd = self.proposed_admin_cmd.front_mut().unwrap();
            if cmd.index <= index {
                for cb in cmd.cbs.drain(..) {
                    let mut resp = cmd_resp::new_error(Error::EpochNotMatch(
                        format!(
                            "current epoch of region {} is {:?}",
                            region.get_id(),
                            region.get_region_epoch(),
                        ),
                        vec![region.to_owned()],
                    ));
                    cmd_resp::bind_term(&mut resp, term);
                    cb.invoke_with_response(resp);
                }
            } else {
                break;
            }
            self.proposed_admin_cmd.pop_front();
        }
    }

    fn attach_to_conflict_cmd(&mut self, index: u64, cb: Callback<S>) {
        if let Some(cmd) = self
            .proposed_admin_cmd
            .iter_mut()
            .rev()
            .find(|cmd| cmd.index == index)
        {
            cmd.cbs.push(cb);
        } else {
            panic!(
                "index {} can not found in proposed_admin_cmd, callback {:?}",
                index, cb
            );
        }
    }
}

impl<S: Snapshot> Drop for CmdEpochChecker<S> {
    fn drop(&mut self) {
        if tikv_util::thread_group::is_shutdown(!cfg!(test)) {
            for mut state in self.proposed_admin_cmd.drain(..) {
                state.cbs.clear();
            }
        } else {
            for state in self.proposed_admin_cmd.drain(..) {
                for cb in state.cbs {
                    apply::notify_stale_req(self.term, cb);
                }
            }
        }
    }
}

#[derive(PartialEq, Debug)]
pub struct ApplySnapshotContext {
    /// The number of ready which has a snapshot.
    pub ready_number: u64,
    /// Whether this snapshot is scheduled.
    pub scheduled: bool,
    /// The message should be sent after snapshot is applied.
    pub msgs: Vec<eraftpb::Message>,
    pub persist_res: Option<PersistSnapshotResult>,
}

#[derive(PartialEq, Debug)]
pub struct PersistSnapshotResult {
    /// prev_region is the region before snapshot applied.
    pub prev_region: metapb::Region,
    pub region: metapb::Region,
    pub destroy_regions: Vec<metapb::Region>,
}

#[derive(Debug)]
pub struct UnpersistedReady {
    /// Number of ready.
    pub number: u64,
    /// Max number of following ready whose data to be persisted is empty.
    pub max_empty_number: u64,
    pub raft_msgs: Vec<Vec<eraftpb::Message>>,
}

pub struct ReadyResult {
    pub state_role: Option<StateRole>,
    pub has_new_entries: bool,
    pub has_write_ready: bool,
}

#[derive(Debug)]
/// ForceLeader process would be:
/// - If it's hibernated, enter wait ticks state, and wake up the peer
/// - Enter pre force leader state, become candidate and send request vote to
///   all peers
/// - Wait for the responses of the request vote, no reject should be received.
/// - Enter force leader state, become leader without leader lease
/// - Execute recovery plan(some remove-peer commands)
/// - After the plan steps are all applied, exit force leader state
pub enum ForceLeaderState {
    WaitTicks {
        syncer: UnsafeRecoveryForceLeaderSyncer,
        failed_stores: HashSet<u64>,
        ticks: usize,
    },
    PreForceLeader {
        syncer: UnsafeRecoveryForceLeaderSyncer,
        failed_stores: HashSet<u64>,
    },
    ForceLeader {
        time: TiInstant,
        failed_stores: HashSet<u64>,
    },
}

// Following shared states are used while reporting to PD for unsafe recovery
// and shared among all the regions per their life cycle.
// The work flow is like:
// 1. report phase
//   - start_unsafe_recovery_report
//      - broadcast wait-apply commands
//      - wait for all the peers' apply indices meet their targets
//      - broadcast fill out report commands
//      - wait for all the peers fill out the reports for themselves
//      - send a store report (through store heartbeat)
// 2. force leader phase
//   - dispatch force leader commands
//     - wait for all the peers that received the command become force leader
//     - start_unsafe_recovery_report
// 3. plan execution phase
//   - dispatch recovery plans
//     - wait for all the creates, deletes and demotes to finish, for the
//       demotes, procedures are:
//       - exit joint state if it is already in joint state
//       - demote failed voters, and promote self to be a voter if it is a
//         learner
//       - exit joint state
//     - start_unsafe_recovery_report
//
// Intends to use RAII to sync unsafe recovery procedures between peers, in
// addition to that, it uses a closure to avoid having a raft router as a member
// variable, which is statically dispatched, thus needs to propagate the
// generics everywhere.
pub struct InvokeClosureOnDrop(Box<dyn Fn() + Send + Sync>);

impl fmt::Debug for InvokeClosureOnDrop {
    fn fmt(&self, f: &mut fmt::Formatter<'_>) -> fmt::Result {
        write!(f, "InvokeClosureOnDrop")
    }
}

impl Drop for InvokeClosureOnDrop {
    fn drop(&mut self) {
        self.0();
    }
}

pub fn start_unsafe_recovery_report<EK: KvEngine, ER: RaftEngine>(
    router: &RaftRouter<EK, ER>,
    report_id: u64,
    exit_force_leader: bool,
) {
    let wait_apply =
        UnsafeRecoveryWaitApplySyncer::new(report_id, router.clone(), exit_force_leader);
    router.broadcast_normal(|| {
        PeerMsg::SignificantMsg(SignificantMsg::UnsafeRecoveryWaitApply(wait_apply.clone()))
    });
}

// Propose a read index request to the raft group, return the request id and
// whether this request had dropped silently
// #[RaftstoreCommon], copied from Peer::propose_read_index
pub fn propose_read_index<T: raft::Storage>(
    raft_group: &mut RawNode<T>,
    request: Option<&raft_cmdpb::ReadIndexRequest>,
    locked: Option<&LockInfo>,
) -> (Uuid, bool) {
    let last_pending_read_count = raft_group.raft.pending_read_count();
    let last_ready_read_count = raft_group.raft.ready_read_count();

    let id = Uuid::new_v4();
    raft_group.read_index(ReadIndexContext::fields_to_bytes(id, request, locked));

    let pending_read_count = raft_group.raft.pending_read_count();
    let ready_read_count = raft_group.raft.ready_read_count();
    (
        id,
        pending_read_count == last_pending_read_count && ready_read_count == last_ready_read_count,
    )
}

#[derive(Clone, Debug)]
pub struct UnsafeRecoveryForceLeaderSyncer(Arc<InvokeClosureOnDrop>);

impl UnsafeRecoveryForceLeaderSyncer {
    pub fn new(report_id: u64, router: RaftRouter<impl KvEngine, impl RaftEngine>) -> Self {
        let thread_safe_router = Mutex::new(router);
        let inner = InvokeClosureOnDrop(Box::new(move || {
            info!("Unsafe recovery, force leader finished.");
            let router_ptr = thread_safe_router.lock().unwrap();
            start_unsafe_recovery_report(&*router_ptr, report_id, false);
        }));
        UnsafeRecoveryForceLeaderSyncer(Arc::new(inner))
    }
}

#[derive(Clone, Debug)]
pub struct UnsafeRecoveryExecutePlanSyncer {
    _closure: Arc<InvokeClosureOnDrop>,
    abort: Arc<Mutex<bool>>,
}

impl UnsafeRecoveryExecutePlanSyncer {
    pub fn new(report_id: u64, router: RaftRouter<impl KvEngine, impl RaftEngine>) -> Self {
        let thread_safe_router = Mutex::new(router);
        let abort = Arc::new(Mutex::new(false));
        let abort_clone = abort.clone();
        let closure = InvokeClosureOnDrop(Box::new(move || {
            info!("Unsafe recovery, plan execution finished");
            if *abort_clone.lock().unwrap() {
                warn!("Unsafe recovery, plan execution aborted");
                return;
            }
            let router_ptr = thread_safe_router.lock().unwrap();
            start_unsafe_recovery_report(&*router_ptr, report_id, true);
        }));
        UnsafeRecoveryExecutePlanSyncer {
            _closure: Arc::new(closure),
            abort,
        }
    }

    pub fn abort(&self) {
        *self.abort.lock().unwrap() = true;
    }
}

#[derive(Clone, Debug)]
pub struct UnsafeRecoveryWaitApplySyncer {
    _closure: Arc<InvokeClosureOnDrop>,
    abort: Arc<Mutex<bool>>,
}

impl UnsafeRecoveryWaitApplySyncer {
    pub fn new(
        report_id: u64,
        router: RaftRouter<impl KvEngine, impl RaftEngine>,
        exit_force_leader: bool,
    ) -> Self {
        let thread_safe_router = Mutex::new(router);
        let abort = Arc::new(Mutex::new(false));
        let abort_clone = abort.clone();
        let closure = InvokeClosureOnDrop(Box::new(move || {
            info!("Unsafe recovery, wait apply finished");
            if *abort_clone.lock().unwrap() {
                warn!("Unsafe recovery, wait apply aborted");
                return;
            }
            let router_ptr = thread_safe_router.lock().unwrap();
            if exit_force_leader {
                (*router_ptr).broadcast_normal(|| {
                    PeerMsg::SignificantMsg(SignificantMsg::ExitForceLeaderState)
                });
            }
            let fill_out_report =
                UnsafeRecoveryFillOutReportSyncer::new(report_id, (*router_ptr).clone());
            (*router_ptr).broadcast_normal(|| {
                PeerMsg::SignificantMsg(SignificantMsg::UnsafeRecoveryFillOutReport(
                    fill_out_report.clone(),
                ))
            });
        }));
        UnsafeRecoveryWaitApplySyncer {
            _closure: Arc::new(closure),
            abort,
        }
    }

    pub fn abort(&self) {
        *self.abort.lock().unwrap() = true;
    }
}

#[derive(Clone, Debug)]
pub struct UnsafeRecoveryFillOutReportSyncer {
    _closure: Arc<InvokeClosureOnDrop>,
    reports: Arc<Mutex<Vec<pdpb::PeerReport>>>,
}

impl UnsafeRecoveryFillOutReportSyncer {
    pub fn new(report_id: u64, router: RaftRouter<impl KvEngine, impl RaftEngine>) -> Self {
        let thread_safe_router = Mutex::new(router);
        let reports = Arc::new(Mutex::new(vec![]));
        let reports_clone = reports.clone();
        let closure = InvokeClosureOnDrop(Box::new(move || {
            info!("Unsafe recovery, peer reports collected");
            let mut store_report = pdpb::StoreReport::default();
            {
                let mut reports_ptr = reports_clone.lock().unwrap();
                store_report.set_peer_reports(mem::take(&mut *reports_ptr).into());
            }
            store_report.set_step(report_id);
            let router_ptr = thread_safe_router.lock().unwrap();
            if let Err(e) = (*router_ptr).send_control(StoreMsg::UnsafeRecoveryReport(store_report))
            {
                error!("Unsafe recovery, fail to schedule reporting"; "err" => ?e);
            }
        }));
        UnsafeRecoveryFillOutReportSyncer {
            _closure: Arc::new(closure),
            reports,
        }
    }

    pub fn report_for_self(&self, report: pdpb::PeerReport) {
        let mut reports_ptr = self.reports.lock().unwrap();
        (*reports_ptr).push(report);
    }
}

pub enum UnsafeRecoveryState {
    // Stores the state that is necessary for the wait apply stage of unsafe recovery process.
    // This state is set by the peer fsm. Once set, it is checked every time this peer applies a
    // new entry or a snapshot, if the target index is met, this state is reset / droppeds. The
    // syncer holds a reference counted inner object that is shared among all the peers, whose
    // destructor triggers the next step of unsafe recovery report process.
    WaitApply {
        target_index: u64,
        syncer: UnsafeRecoveryWaitApplySyncer,
    },
    DemoteFailedVoters {
        syncer: UnsafeRecoveryExecutePlanSyncer,
        failed_voters: Vec<metapb::Peer>,
        target_index: u64,
        // Failed regions may be stuck in joint state, if that is the case, we need to ask the
        // region to exit joint state before proposing the demotion.
        demote_after_exit: bool,
    },
    Destroy(UnsafeRecoveryExecutePlanSyncer),
}

// #[RaftstoreCommon], copied from Peer
/// Peer's trait
pub trait RaftPeer<EK, ER>
where
    EK: KvEngine,
    ER: RaftEngine,
{
    type Callback: ErrorCallback;

    fn region(&self) -> &metapb::Region;
    fn peer_id(&self) -> u64;
    fn is_splitting(&self) -> bool;
    fn is_merging(&self) -> bool;
    fn is_leader(&self) -> bool;
    fn term(&self) -> u64;
    fn store_commit_index(&self) -> u64;
    fn leader_id(&self) -> u64;
    fn region_id(&self) -> u64;
    fn tag(&self) -> &String;
    fn txn_ext(&self) -> Arc<TxnExt>;
    fn read_progress(&self) -> Arc<RegionReadProgress>;
    fn peer(&self) -> &metapb::Peer;
    fn bucket_meta(&self) -> Option<Arc<BucketMeta>>;
    fn txn_extra_op(&self) -> Arc<AtomicCell<TxnExtraOp>>;
    fn mut_pending_reads(&mut self) -> &mut ReadIndexQueue<Self::Callback>;
    fn mut_bcast_wake_up_time(&mut self) -> &mut Option<TiInstant>;
    fn set_should_wake_up(&mut self, should_wake_up: bool);
    fn pending_remove(&self) -> bool;
    fn has_force_leader(&self) -> bool;
    fn mut_leader_lease(&mut self) -> &mut Lease;
    fn store_applied_term(&self) -> u64;
    fn store_applied_index(&self) -> u64;
    fn has_pending_merge_state(&self) -> bool;
    fn is_handling_snapshot(&self) -> bool;

    #[inline]
    fn ready_to_handle_read(&self) -> bool {
        // TODO: It may cause read index to wait a long time.

        // There may be some values that are not applied by this leader yet but the old
        // leader, if applied_term isn't equal to current term.
        self.store_applied_term() == self.term()
            // There may be stale read if the old leader splits really slow,
            // the new region may already elected a new leader while
            // the old leader still think it owns the split range.
            && !self.is_splitting()
            // There may be stale read if a target leader is in another store and
            // applied commit merge, written new values, but the sibling peer in
            // this store does not apply commit merge, so the leader is not ready
            // to read, until the merge is rollbacked.
            && !self.is_merging()
    }

    fn pre_read_index(&self) -> Result<()> {
        fail_point!(
            "before_propose_readindex",
            |s| if s.map_or(true, |s| s.parse().unwrap_or(true)) {
                Ok(())
            } else {
                Err(box_err!(
                    "{} can not read due to injected failure",
                    self.tag()
                ))
            }
        );

        // See more in ready_to_handle_read().
        if self.is_splitting() {
            return Err(Error::ReadIndexNotReady {
                reason: "can not read index due to split",
                region_id: self.region_id(),
            });
        }
        if self.is_merging() {
            return Err(Error::ReadIndexNotReady {
                reason: "can not read index due to merge",
                region_id: self.region_id(),
            });
        }
        Ok(())
    }

    // check if the request can be amended to the last pending read?
    // return true if it can.
    fn can_amend_read<I: RequestInspector>(
        &mut self,
        req: &RaftCmdRequest,
        lease_state: LeaseState,
        max_lease: TimeDuration,
    ) -> bool {
        let now = monotonic_raw_now();
        if self.is_leader() {
            match lease_state {
                // Here combine the new read request with the previous one even if the lease expired
                // is ok because in this case, the previous read index must be sent out with a valid
                // lease instead of a suspect lease. So there must no pending transfer-leader
                // proposals before or after the previous read index, and the lease can be renewed
                // when get heartbeat responses.
                LeaseState::Valid | LeaseState::Expired => {
                    if let Some(read) = self.mut_pending_reads().back_mut() {
                        let is_read_index_request = req
                            .get_requests()
                            .get(0)
                            .map(|req| req.has_read_index())
                            .unwrap_or_default();
                        // A read index request or a read with addition request always needs the
                        // response of checking memory lock for async
                        // commit, so we cannot apply the optimization here
                        if !is_read_index_request
                            && read.addition_request.is_none()
                            && read.propose_time + max_lease > now
                        {
                            return true;
                        }
                    }
                }
                // If the current lease is suspect, new read requests can't be appended into
                // `pending_reads` because if the leader is transferred, the latest read could
                // be dirty.
                _ => {}
            }
        }
        false
    }

    fn bcast_wake_up_message<T: Transport>(&self, trans: &mut T) {
        for peer in self.region().get_peers() {
            if peer.get_id() == self.peer_id() {
                continue;
            }
            self.send_wake_up_message(trans, peer);
        }
    }

    fn send_wake_up_message<T: Transport>(&self, trans: &mut T, peer: &metapb::Peer) {
        let mut msg = ExtraMessage::default();
        msg.set_type(ExtraMessageType::MsgRegionWakeUp);
        self.send_extra_message(msg, trans, peer);
    }

    fn send_extra_message<T: Transport>(
        &self,
        msg: ExtraMessage,
        trans: &mut T,
        to: &metapb::Peer,
    ) {
        let mut send_msg = self.prepare_raft_message();
        let ty = msg.get_type();
        debug!("send extra msg";
            "region_id" => self.region_id(),
            "peer_id" => self.peer_id(),
            "msg_type" => ?ty,
            "to" => to.get_id()
        );
        send_msg.set_extra_msg(msg);
        send_msg.set_to_peer(to.clone());
        if let Err(e) = trans.send(send_msg) {
            error!(?e;
                "failed to send extra message";
                "type" => ?ty,
                "region_id" => self.region_id(),
                "peer_id" => self.peer_id(),
                "target" => ?to,
            );
        }
    }

    fn prepare_raft_message(&self) -> RaftMessage {
        let mut send_msg = RaftMessage::default();
        send_msg.set_region_id(self.region_id());
        // set current epoch
        send_msg.set_region_epoch(self.region().get_region_epoch().clone());
        send_msg.set_from_peer(self.peer().clone());
        send_msg
    }

    // When a replica cannot detect any leader, `MsgReadIndex` will be dropped,
    // which would cause a long time waiting for a read response. Then we should
    // return an error directly in this situation.
    // return true if callback should be called
    fn read_index_no_leader<T: Transport>(
        &mut self,
        trans: &mut T,
        pd_scheduler: &mut Scheduler<PdTask<EK, ER>>,
        err_resp: &mut RaftCmdResponse,
    ) -> bool {
        if !self.is_leader() && self.leader_id() == INVALID_ID {
            // The leader may be hibernated, send a message for trying to awaken the leader.
            if self.mut_bcast_wake_up_time().is_none()
                || self
                    .mut_bcast_wake_up_time()
                    .as_ref()
                    .unwrap()
                    .saturating_elapsed()
                    >= Duration::from_millis(MIN_BCAST_WAKE_UP_INTERVAL)
            {
                self.bcast_wake_up_message(trans);
                self.mut_bcast_wake_up_time()
                    .replace(TiInstant::now_coarse());

                let task = PdTask::QueryRegionLeader {
                    region_id: self.region_id(),
                };
                if let Err(e) = pd_scheduler.schedule(task) {
                    error!(
                        "failed to notify pd";
                        "region_id" => self.region_id(),
                        "peer_id" => self.peer_id(),
                        "err" => %e,
                    )
                }
            }
            self.set_should_wake_up(true);
            cmd_resp::bind_error(err_resp, Error::NotLeader(self.region_id(), None));
            return true;
        }
        false
    }

    /// Try to renew leader lease.
    fn maybe_renew_leader_lease(
        &mut self,
        ts: Timespec,
        store_meta: &mut Arc<Mutex<StoreMeta>>,
        progress: Option<ReadProgress>,
    ) {
        // A nonleader peer should never has leader lease.
        let read_progress = if !self.is_leader() {
            None
        } else if self.is_splitting() {
            // A splitting leader should not renew its lease.
            // Because we split regions asynchronous, the leader may read stale results
            // if splitting runs slow on the leader.
            debug!(
                "prevents renew lease while splitting";
                "region_id" => self.region_id(),
                "peer_id" => self.peer_id(),
            );
            None
        } else if self.is_merging() {
            // A merging leader should not renew its lease.
            // Because we merge regions asynchronous, the leader may read stale results
            // if commit merge runs slow on sibling peers.
            debug!(
                "prevents renew lease while merging";
                "region_id" => self.region_id(),
                "peer_id" => self.peer_id(),
            );
            None
        } else if self.has_force_leader() {
            debug!(
                "prevents renew lease while in force leader state";
                "region_id" => self.region_id(),
                "peer_id" => self.peer_id(),
            );
            None
        } else {
            self.mut_leader_lease().renew(ts);
            let term = self.term();
            self.mut_leader_lease()
                .maybe_new_remote_lease(term)
                .map(ReadProgress::leader_lease)
        };
        if let Some(progress) = progress {
            let mut meta = store_meta.lock().unwrap();
            let reader = meta.readers.get_mut(&self.region_id()).unwrap();
            self.maybe_update_read_progress(reader, progress);
        }
        if let Some(progress) = read_progress {
            let mut meta = store_meta.lock().unwrap();
            let reader = meta.readers.get_mut(&self.region_id()).unwrap();
            self.maybe_update_read_progress(reader, progress);
        }
    }

    fn maybe_update_read_progress(&self, reader: &mut ReadDelegate, progress: ReadProgress) {
        if self.pending_remove() {
            return;
        }
        debug!(
            "update read progress";
            "region_id" => self.region_id(),
            "peer_id" => self.peer_id(),
            "progress" => ?progress,
        );
        reader.update(progress);
    }

    fn ready_to_handle_unsafe_replica_read(&self, read_index: u64) -> bool {
        // Wait until the follower applies all values before the read. There is still a
        // problem if the leader applies fewer values than the follower, the follower
        // read could get a newer value, and after that, the leader may read a stale
        // value, which violates linearizability.
        self.store_applied_index() >= read_index
            // If it is in pending merge state(i.e. applied PrepareMerge), the data may be stale.
            // TODO: Add a test to cover this case
            && !self.has_pending_merge_state()
            // a peer which is applying snapshot will clean up its data and ingest a snapshot file,
            // during between the two operations a replica read could read empty data.
            && !self.is_handling_snapshot()
    }
}

#[derive(Getters)]
pub struct Peer<EK, ER>
where
    EK: KvEngine,
    ER: RaftEngine,
{
    /// The ID of the Region which this Peer belongs to.
    region_id: u64,
    // TODO: remove it once panic!() support slog fields.
    /// Peer_tag, "[region <region_id>] <peer_id>"
    pub tag: String,
    /// The Peer meta information.
    pub peer: metapb::Peer,

    /// The Raft state machine of this Peer.
    pub raft_group: RawNode<PeerStorage<EK, ER>>,
    /// The online configurable Raft configurations
    raft_max_inflight_msgs: usize,
    /// The cache of meta information for Region's other Peers.
    peer_cache: RefCell<HashMap<u64, metapb::Peer>>,
    /// Record the last instant of each peer's heartbeat response.
    pub peer_heartbeats: HashMap<u64, Instant>,

    proposals: ProposalQueue<Callback<EK::Snapshot>>,
    leader_missing_time: Option<Instant>,
    #[getset(get = "pub")]
    leader_lease: Lease,
    pending_reads: ReadIndexQueue<Callback<EK::Snapshot>>,
    /// Threshold of long uncommitted proposals.
    ///
    /// Note that this is a dynamically changing value. Check the
    /// `has_long_uncommitted_proposals` method for details.
    long_uncommitted_threshold: Duration,

    /// If it fails to send messages to leader.
    pub leader_unreachable: bool,
    /// Indicates whether the peer should be woken up.
    pub should_wake_up: bool,
    /// Whether this peer is destroyed asynchronously.
    /// If it's true,
    /// - when merging, its data in storeMeta will be removed early by the
    ///   target peer.
    /// - all read requests must be rejected.
    pub pending_remove: bool,

    /// Force leader state is only used in online recovery when the majority of
    /// peers are missing. In this state, it forces one peer to become leader
    /// out of accordance with Raft election rule, and forbids any
    /// read/write proposals. With that, we can further propose remove
    /// failed-nodes conf-change, to make the Raft group forms majority and
    /// works normally later on.
    ///
    /// For details, see the comment of `ForceLeaderState`.
    pub force_leader: Option<ForceLeaderState>,

    /// Record the instants of peers being added into the configuration.
    /// Remove them after they are not pending any more.
    pub peers_start_pending_time: Vec<(u64, Instant)>,
    /// A inaccurate cache about which peer is marked as down.
    down_peer_ids: Vec<u64>,

    /// An inaccurate difference in region size since last reset.
    /// It is used to decide whether split check is needed.
    pub size_diff_hint: u64,
    /// The count of deleted keys since last reset.
    delete_keys_hint: u64,
    /// An inaccurate difference in region size after compaction.
    /// It is used to trigger check split to update approximate size and keys
    /// after space reclamation of deleted entries.
    pub compaction_declined_bytes: u64,
    /// Approximate size of the region.
    pub approximate_size: Option<u64>,
    /// Approximate keys of the region.
    pub approximate_keys: Option<u64>,
    /// Whether this region has scheduled a split check task. If we just
    /// splitted  the region or ingested one file which may be overlapped
    /// with the existed data, reset the flag so that the region can be
    /// splitted again.
    pub may_skip_split_check: bool,

    /// The state for consistency check.
    pub consistency_state: ConsistencyState,

    /// The counter records pending snapshot requests.
    pub pending_request_snapshot_count: Arc<AtomicUsize>,
    /// The index of last scheduled committed raft log.
    pub last_applying_idx: u64,
    /// The index of last compacted raft log. It is used for the next compact
    /// log task.
    pub last_compacted_idx: u64,
    /// The index of the latest urgent proposal index.
    last_urgent_proposal_idx: u64,
    /// The index of the latest committed split command.
    last_committed_split_idx: u64,
    /// The index of last sent snapshot
    last_sent_snapshot_idx: u64,
    /// Approximate size of logs that is applied but not compacted yet.
    pub raft_log_size_hint: u64,

    /// The write fence index.
    /// If there are pessimistic locks, PrepareMerge can be proposed after
    /// applying to this index. When a pending PrepareMerge exists, no more
    /// write commands should be proposed. This avoids proposing pessimistic
    /// locks that are already deleted before PrepareMerge.
    pub prepare_merge_fence: u64,
    pub pending_prepare_merge: Option<RaftCmdRequest>,

    /// The index of the latest committed prepare merge command.
    last_committed_prepare_merge_idx: u64,
    /// The merge related state. It indicates this Peer is in merging.
    pub pending_merge_state: Option<MergeState>,
    /// The rollback merge proposal can be proposed only when the number
    /// of peers is greater than the majority of all peers.
    /// There are more details in the annotation above
    /// `test_node_merge_write_data_to_source_region_after_merging`
    /// The peers who want to rollback merge.
    pub want_rollback_merge_peers: HashSet<u64>,
    /// Source region is catching up logs for merge.
    pub catch_up_logs: Option<CatchUpLogs>,

    /// Write Statistics for PD to schedule hot spot.
    pub peer_stat: PeerStat,

    /// Time of the last attempt to wake up inactive leader.
    pub bcast_wake_up_time: Option<TiInstant>,
    /// Current replication mode version.
    pub replication_mode_version: u64,
    /// The required replication state at current version.
    pub dr_auto_sync_state: DrAutoSyncState,
    /// A flag that caches sync state. It's set to true when required
    /// replication state is reached for current region.
    pub replication_sync: bool,

    /// The known newest conf version and its corresponding peer list
    /// Send to these peers to check whether itself is stale.
    pub check_stale_conf_ver: u64,
    pub check_stale_peers: Vec<metapb::Peer>,
    /// Whether this peer is created by replication and is the first
    /// one of this region on local store.
    pub local_first_replicate: bool,

    pub txn_extra_op: Arc<AtomicCell<TxnExtraOp>>,

    /// Transaction extensions related to this peer.
    pub txn_ext: Arc<TxnExt>,

    /// Check whether this proposal can be proposed based on its epoch.
    cmd_epoch_checker: CmdEpochChecker<EK::Snapshot>,

    // disk full peer set.
    pub disk_full_peers: DiskFullPeers,

    // show whether an already disk full TiKV appears in the potential majority set.
    pub dangerous_majority_set: bool,

    // region merge logic need to be broadcast to all followers when disk full happens.
    pub has_region_merge_proposal: bool,

    pub region_merge_proposal_index: u64,

    pub read_progress: Arc<RegionReadProgress>,

    pub memtrace_raft_entries: usize,
    /// Used for sending write msg.
    write_router: WriteRouter<EK, ER>,
    /// Used for async write io.
    unpersisted_readies: VecDeque<UnpersistedReady>,
    /// The message count in `unpersisted_readies` for memory caculation.
    unpersisted_message_count: usize,
    /// Used for sync write io.
    unpersisted_ready: Option<Ready>,
    /// The last known persisted number.
    persisted_number: u64,
    /// The context of applying snapshot.
    apply_snap_ctx: Option<ApplySnapshotContext>,
    /// region buckets.
    pub region_buckets: Option<BucketStat>,
    pub last_region_buckets: Option<BucketStat>,
    /// lead_transferee if the peer is in a leadership transferring.
    pub lead_transferee: u64,
    pub unsafe_recovery_state: Option<UnsafeRecoveryState>,
}

impl<EK, ER> Peer<EK, ER>
where
    EK: KvEngine,
    ER: RaftEngine,
{
    pub fn new(
        store_id: u64,
        cfg: &Config,
        region_scheduler: Scheduler<RegionTask<EK::Snapshot>>,
        raftlog_fetch_scheduler: Scheduler<RaftlogFetchTask>,
        engines: Engines<EK, ER>,
        region: &metapb::Region,
        peer: metapb::Peer,
    ) -> Result<Peer<EK, ER>> {
        if peer.get_id() == raft::INVALID_ID {
            return Err(box_err!("invalid peer id"));
        }

        let tag = format!("[region {}] {}", region.get_id(), peer.get_id());

        let ps = PeerStorage::new(
            engines,
            region,
            region_scheduler,
            raftlog_fetch_scheduler,
            peer.get_id(),
            tag.clone(),
        )?;

        let applied_index = ps.applied_index();

        let raft_cfg = raft::Config {
            id: peer.get_id(),
            election_tick: cfg.raft_election_timeout_ticks,
            heartbeat_tick: cfg.raft_heartbeat_ticks,
            min_election_tick: cfg.raft_min_election_timeout_ticks,
            max_election_tick: cfg.raft_max_election_timeout_ticks,
            max_size_per_msg: cfg.raft_max_size_per_msg.0,
            max_inflight_msgs: cfg.raft_max_inflight_msgs,
            applied: applied_index,
            check_quorum: true,
            skip_bcast_commit: true,
            pre_vote: cfg.prevote,
            max_committed_size_per_ready: MAX_COMMITTED_SIZE_PER_READY,
            ..Default::default()
        };

        let logger = slog_global::get_global().new(slog::o!("region_id" => region.get_id()));
        let raft_group = RawNode::new(&raft_cfg, ps, &logger)?;

        let mut peer = Peer {
            peer,
            region_id: region.get_id(),
            raft_group,
            raft_max_inflight_msgs: cfg.raft_max_inflight_msgs,
            proposals: ProposalQueue::new(tag.clone()),
            pending_reads: Default::default(),
            long_uncommitted_threshold: cfg.long_uncommitted_base_threshold.0,
            peer_cache: RefCell::new(HashMap::default()),
            peer_heartbeats: HashMap::default(),
            peers_start_pending_time: vec![],
            down_peer_ids: vec![],
            size_diff_hint: 0,
            delete_keys_hint: 0,
            approximate_size: None,
            approximate_keys: None,
            may_skip_split_check: false,
            compaction_declined_bytes: 0,
            leader_unreachable: false,
            pending_remove: false,
            should_wake_up: false,
            force_leader: None,
            pending_merge_state: None,
            want_rollback_merge_peers: HashSet::default(),
            pending_request_snapshot_count: Arc::new(AtomicUsize::new(0)),
            prepare_merge_fence: 0,
            pending_prepare_merge: None,
            last_committed_prepare_merge_idx: 0,
            leader_missing_time: Some(Instant::now()),
            tag: tag.clone(),
            last_applying_idx: applied_index,
            last_compacted_idx: 0,
            last_urgent_proposal_idx: u64::MAX,
            last_committed_split_idx: 0,
            last_sent_snapshot_idx: 0,
            consistency_state: ConsistencyState {
                last_check_time: Instant::now(),
                index: INVALID_INDEX,
                context: vec![],
                hash: vec![],
            },
            raft_log_size_hint: 0,
            leader_lease: Lease::new(
                cfg.raft_store_max_leader_lease(),
                cfg.renew_leader_lease_advance_duration(),
            ),
            peer_stat: PeerStat::default(),
            catch_up_logs: None,
            bcast_wake_up_time: None,
            replication_mode_version: 0,
            dr_auto_sync_state: DrAutoSyncState::Async,
            replication_sync: false,
            check_stale_conf_ver: 0,
            check_stale_peers: vec![],
            local_first_replicate: false,
            txn_extra_op: Arc::new(AtomicCell::new(TxnExtraOp::Noop)),
            txn_ext: Arc::new(TxnExt::default()),
            cmd_epoch_checker: Default::default(),
            disk_full_peers: DiskFullPeers::default(),
            dangerous_majority_set: false,
            has_region_merge_proposal: false,
            region_merge_proposal_index: 0_u64,
            read_progress: Arc::new(RegionReadProgress::new(
                region,
                applied_index,
                REGION_READ_PROGRESS_CAP,
                tag.clone(),
            )),
            memtrace_raft_entries: 0,
            write_router: WriteRouter::new(tag),
            unpersisted_readies: VecDeque::default(),
            unpersisted_message_count: 0,
            unpersisted_ready: None,
            persisted_number: 0,
            apply_snap_ctx: None,
            region_buckets: None,
            last_region_buckets: None,
            lead_transferee: raft::INVALID_ID,
            unsafe_recovery_state: None,
        };

        // If this region has only one peer and I am the one, campaign directly.
        if region.get_peers().len() == 1 && region.get_peers()[0].get_store_id() == store_id {
            peer.raft_group.campaign()?;
        }

        Ok(peer)
    }

    /// Sets commit group to the peer.
    pub fn init_replication_mode(&mut self, state: &mut GlobalReplicationState) {
        debug!("init commit group"; "state" => ?state, "region_id" => self.region_id, "peer_id" => self.peer.id);
        if self.is_initialized() {
            let version = state.status().get_dr_auto_sync().state_id;
            let gb = state.calculate_commit_group(version, self.get_store().region().get_peers());
            self.raft_group.raft.assign_commit_groups(gb);
        }
        self.replication_sync = false;
        if state.status().get_mode() == ReplicationMode::Majority {
            self.raft_group.raft.enable_group_commit(false);
            self.replication_mode_version = 0;
            self.dr_auto_sync_state = DrAutoSyncState::Async;
            return;
        }
        self.replication_mode_version = state.status().get_dr_auto_sync().state_id;
        let enable = state.status().get_dr_auto_sync().get_state() != DrAutoSyncState::Async;
        self.raft_group.raft.enable_group_commit(enable);
        self.dr_auto_sync_state = state.status().get_dr_auto_sync().get_state();
    }

    /// Updates replication mode.
    pub fn switch_replication_mode(&mut self, state: &Mutex<GlobalReplicationState>) {
        self.replication_sync = false;
        let mut guard = state.lock().unwrap();
        let enable_group_commit = if guard.status().get_mode() == ReplicationMode::Majority {
            self.replication_mode_version = 0;
            self.dr_auto_sync_state = DrAutoSyncState::Async;
            false
        } else {
            self.dr_auto_sync_state = guard.status().get_dr_auto_sync().get_state();
            self.replication_mode_version = guard.status().get_dr_auto_sync().state_id;
            guard.status().get_dr_auto_sync().get_state() != DrAutoSyncState::Async
        };
        if enable_group_commit {
            let ids = mem::replace(
                guard.calculate_commit_group(
                    self.replication_mode_version,
                    self.region().get_peers(),
                ),
                Vec::with_capacity(self.region().get_peers().len()),
            );
            drop(guard);
            self.raft_group.raft.clear_commit_group();
            self.raft_group.raft.assign_commit_groups(&ids);
        } else {
            drop(guard);
        }
        self.raft_group
            .raft
            .enable_group_commit(enable_group_commit);
        info!("switch replication mode"; "version" => self.replication_mode_version, "region_id" => self.region_id, "peer_id" => self.peer.id);
    }

    /// Register self to apply_scheduler so that the peer is then usable.
    /// Also trigger `RegionChangeEvent::Create` here.
    pub fn activate<T>(&self, ctx: &PollContext<EK, ER, T>) {
        ctx.apply_router
            .schedule_task(self.region_id, ApplyTask::register(self));

        ctx.coprocessor_host.on_region_changed(
            self.region(),
            RegionChangeEvent::Create,
            self.get_role(),
        );
        self.maybe_gen_approximate_buckets(ctx);
    }

    #[inline]
    fn next_proposal_index(&self) -> u64 {
        self.raft_group.raft.raft_log.last_index() + 1
    }

    #[inline]
    pub fn get_index_term(&self, idx: u64) -> u64 {
        match self.raft_group.raft.raft_log.term(idx) {
            Ok(t) => t,
            Err(e) => panic!("{} fail to load term for {}: {:?}", self.tag, idx, e),
        }
    }

    pub fn maybe_append_merge_entries(&mut self, merge: &CommitMergeRequest) -> Option<u64> {
        let mut entries = merge.get_entries();
        if entries.is_empty() {
            // Though the entries is empty, it is possible that one source peer has caught
            // up the logs but commit index is not updated. If other source peers are
            // already destroyed, so the raft group will not make any progress, namely the
            // source peer can not get the latest commit index anymore.
            // Here update the commit index to let source apply rest uncommitted entries.
            return if merge.get_commit() > self.raft_group.raft.raft_log.committed {
                self.raft_group.raft.raft_log.commit_to(merge.get_commit());
                Some(merge.get_commit())
            } else {
                None
            };
        }
        let first = entries.first().unwrap();
        // make sure message should be with index not smaller than committed
        let mut log_idx = first.get_index() - 1;
        debug!(
            "append merge entries";
            "log_index" => log_idx,
            "merge_commit" => merge.get_commit(),
            "commit_index" => self.raft_group.raft.raft_log.committed,
        );
        if log_idx < self.raft_group.raft.raft_log.committed {
            // There are maybe some logs not included in CommitMergeRequest's entries, like
            // CompactLog, so the commit index may exceed the last index of the entires from
            // CommitMergeRequest. If that, no need to append
            if self.raft_group.raft.raft_log.committed - log_idx >= entries.len() as u64 {
                return None;
            }
            entries = &entries[(self.raft_group.raft.raft_log.committed - log_idx) as usize..];
            log_idx = self.raft_group.raft.raft_log.committed;
        }
        let log_term = self.get_index_term(log_idx);

        let last_log = entries.last().unwrap();
        if last_log.term > self.term() {
            // Hack: In normal flow, when leader sends the entries, it will use a term
            // that's not less than the last log term. And follower will update its states
            // correctly. For merge, we append the log without raft, so we have to take care
            // of term explicitly to get correct metadata.
            info!(
                "become follower for new logs";
                "new_log_term" => last_log.term,
                "new_log_index" => last_log.index,
                "term" => self.term(),
                "region_id" => self.region_id,
                "peer_id" => self.peer.get_id(),
            );
            self.raft_group
                .raft
                .become_follower(last_log.term, INVALID_ID);
        }

        self.raft_group
            .raft
            .raft_log
            .maybe_append(log_idx, log_term, merge.get_commit(), entries)
            .map(|(_, last_index)| last_index)
    }

    /// Tries to destroy itself. Returns a job (if needed) to do more cleaning
    /// tasks.
    pub fn maybe_destroy<T>(&mut self, ctx: &PollContext<EK, ER, T>) -> Option<DestroyPeerJob> {
        if self.pending_remove {
            info!(
                "is being destroyed, skip";
                "region_id" => self.region_id,
                "peer_id" => self.peer.get_id(),
            );
            return None;
        }
        {
            let meta = ctx.store_meta.lock().unwrap();
            if meta.atomic_snap_regions.contains_key(&self.region_id) {
                info!(
                    "stale peer is applying atomic snapshot, will destroy next time";
                    "region_id" => self.region_id,
                    "peer_id" => self.peer.get_id(),
                );
                return None;
            }
        }

        if let Some(snap_ctx) = self.apply_snap_ctx.as_ref() {
            if !snap_ctx.scheduled {
                info!(
                    "stale peer is persisting snapshot, will destroy next time";
                    "region_id" => self.region_id,
                    "peer_id" => self.peer.get_id(),
                );
                return None;
            }
        }

        if self.get_store().is_applying_snapshot() && !self.mut_store().cancel_applying_snap() {
            info!(
                "stale peer is applying snapshot, will destroy next time";
                "region_id" => self.region_id,
                "peer_id" => self.peer.get_id(),
            );
            return None;
        }

        // There is no applying snapshot or snapshot is canceled so the `apply_snap_ctx`
        // should be set to None.
        // - If the snapshot is canceled, the `apply_snap_ctx` should be None. Remember
        //   the snapshot should not be canceled and the context should be None only
        //   after applying snapshot in normal case. But here is safe because this peer
        //   is about to destroy and `pending_remove` will be true, namely no more ready
        //   will be fetched.
        // - If there is no applying snapshot, the `apply_snap_ctx` should also be None.
        //   It's possible that the snapshot was canceled successfully before but
        //   `cancel_applying_snap` returns false. If so, at this time, `apply_snap_ctx`
        //   is Some and should be set to None.
        self.apply_snap_ctx = None;

        self.pending_remove = true;

        Some(DestroyPeerJob {
            initialized: self.get_store().is_initialized(),
            region_id: self.region_id,
            peer: self.peer.clone(),
        })
    }

    /// Does the real destroy task which includes:
    /// 1. Set the region to tombstone;
    /// 2. Clear data;
    /// 3. Notify all pending requests.
    pub fn destroy(
        &mut self,
        engines: &Engines<EK, ER>,
        perf_context: &mut ER::PerfContext,
        keep_data: bool,
        pending_create_peers: &Mutex<HashMap<u64, (u64, bool)>>,
    ) -> Result<()> {
        fail_point!("raft_store_skip_destroy_peer", |_| Ok(()));
        let t = TiInstant::now();

        let mut region = self.region().clone();
        info!(
            "begin to destroy";
            "region_id" => self.region_id,
            "peer_id" => self.peer.get_id(),
        );

        let (pending_create_peers, clean) = if self.local_first_replicate {
            let mut pending = pending_create_peers.lock().unwrap();
            if self.get_store().is_initialized() {
                assert_eq!(pending.get(&region.get_id()), None);
                (None, true)
            } else if let Some(status) = pending.get(&region.get_id()) {
                if *status == (self.peer.get_id(), false) {
                    pending.remove(&region.get_id());
                    // Hold the lock to avoid apply worker applies split.
                    (Some(pending), true)
                } else if *status == (self.peer.get_id(), true) {
                    // It's already marked to split by apply worker, skip delete.
                    (None, false)
                } else {
                    // Peer id can't be different as router should exist all the time, their is no
                    // chance for store to insert a different peer id. And apply worker should skip
                    // split when meeting a different id.
                    let status = *status;
                    // Avoid panic with lock.
                    drop(pending);
                    panic!("{} unexpected pending states {:?}", self.tag, status);
                }
            } else {
                // The status is inserted when it's created. It will be removed in following
                // cases:
                // - By apply worker as it fails to split due to region state key. This is
                //   impossible to reach this code path because the delete write batch is not
                //   persisted yet.
                // - By store fsm as it fails to create peer, which is also invalid obviously.
                // - By peer fsm after persisting snapshot, then it should be initialized.
                // - By peer fsm after split.
                // - By peer fsm when destroy, which should go the above branch instead.
                (None, false)
            }
        } else {
            (None, true)
        };
        if clean {
            // Set Tombstone state explicitly
            let mut kv_wb = engines.kv.write_batch();
            let mut raft_wb = engines.raft.log_batch(1024);
            // Raft log gc should be flushed before being destroyed, so last_compacted_idx
            // has to be the minimal index that may still have logs.
            let last_compacted_idx = self.last_compacted_idx;
            self.mut_store()
                .clear_meta(last_compacted_idx, &mut kv_wb, &mut raft_wb)?;

            // StoreFsmDelegate::check_msg use both epoch and region peer list to check
            // whether a message is targeting a staled peer. But for an uninitialized peer,
            // both epoch and peer list are empty, so a removed peer will be created again.
            // Saving current peer into the peer list of region will fix this problem.
            if !self.get_store().is_initialized() {
                region.mut_peers().push(self.peer.clone());
            }

            write_peer_state(
                &mut kv_wb,
                &region,
                PeerState::Tombstone,
                // Only persist the `merge_state` if the merge is known to be succeeded
                // which is determined by the `keep_data` flag
                if keep_data {
                    self.pending_merge_state.clone()
                } else {
                    None
                },
            )?;

            // write kv rocksdb first in case of restart happen between two write
            let mut write_opts = WriteOptions::new();
            write_opts.set_sync(true);
            kv_wb.write_opt(&write_opts)?;

            drop(pending_create_peers);

            perf_context.start_observe();
            engines.raft.consume(&mut raft_wb, true)?;
            perf_context.report_metrics(&[]);

            if self.get_store().is_initialized() && !keep_data {
                // If we meet panic when deleting data and raft log, the dirty data
                // will be cleared by a newer snapshot applying or restart.
                if let Err(e) = self.get_store().clear_data() {
                    error!(?e;
                        "failed to schedule clear data task";
                        "region_id" => self.region_id,
                        "peer_id" => self.peer.get_id(),
                    );
                }
            }
        }

        self.pending_reads.clear_all(Some(region.get_id()));

        for Proposal { cb, .. } in self.proposals.queue.drain(..) {
            apply::notify_req_region_removed(region.get_id(), cb);
        }

        info!(
            "peer destroy itself";
            "region_id" => self.region_id,
            "peer_id" => self.peer.get_id(),
            "takes" => ?t.saturating_elapsed(),
            "clean" => clean,
            "keep_data" => keep_data,
        );

        fail_point!("raft_store_after_destroy_peer");

        Ok(())
    }

    #[inline]
    pub fn is_initialized(&self) -> bool {
        self.get_store().is_initialized()
    }

    /// Check whether the peer can be hibernated.
    ///
    /// This should be used with `check_after_tick` to get a correct conclusion.
    pub fn check_before_tick(&self, cfg: &Config) -> CheckTickResult {
        let mut res = CheckTickResult::default();
        if !self.is_leader() {
            return res;
        }
        res.leader = true;
        if self.raft_group.raft.election_elapsed + 1 < cfg.raft_election_timeout_ticks {
            return res;
        }
        let status = self.raft_group.status();
        let last_index = self.raft_group.raft.raft_log.last_index();
        for (id, pr) in status.progress.unwrap().iter() {
            // Even a recent inactive node is also considered. If we put leader into sleep,
            // followers or learners may not sync its logs for a long time and become
            // unavailable. We choose availability instead of performance in this case.
            if *id == self.peer.get_id() {
                continue;
            }
            if pr.matched != last_index {
                res.reason = "replication";
                return res;
            }
        }
        if self.raft_group.raft.pending_read_count() > 0 {
            res.reason = "pending read";
            return res;
        }
        if self.raft_group.raft.lead_transferee.is_some() {
            res.reason = "transfer leader";
            return res;
        }
        if self.force_leader.is_some() {
            res.reason = "force leader";
            return res;
        }
        // Unapplied entries can change the configuration of the group.
        if self.get_store().applied_index() < last_index {
            res.reason = "unapplied";
            return res;
        }
        if self.replication_mode_need_catch_up() {
            res.reason = "replication mode";
            return res;
        }
        res.up_to_date = true;
        res
    }

    pub fn check_after_tick(&self, state: GroupState, res: CheckTickResult) -> bool {
        if res.leader {
            if res.up_to_date {
                self.is_leader()
            } else {
                if !res.reason.is_empty() {
                    debug!("rejecting sleeping"; "reason" => res.reason, "region_id" => self.region_id, "peer_id" => self.peer_id());
                }
                false
            }
        } else {
            // If follower keeps receiving data from leader, then it's safe to stop
            // ticking, as leader will make sure it has the latest logs.
            // Checking term to make sure campaign has finished and the leader starts
            // doing its job, it's not required but a safe options.
            state != GroupState::Chaos
                && self.has_valid_leader()
                && self.raft_group.raft.raft_log.last_term() == self.raft_group.raft.term
                && !self.has_unresolved_reads()
                // If it becomes leader, the stats is not valid anymore.
                && !self.is_leader()
        }
    }

    #[inline]
    pub fn has_valid_leader(&self) -> bool {
        if self.raft_group.raft.leader_id == raft::INVALID_ID {
            return false;
        }
        for p in self.region().get_peers() {
            if p.get_id() == self.raft_group.raft.leader_id && p.get_role() != PeerRole::Learner {
                return true;
            }
        }
        false
    }

    /// Pings if followers are still connected.
    ///
    /// Leader needs to know exact progress of followers, and
    /// followers just need to know whether leader is still alive.
    pub fn ping(&mut self) {
        if self.is_leader() {
            self.raft_group.ping();
        }
    }

    pub fn has_uncommitted_log(&self) -> bool {
        self.raft_group.raft.raft_log.committed < self.raft_group.raft.raft_log.last_index()
    }

    /// Set the region of a peer.
    ///
    /// This will update the region of the peer, caller must ensure the region
    /// has been preserved in a durable device.
    pub fn set_region(
        &mut self,
        host: &CoprocessorHost<impl KvEngine>,
        reader: &mut ReadDelegate,
        region: metapb::Region,
        reason: RegionChangeReason,
    ) {
        if self.region().get_region_epoch().get_version() < region.get_region_epoch().get_version()
        {
            // Epoch version changed, disable read on the local reader for this region.
            self.leader_lease.expire_remote_lease();
        }
        self.mut_store().set_region(region.clone());
        let progress = ReadProgress::region(region);
        // Always update read delegate's region to avoid stale region info after a
        // follower becoming a leader.
        self.maybe_update_read_progress(reader, progress);

        // Update leader info
        self.read_progress
            .update_leader_info(self.leader_id(), self.term(), self.region());

        {
            let mut pessimistic_locks = self.txn_ext.pessimistic_locks.write();
            pessimistic_locks.term = self.term();
            pessimistic_locks.version = self.region().get_region_epoch().get_version();
        }

        if !self.pending_remove {
            host.on_region_changed(
                self.region(),
                RegionChangeEvent::Update(reason),
                self.get_role(),
            );
        }
    }

    #[inline]
    pub fn get_role(&self) -> StateRole {
        self.raft_group.raft.state
    }

    #[inline]
    pub fn get_store(&self) -> &PeerStorage<EK, ER> {
        self.raft_group.store()
    }

    #[inline]
    pub fn mut_store(&mut self) -> &mut PeerStorage<EK, ER> {
        self.raft_group.mut_store()
    }

    /// Returns `true` if the raft group has replicated a snapshot but not
    /// committed it yet.
    #[inline]
    pub fn has_pending_snapshot(&self) -> bool {
        self.get_pending_snapshot().is_some()
    }

    #[inline]
    pub fn get_pending_snapshot(&self) -> Option<&eraftpb::Snapshot> {
        self.raft_group.snap()
    }

    fn add_ready_metric(&self, ready: &Ready, metrics: &mut RaftMetrics) {
        metrics.ready.message.inc_by(ready.messages().len() as u64);
        metrics
            .ready
            .commit
            .inc_by(ready.committed_entries().len() as u64);
        metrics.ready.append.inc_by(ready.entries().len() as u64);

        if !ready.snapshot().is_empty() {
            metrics.ready.snapshot.inc();
        }
    }

    fn add_light_ready_metric(&self, light_ready: &LightReady, metrics: &mut RaftMetrics) {
        metrics
            .ready
            .message
            .inc_by(light_ready.messages().len() as u64);
        metrics
            .ready
            .commit
            .inc_by(light_ready.committed_entries().len() as u64);
    }

    #[inline]
    pub fn in_joint_state(&self) -> bool {
        self.region().get_peers().iter().any(|p| {
            p.get_role() == PeerRole::IncomingVoter || p.get_role() == PeerRole::DemotingVoter
        })
    }

    #[inline]
    pub fn send_raft_messages<T: Transport>(
        &mut self,
        ctx: &mut PollContext<EK, ER, T>,
        msgs: Vec<RaftMessage>,
    ) {
        let mut now = None;
        let std_now = Instant::now();
        for msg in msgs {
            let msg_type = msg.get_message().get_msg_type();
            if msg_type == MessageType::MsgSnapshot {
                let snap_index = msg.get_message().get_snapshot().get_metadata().get_index();
                if snap_index > self.last_sent_snapshot_idx {
                    self.last_sent_snapshot_idx = snap_index;
                }
            }
            if msg_type == MessageType::MsgTimeoutNow && self.is_leader() {
                // After a leader transfer procedure is triggered, the lease for
                // the old leader may be expired earlier than usual, since a new leader
                // may be elected and the old leader doesn't step down due to
                // network partition from the new leader.
                // For lease safety during leader transfer, transit `leader_lease`
                // to suspect.
                self.leader_lease.suspect(*now.insert(monotonic_raw_now()));
            }

            let to_peer_id = msg.get_to_peer().get_id();
            let to_store_id = msg.get_to_peer().get_store_id();

            debug!(
                "send raft msg";
                "region_id" => self.region_id,
                "peer_id" => self.peer.get_id(),
                "msg_type" => ?msg_type,
                "msg_size" => msg.get_message().compute_size(),
                "to" => to_peer_id,
                "disk_usage" => ?msg.get_disk_usage(),
            );

            for (term, index) in msg
                .get_message()
                .get_entries()
                .iter()
                .map(|e| (e.get_term(), e.get_index()))
            {
                if let Ok(idx) = self
                    .proposals
                    .queue
                    .binary_search_by_key(&index, |p: &Proposal<_>| p.index)
                {
                    let proposal = &self.proposals.queue[idx];
                    if term == proposal.term {
                        for tracker in proposal.cb.trackers().iter().flat_map(|v| v.iter()) {
                            tracker.observe(std_now, &ctx.raft_metrics.wf_send_proposal, |t| {
                                &mut t.metrics.wf_send_proposal_nanos
                            });
                        }
                    }
                }
            }

            if let Err(e) = ctx.trans.send(msg) {
                // We use metrics to observe failure on production.
                debug!(
                    "failed to send msg to other peer";
                    "region_id" => self.region_id,
                    "peer_id" => self.peer.get_id(),
                    "target_peer_id" => to_peer_id,
                    "target_store_id" => to_store_id,
                    "err" => ?e,
                    "error_code" => %e.error_code(),
                );
                if to_peer_id == self.leader_id() {
                    self.leader_unreachable = true;
                }
                // unreachable store
                self.raft_group.report_unreachable(to_peer_id);
                if msg_type == eraftpb::MessageType::MsgSnapshot {
                    self.raft_group
                        .report_snapshot(to_peer_id, SnapshotStatus::Failure);
                }
                ctx.raft_metrics.send_message.add(msg_type, false);
            } else {
                ctx.raft_metrics.send_message.add(msg_type, true);
            }
        }
    }

    #[inline]
    pub fn build_raft_messages<T>(
        &mut self,
        ctx: &PollContext<EK, ER, T>,
        msgs: Vec<eraftpb::Message>,
    ) -> Vec<RaftMessage> {
        let mut raft_msgs = Vec::with_capacity(msgs.len());
        for msg in msgs {
            if let Some(m) = self.build_raft_message(msg, ctx.self_disk_usage) {
                raft_msgs.push(m);
            }
        }
        raft_msgs
    }

    /// Steps the raft message.
    pub fn step<T>(
        &mut self,
        ctx: &mut PollContext<EK, ER, T>,
        mut m: eraftpb::Message,
    ) -> Result<()> {
        fail_point!(
            "step_message_3_1",
            self.peer.get_store_id() == 3 && self.region_id == 1,
            |_| Ok(())
        );
        if self.is_leader() && m.get_from() != INVALID_ID {
            self.peer_heartbeats.insert(m.get_from(), Instant::now());
            // As the leader we know we are not missing.
            self.leader_missing_time.take();
        } else if m.get_from() == self.leader_id() {
            // As another role know we're not missing.
            self.leader_missing_time.take();
        }
        let msg_type = m.get_msg_type();
        if msg_type == MessageType::MsgReadIndex {
            fail_point!("on_step_read_index_msg");
            ctx.coprocessor_host
                .on_step_read_index(&mut m, self.get_role());
            // Must use the commit index of `PeerStorage` instead of the commit index
            // in raft-rs which may be greater than the former one.
            // For more details, see the annotations above `on_leader_commit_idx_changed`.
            let index = self.get_store().commit_index();
            // Check if the log term of this index is equal to current term, if so,
            // this index can be used to reply the read index request if the leader holds
            // the lease. Please also take a look at raft-rs.
            if self.get_store().term(index).unwrap() == self.term() {
                let state = self.inspect_lease();
                if let LeaseState::Valid = state {
                    // If current peer has valid lease, then we could handle the
                    // request directly, rather than send a heartbeat to check quorum.
                    let mut resp = eraftpb::Message::default();
                    resp.set_msg_type(MessageType::MsgReadIndexResp);
                    resp.term = self.term();
                    resp.to = m.from;

                    resp.index = index;
                    resp.set_entries(m.take_entries());

                    self.raft_group.raft.msgs.push(resp);
                    return Ok(());
                }
                self.should_wake_up = state == LeaseState::Expired;
            }
        }

        let from_id = m.get_from();
        let has_snap_task = self.get_store().has_gen_snap_task();
        let pre_commit_index = self.raft_group.raft.raft_log.committed;
        self.raft_group.step(m)?;
        self.report_commit_log_duration(pre_commit_index, &ctx.raft_metrics);

        let mut for_balance = false;
        if !has_snap_task && self.get_store().has_gen_snap_task() {
            if let Some(progress) = self.raft_group.status().progress {
                if let Some(pr) = progress.get(from_id) {
                    // When a peer is uninitialized (e.g. created by load balance),
                    // the last index of the peer is 0 which makes the matched index to be 0.
                    if pr.matched == 0 {
                        for_balance = true;
                    }
                }
            }
        }
        if for_balance {
            if let Some(gen_task) = self.mut_store().mut_gen_snap_task() {
                gen_task.set_for_balance();
            }
        }
        Ok(())
    }

    fn report_persist_log_duration(&self, pre_persist_index: u64, metrics: &RaftMetrics) {
        if !metrics.waterfall_metrics || self.proposals.is_empty() {
            return;
        }
        let now = Instant::now();
        for index in pre_persist_index + 1..=self.raft_group.raft.raft_log.persisted {
            if let Some((term, trackers)) = self.proposals.find_trackers(index) {
                if self
                    .get_store()
                    .term(index)
                    .map(|t| t == term)
                    .unwrap_or(false)
                {
                    for tracker in trackers {
                        tracker.observe(now, &metrics.wf_persist_log, |t| {
                            &mut t.metrics.wf_persist_log_nanos
                        });
                    }
                }
            }
        }
    }

    fn report_commit_log_duration(&self, pre_commit_index: u64, metrics: &RaftMetrics) {
        if !metrics.waterfall_metrics || self.proposals.is_empty() {
            return;
        }
        let now = Instant::now();
        for index in pre_commit_index + 1..=self.raft_group.raft.raft_log.committed {
            if let Some((term, trackers)) = self.proposals.find_trackers(index) {
                if self
                    .get_store()
                    .term(index)
                    .map(|t| t == term)
                    .unwrap_or(false)
                {
                    let commit_persisted = index <= self.raft_group.raft.raft_log.persisted;
                    let hist = if commit_persisted {
                        &metrics.wf_commit_log
                    } else {
                        &metrics.wf_commit_not_persist_log
                    };
                    for tracker in trackers {
                        tracker.observe(now, hist, |t| {
                            t.metrics.commit_not_persisted = !commit_persisted;
                            &mut t.metrics.wf_commit_log_nanos
                        });
                    }
                }
            }
        }
    }

    /// Checks and updates `peer_heartbeats` for the peer.
    pub fn check_peers(&mut self) {
        if !self.is_leader() {
            self.peer_heartbeats.clear();
            self.peers_start_pending_time.clear();
            return;
        }

        if self.peer_heartbeats.len() == self.region().get_peers().len() {
            return;
        }

        // Insert heartbeats in case that some peers never response heartbeats.
        let region = self.raft_group.store().region();
        for peer in region.get_peers() {
            self.peer_heartbeats
                .entry(peer.get_id())
                .or_insert_with(Instant::now);
        }
    }

    /// Collects all down peers.
    pub fn collect_down_peers<T>(&mut self, ctx: &PollContext<EK, ER, T>) -> Vec<PeerStats> {
        let max_duration = ctx.cfg.max_peer_down_duration.0;
        let mut down_peers = Vec::new();
        let mut down_peer_ids = Vec::new();
        for p in self.region().get_peers() {
            if p.get_id() == self.peer.get_id() {
                continue;
            }
            // TODO
            if let Some(instant) = self.peer_heartbeats.get(&p.get_id()) {
                let elapsed = instant.saturating_elapsed();
                if elapsed >= max_duration {
                    let mut stats = PeerStats::default();
                    stats.set_peer(p.clone());
                    stats.set_down_seconds(elapsed.as_secs());
                    down_peers.push(stats);
                    down_peer_ids.push(p.get_id());
                }
            }
        }
        self.down_peer_ids = down_peer_ids;
        if !self.down_peer_ids.is_empty() {
            self.refill_disk_full_peers(ctx);
        }
        down_peers
    }

    /// Collects all pending peers and update `peers_start_pending_time`.
    pub fn collect_pending_peers<T>(&mut self, ctx: &PollContext<EK, ER, T>) -> Vec<metapb::Peer> {
        let mut pending_peers = Vec::with_capacity(self.region().get_peers().len());
        let status = self.raft_group.status();
        let truncated_idx = self.get_store().truncated_index();

        if status.progress.is_none() {
            return pending_peers;
        }

        for i in 0..self.peers_start_pending_time.len() {
            let (_, pending_after) = self.peers_start_pending_time[i];
            let elapsed = duration_to_sec(pending_after.saturating_elapsed());
            RAFT_PEER_PENDING_DURATION.observe(elapsed);
        }

        let progresses = status.progress.unwrap().iter();
        for (&id, progress) in progresses {
            if id == self.peer.get_id() {
                continue;
            }
            // The `matched` is 0 only in these two cases:
            // 1. Current leader hasn't communicated with this peer.
            // 2. This peer does not exist yet(maybe it is created but not initialized)
            //
            // The correctness of region merge depends on the fact that all target peers
            // must exist during merging. (PD rely on `pending_peers` to check whether all
            // target peers exist)
            //
            // So if the `matched` is 0, it must be a pending peer.
            // It can be ensured because `truncated_index` must be greater than
            // `RAFT_INIT_LOG_INDEX`(5).
            if progress.matched < truncated_idx {
                if let Some(p) = self.get_peer_from_cache(id) {
                    pending_peers.push(p);
                    if !self
                        .peers_start_pending_time
                        .iter()
                        .any(|&(pid, _)| pid == id)
                    {
                        let now = Instant::now();
                        self.peers_start_pending_time.push((id, now));
                        debug!(
                            "peer start pending";
                            "region_id" => self.region_id,
                            "peer_id" => self.peer.get_id(),
                            "time" => ?now,
                        );
                    }
                } else {
                    if ctx.cfg.dev_assert {
                        panic!("{} failed to get peer {} from cache", self.tag, id);
                    }
                    error!(
                        "failed to get peer from cache";
                        "region_id" => self.region_id,
                        "peer_id" => self.peer.get_id(),
                        "get_peer_id" => id,
                    );
                }
            }
        }
        pending_peers
    }

    /// Returns `true` if any peer recover from connectivity problem.
    ///
    /// A peer can become pending or down if it has not responded for a
    /// long time. If it becomes normal again, PD need to be notified.
    pub fn any_new_peer_catch_up(&mut self, peer_id: u64) -> bool {
        if self.peers_start_pending_time.is_empty() && self.down_peer_ids.is_empty() {
            return false;
        }
        if !self.is_leader() {
            self.down_peer_ids = vec![];
            self.peers_start_pending_time = vec![];
            return false;
        }
        for i in 0..self.peers_start_pending_time.len() {
            if self.peers_start_pending_time[i].0 != peer_id {
                continue;
            }
            let truncated_idx = self.raft_group.store().truncated_index();
            if let Some(progress) = self.raft_group.raft.prs().get(peer_id) {
                if progress.matched >= truncated_idx {
                    let (_, pending_after) = self.peers_start_pending_time.swap_remove(i);
                    let elapsed = duration_to_sec(pending_after.saturating_elapsed());
                    RAFT_PEER_PENDING_DURATION.observe(elapsed);
                    debug!(
                        "peer has caught up logs";
                        "region_id" => self.region_id,
                        "peer_id" => self.peer.get_id(),
                        "takes" => elapsed,
                    );
                    return true;
                }
            }
        }
        if self.down_peer_ids.contains(&peer_id) {
            return true;
        }
        false
    }

    pub fn maybe_force_forward_commit_index(&mut self) -> bool {
        let failed_stores = match &self.force_leader {
            Some(ForceLeaderState::ForceLeader { failed_stores, .. }) => failed_stores,
            _ => unreachable!(),
        };

        let region = self.region();
        let mut replicated_idx = self.raft_group.raft.raft_log.persisted;
        for (peer_id, p) in self.raft_group.raft.prs().iter() {
            let store_id = region
                .get_peers()
                .iter()
                .find(|p| p.get_id() == *peer_id)
                .unwrap()
                .get_store_id();
            if failed_stores.contains(&store_id) {
                continue;
            }
            if replicated_idx > p.matched {
                replicated_idx = p.matched;
            }
        }

        if self.raft_group.store().term(replicated_idx).unwrap_or(0) < self.term() {
            // do not commit logs of previous term directly
            return false;
        }

        self.raft_group.raft.raft_log.committed =
            std::cmp::max(self.raft_group.raft.raft_log.committed, replicated_idx);
        true
    }

    pub fn check_stale_state<T>(&mut self, ctx: &mut PollContext<EK, ER, T>) -> StaleState {
        if self.is_leader() {
            // Leaders always have valid state.
            //
            // We update the leader_missing_time in the `fn step`. However one peer region
            // does not send any raft messages, so we have to check and update it before
            // reporting stale states.
            self.leader_missing_time = None;
            return StaleState::Valid;
        }
        let naive_peer = !self.is_initialized() || !self.raft_group.raft.promotable();
        // Updates the `leader_missing_time` according to the current state.
        //
        // If we are checking this it means we suspect the leader might be missing.
        // Mark down the time when we are called, so we can check later if it's been
        // longer than it should be.
        match self.leader_missing_time {
            None => {
                self.leader_missing_time = Instant::now().into();
                StaleState::Valid
            }
            Some(instant)
                if instant.saturating_elapsed() >= ctx.cfg.max_leader_missing_duration.0 =>
            {
                // Resets the `leader_missing_time` to avoid sending the same tasks to
                // PD worker continuously during the leader missing timeout.
                self.leader_missing_time = Instant::now().into();
                StaleState::ToValidate
            }
            Some(instant)
                if instant.saturating_elapsed() >= ctx.cfg.abnormal_leader_missing_duration.0
                    && !naive_peer =>
            {
                // A peer is considered as in the leader missing state
                // if it's initialized but is isolated from its leader or
                // something bad happens that the raft group can not elect a leader.
                StaleState::LeaderMissing
            }
            _ => StaleState::Valid,
        }
    }

    fn on_role_changed<T>(&mut self, ctx: &mut PollContext<EK, ER, T>, ready: &Ready) {
        // Update leader lease when the Raft state changes.
        if let Some(ss) = ready.ss() {
            match ss.raft_state {
                StateRole::Leader => {
                    // The local read can only be performed after a new leader has applied
                    // the first empty entry on its term. After that the lease expiring time
                    // should be updated to
                    //   send_to_quorum_ts + max_lease
                    // as the comments in `Lease` explain.
                    // It is recommended to update the lease expiring time right after
                    // this peer becomes leader because it's more convenient to do it here and
                    // it has no impact on the correctness.
                    let progress_term = ReadProgress::term(self.term());
                    self.maybe_renew_leader_lease(
                        monotonic_raw_now(),
                        &mut ctx.store_meta,
                        Some(progress_term),
                    );
                    debug!(
                        "becomes leader with lease";
                        "region_id" => self.region_id,
                        "peer_id" => self.peer.get_id(),
                        "lease" => ?self.leader_lease,
                    );
                    // If the predecessor reads index during transferring leader and receives
                    // quorum's heartbeat response after that, it may wait for applying to
                    // current term to apply the read. So broadcast eagerly to avoid unexpected
                    // latency.
                    //
                    // TODO: Maybe the predecessor should just drop all the read requests directly?
                    // All the requests need to be redirected in the end anyway and executing
                    // prewrites or commits will be just a waste.
                    self.last_urgent_proposal_idx = self.raft_group.raft.raft_log.last_index();
                    self.raft_group.skip_bcast_commit(false);
                    self.last_sent_snapshot_idx = self.raft_group.raft.raft_log.last_index();

                    // A more recent read may happen on the old leader. So max ts should
                    // be updated after a peer becomes leader.
                    self.require_updating_max_ts(&ctx.pd_scheduler);
                    // Init the in-memory pessimistic lock table when the peer becomes leader.
                    self.activate_in_memory_pessimistic_locks();

                    if !ctx.store_disk_usages.is_empty() {
                        self.refill_disk_full_peers(ctx);
                        debug!(
                            "become leader refills disk full peers to {:?}",
                            self.disk_full_peers;
                            "region_id" => self.region_id,
                        );
                    }
                }
                StateRole::Follower => {
                    self.leader_lease.expire();
                    self.mut_store().cancel_generating_snap(None);
                    self.clear_disk_full_peers(ctx);
                    self.clear_in_memory_pessimistic_locks();
                }
                _ => {}
            }
            self.on_leader_changed(ss.leader_id, self.term());
            ctx.coprocessor_host.on_role_change(
                self.region(),
                RoleChange {
                    state: ss.raft_state,
                    leader_id: ss.leader_id,
                    prev_lead_transferee: self.lead_transferee,
                    vote: self.raft_group.raft.vote,
                },
            );
            self.cmd_epoch_checker.maybe_update_term(self.term());
        } else if let Some(hs) = ready.hs() {
            if hs.get_term() != self.get_store().hard_state().get_term() {
                self.on_leader_changed(self.leader_id(), hs.get_term());
            }
        }
        self.lead_transferee = self.raft_group.raft.lead_transferee.unwrap_or_default();
    }

    /// Correctness depends on the order between calling this function and
    /// notifying other peers the new commit index.
    /// It is due to the interaction between lease and split/merge.(details are
    /// described below)
    ///
    /// Note that in addition to the heartbeat/append msg, the read index
    /// response also can notify other peers the new commit index. There are
    /// three place where TiKV handles read index request. The first place is in
    /// raft-rs, so it's like heartbeat/append msg, call this function and then
    /// send the response. The second place is in `Step`, we should use the
    /// commit index of `PeerStorage` which is the greatest commit index that
    /// can be observed outside. The third place is in `read_index`, handle it
    /// like the second one.
    fn on_leader_commit_idx_changed(&mut self, pre_commit_index: u64, commit_index: u64) {
        if commit_index <= pre_commit_index || !self.is_leader() {
            return;
        }

        // The admin cmds in `CmdEpochChecker` are proposed by the current leader so we
        // can use it to get the split/prepare-merge cmds which was committed just now.

        // BatchSplit and Split cmd are mutually exclusive because they both change
        // epoch's version so only one of them can be proposed and the other one will be
        // rejected by `CmdEpochChecker`.
        let last_split_idx = self
            .cmd_epoch_checker
            .last_cmd_index(AdminCmdType::BatchSplit)
            .or_else(|| self.cmd_epoch_checker.last_cmd_index(AdminCmdType::Split));
        if let Some(idx) = last_split_idx {
            if idx > pre_commit_index && idx <= commit_index {
                // We don't need to suspect its lease because peers of new region that
                // in other store do not start election before theirs election timeout
                // which is longer than the max leader lease.
                // It's safe to read local within its current lease, however, it's not
                // safe to renew its lease.
                self.last_committed_split_idx = idx;
            }
        } else {
            // BatchSplit/Split and PrepareMerge cmd are mutually exclusive too.
            // So if there is no Split cmd, we should check PrepareMerge cmd.
            let last_prepare_merge_idx = self
                .cmd_epoch_checker
                .last_cmd_index(AdminCmdType::PrepareMerge);
            if let Some(idx) = last_prepare_merge_idx {
                if idx > pre_commit_index && idx <= commit_index {
                    // We committed prepare merge, to prevent unsafe read index,
                    // we must record its index.
                    self.last_committed_prepare_merge_idx = idx;
                    // After prepare_merge is committed and the leader broadcasts commit
                    // index to followers, the leader can not know when the target region
                    // merges majority of this region, also it can not know when the target
                    // region writes new values.
                    // To prevent unsafe local read, we suspect its leader lease.
                    self.leader_lease.suspect(monotonic_raw_now());
                    // Stop updating `safe_ts`
                    self.read_progress.discard();
                }
            }
        }
    }

    fn on_leader_changed(&mut self, leader_id: u64, term: u64) {
        debug!(
            "update leader info";
            "region_id" => self.region_id,
            "leader_id" => leader_id,
            "term" => term,
            "peer_id" => self.peer_id(),
        );

        self.read_progress
            .update_leader_info(leader_id, term, self.region());
    }

    #[inline]
    pub fn ready_to_handle_pending_snap(&self) -> bool {
        // If apply worker is still working, written apply state may be overwritten
        // by apply worker. So we have to wait here.
        // Please note that commit_index can't be used here. When applying a snapshot,
        // a stale heartbeat can make the leader think follower has already applied
        // the snapshot, and send remaining log entries, which may increase
        // commit_index.
        // TODO: add more test
        self.last_applying_idx == self.get_store().applied_index()
            // Requesting snapshots also triggers apply workers to write
            // apply states even if there is no pending committed entry.
            // TODO: Instead of sharing the counter, we should apply snapshots
            //       in apply workers.
            && self.pending_request_snapshot_count.load(Ordering::SeqCst) == 0
    }

    /// Checks if leader needs to keep sending logs for follower.
    ///
    /// In DrAutoSync mode, if leader goes to sleep before the region is sync,
    /// PD may wait longer time to reach sync state.
    pub fn replication_mode_need_catch_up(&self) -> bool {
        self.replication_mode_version > 0
            && self.dr_auto_sync_state != DrAutoSyncState::Async
            && !self.replication_sync
    }

    pub fn schedule_raftlog_gc<T: Transport>(
        &mut self,
        ctx: &mut PollContext<EK, ER, T>,
        to: u64,
    ) -> bool {
        let task = RaftlogGcTask::gc(self.region_id, self.last_compacted_idx, to);
        debug!(
            "scheduling raft log gc task";
            "region_id" => self.region_id,
            "peer_id" => self.peer_id(),
            "task" => %task,
        );
        if let Err(e) = ctx.raftlog_gc_scheduler.schedule(task) {
            error!(
                "failed to schedule raft log gc task";
                "region_id" => self.region_id,
                "peer_id" => self.peer_id(),
                "err" => %e,
            );
            false
        } else {
            true
        }
    }

    /// Check the current snapshot status.
    /// Returns whether it's valid to handle raft ready.
    ///
    /// The snapshot process order would be:
    /// - Get the snapshot from the ready
    /// - Wait for the notify of persisting this ready through
    ///   `Peer::on_persist_ready`
    /// - Schedule the snapshot task to region worker through
    ///   `schedule_applying_snapshot`
    /// - Wait for applying snapshot to complete(`check_snap_status`)
    /// Then it's valid to handle the next ready.
    fn check_snap_status<T: Transport>(&mut self, ctx: &mut PollContext<EK, ER, T>) -> bool {
        if let Some(snap_ctx) = self.apply_snap_ctx.as_ref() {
            if !snap_ctx.scheduled {
                // There is a snapshot from ready but it is not scheduled because the ready has
                // not been persisted yet. We should wait for the notification of persisting
                // ready and do not get a new ready.
                return false;
            }
        }

        match self.mut_store().check_applying_snap() {
            CheckApplyingSnapStatus::Applying => {
                // If this peer is applying snapshot, we should not get a new ready.
                // There are two reasons in my opinion:
                //   1. If we handle a new ready and persist the data(e.g. entries),
                //      we can not tell raft-rs that this ready has been persisted because
                //      the ready need to be persisted one by one from raft-rs's view.
                //   2. When this peer is applying snapshot, the response msg should not
                //      be sent to leader, thus the leader will not send new entries to
                //      this peer. Although it's possible a new leader may send a AppendEntries
                //      msg to this peer, this possibility is very low. In most cases, there
                //      is no msg need to be handled.
                // So we choose to not get a new ready which makes the logic more clear.
                debug!(
                    "still applying snapshot, skip further handling";
                    "region_id" => self.region_id,
                    "peer_id" => self.peer.get_id(),
                );
                return false;
            }
            CheckApplyingSnapStatus::Success => {
                fail_point!("raft_before_applying_snap_finished");

                if let Some(snap_ctx) = self.apply_snap_ctx.take() {
                    // This snapshot must be scheduled
                    if !snap_ctx.scheduled {
                        panic!(
                            "{} snapshot was not scheduled before, apply_snap_ctx {:?}",
                            self.tag, snap_ctx
                        );
                    }

                    fail_point!("raft_before_follower_send");
                    let msgs = self.build_raft_messages(ctx, snap_ctx.msgs);
                    self.send_raft_messages(ctx, msgs);

                    // Snapshot has been applied.
                    self.last_applying_idx = self.get_store().truncated_index();
                    self.last_compacted_idx = self.last_applying_idx + 1;
                    self.raft_group.advance_apply_to(self.last_applying_idx);
                    self.cmd_epoch_checker.advance_apply(
                        self.last_applying_idx,
                        self.term(),
                        self.raft_group.store().region(),
                    );

                    if self.unsafe_recovery_state.is_some() {
                        debug!("unsafe recovery finishes applying a snapshot");
                        self.unsafe_recovery_maybe_finish_wait_apply(/* force= */ false);
                    }
                }
                // If `apply_snap_ctx` is none, it means this snapshot does not
                // come from the ready but comes from the unfinished snapshot task
                // after restarting.

                // Note that this function must be called after applied index is updated,
                // i.e. call `RawNode::advance_apply_to`.
                self.post_pending_read_index_on_replica(ctx);
                // Resume `read_progress`
                self.read_progress.resume();
                // Update apply index to `last_applying_idx`
                self.read_progress.update_applied(self.last_applying_idx);
            }
            CheckApplyingSnapStatus::Idle => {
                // FIXME: It's possible that the snapshot applying task is canceled.
                // Although it only happens when shutting down the store or destroying
                // the peer, it's still dangerous if continue to handle ready for the
                // peer. So it's better to revoke `JOB_STATUS_CANCELLING` to ensure all
                // started tasks can get finished correctly.
                if self.apply_snap_ctx.is_some() {
                    return false;
                }
            }
        }
        assert_eq!(self.apply_snap_ctx, None);
        true
    }

    pub fn handle_raft_ready_append<T: Transport>(
        &mut self,
        ctx: &mut PollContext<EK, ER, T>,
    ) -> Option<ReadyResult> {
        if self.pending_remove {
            return None;
        }

        if !self.check_snap_status(ctx) {
            return None;
        }

        let mut destroy_regions = vec![];
        if self.has_pending_snapshot() {
            if !self.ready_to_handle_pending_snap() {
                let count = self.pending_request_snapshot_count.load(Ordering::SeqCst);
                debug!(
                    "not ready to apply snapshot";
                    "region_id" => self.region_id,
                    "peer_id" => self.peer.get_id(),
                    "applied_index" => self.get_store().applied_index(),
                    "last_applying_index" => self.last_applying_idx,
                    "pending_request_snapshot_count" => count,
                );
                return None;
            }

            if !self.unpersisted_readies.is_empty() {
                debug!(
                    "not ready to apply snapshot because there are some unpersisted readies";
                    "region_id" => self.region_id,
                    "peer_id" => self.peer.get_id(),
                    "unpersisted_readies" => ?self.unpersisted_readies,
                );
                return None;
            }

            let meta = ctx.store_meta.lock().unwrap();
            // For merge process, the stale source peer is destroyed asynchronously when
            // applying snapshot or creating new peer. So here checks whether there is any
            // overlap, if so, wait and do not handle raft ready.
            if let Some(wait_destroy_regions) = meta.atomic_snap_regions.get(&self.region_id) {
                for (source_region_id, is_ready) in wait_destroy_regions {
                    if !is_ready {
                        info!(
                            "snapshot range overlaps, wait source destroy finish";
                            "region_id" => self.region_id,
                            "peer_id" => self.peer.get_id(),
                            "apply_index" => self.get_store().applied_index(),
                            "last_applying_index" => self.last_applying_idx,
                            "overlap_region_id" => source_region_id,
                        );
                        return None;
                    }
                    destroy_regions.push(meta.regions[source_region_id].clone());
                }
            }
        }

        if !self.raft_group.has_ready() {
            fail_point!("before_no_ready_gen_snap_task", |_| None);
            // Generating snapshot task won't set ready for raft group.
            if let Some(gen_task) = self.mut_store().take_gen_snap_task() {
                self.pending_request_snapshot_count
                    .fetch_add(1, Ordering::SeqCst);
                ctx.apply_router
                    .schedule_task(self.region_id, ApplyTask::Snapshot(gen_task));
            }
            return None;
        }

        fail_point!(
            "before_handle_raft_ready_1003",
            self.peer.get_id() == 1003 && self.is_leader(),
            |_| None
        );

        fail_point!(
            "before_handle_snapshot_ready_3",
            self.peer.get_id() == 3 && self.get_pending_snapshot().is_some(),
            |_| None
        );

        fail_point!("panic_if_handle_ready_3", self.peer.get_id() == 3, |_| {
            panic!("{} wants to handle ready", self.tag);
        });

        debug!(
            "handle raft ready";
            "region_id" => self.region_id,
            "peer_id" => self.peer.get_id(),
        );

        let mut ready = self.raft_group.ready();

        self.add_ready_metric(&ready, &mut ctx.raft_metrics);

        // Update it after unstable entries pagination is introduced.
        debug_assert!(ready.entries().last().map_or_else(
            || true,
            |entry| entry.index == self.raft_group.raft.raft_log.last_index()
        ));
        if self.memtrace_raft_entries != 0 {
            MEMTRACE_RAFT_ENTRIES.trace(TraceEvent::Sub(self.memtrace_raft_entries));
            self.memtrace_raft_entries = 0;
        }

        if !ready.must_sync() {
            // If this ready need not to sync, the term, vote must not be changed,
            // entries and snapshot must be empty.
            if let Some(hs) = ready.hs() {
                assert_eq!(hs.get_term(), self.get_store().hard_state().get_term());
                assert_eq!(hs.get_vote(), self.get_store().hard_state().get_vote());
            }
            assert!(ready.entries().is_empty());
            assert!(ready.snapshot().is_empty());
        }

        self.on_role_changed(ctx, &ready);

        if let Some(hs) = ready.hs() {
            let pre_commit_index = self.get_store().commit_index();
            assert!(hs.get_commit() >= pre_commit_index);
            if self.is_leader() {
                self.on_leader_commit_idx_changed(pre_commit_index, hs.get_commit());
            }
        }

        if !ready.messages().is_empty() {
            assert!(self.is_leader());
            let raft_msgs = self.build_raft_messages(ctx, ready.take_messages());
            self.send_raft_messages(ctx, raft_msgs);
        }

        self.apply_reads(ctx, &ready);

        if !ready.committed_entries().is_empty() {
            self.handle_raft_committed_entries(ctx, ready.take_committed_entries());
        }
        // Check whether there is a pending generate snapshot task, the task
        // needs to be sent to the apply system.
        // Always sending snapshot task behind apply task, so it gets latest
        // snapshot.
        if let Some(gen_task) = self.mut_store().take_gen_snap_task() {
            self.pending_request_snapshot_count
                .fetch_add(1, Ordering::SeqCst);
            ctx.apply_router
                .schedule_task(self.region_id, ApplyTask::Snapshot(gen_task));
        }

        let state_role = ready.ss().map(|ss| ss.raft_state);
        let has_new_entries = !ready.entries().is_empty();
        let mut trackers = vec![];
        if ctx.raft_metrics.waterfall_metrics {
            let now = Instant::now();
            for entry in ready.entries() {
                if let Some((term, times)) = self.proposals.find_trackers(entry.get_index()) {
                    if entry.term == term {
                        trackers.extend_from_slice(times);
                        for tracker in times {
                            tracker.observe(now, &ctx.raft_metrics.wf_send_to_queue, |t| {
                                &mut t.metrics.wf_send_to_queue_nanos
                            });
                        }
                    }
                }
            }
        }
        let (res, mut task) = match self
            .mut_store()
            .handle_raft_ready(&mut ready, destroy_regions)
        {
            Ok(r) => r,
            Err(e) => {
                // We may have written something to writebatch and it can't be reverted, so has
                // to panic here.
                panic!("{} failed to handle raft ready: {:?}", self.tag, e)
            }
        };

        let ready_number = ready.number();
        let persisted_msgs = ready.take_persisted_messages();
        let mut has_write_ready = false;
        match &res {
            HandleReadyResult::SendIoTask | HandleReadyResult::Snapshot { .. } => {
                if !persisted_msgs.is_empty() {
                    task.messages = self.build_raft_messages(ctx, persisted_msgs);
                }

                if !trackers.is_empty() {
                    task.trackers = trackers;
                }

                if let Some(write_worker) = &mut ctx.sync_write_worker {
                    write_worker.handle_write_task(task);

                    assert_eq!(self.unpersisted_ready, None);
                    self.unpersisted_ready = Some(ready);
                    has_write_ready = true;
                } else {
                    self.write_router.send_write_msg(
                        ctx,
                        self.unpersisted_readies.back().map(|r| r.number),
                        WriteMsg::WriteTask(task),
                    );

                    self.unpersisted_readies.push_back(UnpersistedReady {
                        number: ready_number,
                        max_empty_number: ready_number,
                        raft_msgs: vec![],
                    });

                    self.raft_group.advance_append_async(ready);
                }
            }
            HandleReadyResult::NoIoTask => {
                if let Some(last) = self.unpersisted_readies.back_mut() {
                    // Attach to the last unpersisted ready so that it can be considered to be
                    // persisted with the last ready at the same time.
                    if ready_number <= last.max_empty_number {
                        panic!(
                            "{} ready number is not monotonically increaing, {} <= {}",
                            self.tag, ready_number, last.max_empty_number
                        );
                    }
                    last.max_empty_number = ready_number;

                    if !persisted_msgs.is_empty() {
                        self.unpersisted_message_count += persisted_msgs.capacity();
                        last.raft_msgs.push(persisted_msgs);
                    }
                } else {
                    // If this ready don't need to be persisted and there is no previous unpersisted
                    // ready, we can safely consider it is persisted so the persisted msgs can be
                    // sent immediately.
                    self.persisted_number = ready_number;

                    if !persisted_msgs.is_empty() {
                        fail_point!("raft_before_follower_send");
                        let msgs = self.build_raft_messages(ctx, persisted_msgs);
                        self.send_raft_messages(ctx, msgs);
                    }

                    // The commit index and messages of light ready should be empty because no data
                    // needs to be persisted.
                    let mut light_rd = self.raft_group.advance_append(ready);

                    self.add_light_ready_metric(&light_rd, &mut ctx.raft_metrics);

                    if let Some(idx) = light_rd.commit_index() {
                        panic!(
                            "{} advance ready that has no io task but commit index is changed to {}",
                            self.tag, idx
                        );
                    }
                    if !light_rd.messages().is_empty() {
                        panic!(
                            "{} advance ready that has no io task but message is not empty {:?}",
                            self.tag,
                            light_rd.messages()
                        );
                    }
                    // The committed entries may not be empty when the size is too large to
                    // be fetched in the previous ready.
                    if !light_rd.committed_entries().is_empty() {
                        self.handle_raft_committed_entries(ctx, light_rd.take_committed_entries());
                    }
                }
            }
        }

        if let HandleReadyResult::Snapshot {
            msgs,
            snap_region,
            destroy_regions,
            last_first_index,
        } = res
        {
            // When applying snapshot, there is no log applied and not compacted yet.
            self.raft_log_size_hint = 0;

            self.apply_snap_ctx = Some(ApplySnapshotContext {
                ready_number,
                scheduled: false,
                msgs,
                persist_res: Some(PersistSnapshotResult {
                    prev_region: self.region().clone(),
                    region: snap_region,
                    destroy_regions,
                }),
            });
            if self.last_compacted_idx == 0 && last_first_index >= RAFT_INIT_LOG_INDEX {
                // There may be stale logs in raft engine, so schedule a task to clean it
                // up. This is a best effort, if TiKV is shutdown before the task is
                // handled, there can still be stale logs not being deleted until next
                // log gc command is executed. This will delete range [0, last_first_index).
                self.schedule_raftlog_gc(ctx, last_first_index);
                self.last_compacted_idx = last_first_index;
            }
            // Pause `read_progress` to prevent serving stale read while applying snapshot
            self.read_progress.pause();
        }

        Some(ReadyResult {
            state_role,
            has_new_entries,
            has_write_ready,
        })
    }

    fn handle_raft_committed_entries<T>(
        &mut self,
        ctx: &mut PollContext<EK, ER, T>,
        committed_entries: Vec<Entry>,
    ) {
        if committed_entries.is_empty() {
            return;
        }
        fail_point!(
            "before_leader_handle_committed_entries",
            self.is_leader(),
            |_| ()
        );

        assert!(
            !self.is_handling_snapshot(),
            "{} is applying snapshot when it is ready to handle committed entries",
            self.tag
        );
        // Leader needs to update lease.
        let mut lease_to_be_updated = self.is_leader();
        for entry in committed_entries.iter().rev() {
            // raft meta is very small, can be ignored.
            self.raft_log_size_hint += entry.get_data().len() as u64;
            if lease_to_be_updated {
                let propose_time = self
                    .proposals
                    .find_propose_time(entry.get_term(), entry.get_index());
                if let Some(propose_time) = propose_time {
                    // We must renew current_time because this value may be created a long time ago.
                    // If we do not renew it, this time may be smaller than propose_time of a
                    // command, which was proposed in another thread while this thread receives its
                    // AppendEntriesResponse and is ready to calculate its commit-log-duration.
                    ctx.current_time.replace(monotonic_raw_now());
                    ctx.raft_metrics.commit_log.observe(duration_to_sec(
                        (ctx.current_time.unwrap() - propose_time).to_std().unwrap(),
                    ));
                    self.maybe_renew_leader_lease(propose_time, &mut ctx.store_meta, None);
                    lease_to_be_updated = false;
                }
            }

            fail_point!(
                "leader_commit_prepare_merge",
                {
                    let ctx = ProposalContext::from_bytes(&entry.context);
                    self.is_leader()
                        && entry.term == self.term()
                        && ctx.contains(ProposalContext::PREPARE_MERGE)
                },
                |_| {}
            );
        }
        if let Some(last_entry) = committed_entries.last() {
            self.last_applying_idx = last_entry.get_index();
            if self.last_applying_idx >= self.last_urgent_proposal_idx {
                // Urgent requests are flushed, make it lazy again.
                self.raft_group.skip_bcast_commit(true);
                self.last_urgent_proposal_idx = u64::MAX;
            }
            let cbs = if !self.proposals.is_empty() {
                let current_term = self.term();
                let cbs = committed_entries
                    .iter()
                    .filter_map(|e| {
                        self.proposals
                            .find_proposal(e.get_term(), e.get_index(), current_term)
                    })
                    .map(|mut p| {
                        if p.must_pass_epoch_check {
                            // In this case the apply can be guaranteed to be successful. Invoke the
                            // on_committed callback if necessary.
                            p.cb.invoke_committed();
                        }
                        p
                    })
                    .collect();
                self.proposals.gc();
                cbs
            } else {
                vec![]
            };
            // Note that the `commit_index` and `commit_term` here may be used to
            // forward the commit index. So it must be less than or equal to persist
            // index.
            let commit_index = cmp::min(
                self.raft_group.raft.raft_log.committed,
                self.raft_group.raft.raft_log.persisted,
            );
            let commit_term = self.get_store().term(commit_index).unwrap();
            let mut apply = Apply::new(
                self.peer_id(),
                self.region_id,
                self.term(),
                commit_index,
                commit_term,
                committed_entries,
                cbs,
                self.region_buckets.as_ref().map(|b| b.meta.clone()),
            );
            apply.on_schedule(&ctx.raft_metrics);
            self.mut_store()
                .trace_cached_entries(apply.entries[0].clone());
            if needs_evict_entry_cache(ctx.cfg.evict_cache_on_memory_ratio) {
                // Compact all cached entries instead of half evict.
                self.mut_store().evict_entry_cache(false);
            }
            ctx.apply_router
                .schedule_task(self.region_id, ApplyTask::apply(apply));
        }
        fail_point!("after_send_to_apply_1003", self.peer_id() == 1003, |_| {});
    }

    /// Check long uncommitted proposals and log some info to help find why.
    pub fn check_long_uncommitted_proposals<T>(&mut self, ctx: &mut PollContext<EK, ER, T>) {
        if self.has_long_uncommitted_proposals(ctx) {
            let status = self.raft_group.status();
            let mut buffer: Vec<(u64, u64, u64)> = Vec::new();
            if let Some(prs) = status.progress {
                for (id, p) in prs.iter() {
                    buffer.push((*id, p.commit_group_id, p.matched));
                }
            }
            warn!(
                "found long uncommitted proposals";
                "region_id" => self.region_id,
                "peer_id" => self.peer.get_id(),
                "progress" => ?buffer,
                "cache_first_index" => ?self.get_store().entry_cache_first_index(),
                "next_turn_threshold" => ?self.long_uncommitted_threshold,
            );
        }
    }

    /// Check if there is long uncommitted proposal.
    ///
    /// This will increase the threshold when a long uncommitted proposal is
    /// detected, and reset the threshold when there is no long uncommitted
    /// proposal.
    fn has_long_uncommitted_proposals<T>(&mut self, ctx: &mut PollContext<EK, ER, T>) -> bool {
        let mut has_long_uncommitted = false;
        let base_threshold = ctx.cfg.long_uncommitted_base_threshold.0;
        if let Some(propose_time) = self.proposals.oldest().and_then(|p| p.propose_time) {
            // When a proposal was proposed with this ctx before, the current_time can be
            // some.
            let current_time = *ctx.current_time.get_or_insert_with(monotonic_raw_now);
            let elapsed = match (current_time - propose_time).to_std() {
                Ok(elapsed) => elapsed,
                Err(_) => return false,
            };
            // Increase the threshold for next turn when a long uncommitted proposal is
            // detected.
            if elapsed >= self.long_uncommitted_threshold {
                has_long_uncommitted = true;
                self.long_uncommitted_threshold += base_threshold;
            } else if elapsed < base_threshold {
                self.long_uncommitted_threshold = base_threshold;
            }
        } else {
            self.long_uncommitted_threshold = base_threshold;
        }
        has_long_uncommitted
    }

    fn on_persist_snapshot<T>(
        &mut self,
        ctx: &mut PollContext<EK, ER, T>,
        number: u64,
    ) -> PersistSnapshotResult {
        let snap_ctx = self.apply_snap_ctx.as_mut().unwrap();
        if snap_ctx.ready_number != number || snap_ctx.scheduled {
            panic!(
                "{} apply_snap_ctx {:?} is not valid after persisting snapshot, persist_number {}",
                self.tag, snap_ctx, number
            );
        }

        let persist_res = snap_ctx.persist_res.take().unwrap();
        // Schedule snapshot to apply
        snap_ctx.scheduled = true;
        self.mut_store().persist_snapshot(&persist_res);

        // The peer may change from learner to voter after snapshot persisted.
        let peer = self
            .region()
            .get_peers()
            .iter()
            .find(|p| p.get_id() == self.peer.get_id())
            .unwrap()
            .clone();
        if peer != self.peer {
            info!(
                "meta changed in applying snapshot";
                "region_id" => self.region_id,
                "peer_id" => self.peer.get_id(),
                "before" => ?self.peer,
                "after" => ?peer,
            );
            self.peer = peer;
        };

        self.activate(ctx);

        persist_res
    }

    pub fn on_persist_ready<T: Transport>(
        &mut self,
        ctx: &mut PollContext<EK, ER, T>,
        number: u64,
    ) -> Option<PersistSnapshotResult> {
        assert!(ctx.sync_write_worker.is_none());
        if self.persisted_number >= number {
            return None;
        }
        let last_unpersisted_number = self.unpersisted_readies.back().unwrap().number;
        if number > last_unpersisted_number {
            panic!(
                "{} persisted number {} > last_unpersisted_number {}, unpersisted numbers {:?}",
                self.tag, number, last_unpersisted_number, self.unpersisted_readies
            );
        }
        // There must be a match in `self.unpersisted_readies`
        while let Some(v) = self.unpersisted_readies.pop_front() {
            if number < v.number {
                panic!(
                    "{} no match of persisted number {}, unpersisted readies: {:?} {:?}",
                    self.tag, number, v, self.unpersisted_readies
                );
            }
            for msgs in v.raft_msgs {
                fail_point!("raft_before_follower_send");
                self.unpersisted_message_count -= msgs.capacity();
                let m = self.build_raft_messages(ctx, msgs);
                self.send_raft_messages(ctx, m);
            }
            if number == v.number {
                self.persisted_number = v.max_empty_number;
                break;
            }
        }

        self.write_router
            .check_new_persisted(ctx, self.persisted_number);

        if !self.pending_remove {
            // If `pending_remove` is true, no need to call `on_persist_ready` to
            // update persist index.
            let pre_persist_index = self.raft_group.raft.raft_log.persisted;
            let pre_commit_index = self.raft_group.raft.raft_log.committed;
            self.raft_group.on_persist_ready(self.persisted_number);
            self.report_persist_log_duration(pre_persist_index, &ctx.raft_metrics);
            self.report_commit_log_duration(pre_commit_index, &ctx.raft_metrics);

            let persist_index = self.raft_group.raft.raft_log.persisted;
            self.mut_store().update_cache_persisted(persist_index);

            if let Some(ForceLeaderState::ForceLeader { .. }) = self.force_leader {
                // forward commit index, the committed entries will be applied in the next raft
                // base tick round
                self.maybe_force_forward_commit_index();
            }
        }

        if self.apply_snap_ctx.is_some() && self.unpersisted_readies.is_empty() {
            // Since the snapshot must belong to the last ready, so if `unpersisted_readies`
            // is empty, it means this persisted number is the last one.
            Some(self.on_persist_snapshot(ctx, number))
        } else {
            None
        }
    }

    pub fn handle_raft_ready_advance<T: Transport>(
        &mut self,
        ctx: &mut PollContext<EK, ER, T>,
    ) -> Option<PersistSnapshotResult> {
        assert!(ctx.sync_write_worker.is_some());
        let ready = self.unpersisted_ready.take()?;

        self.persisted_number = ready.number();

        if !ready.snapshot().is_empty() {
            self.raft_group.advance_append_async(ready);
            // The ready is persisted, but we don't want to handle following light
            // ready immediately to avoid flow out of control, so use
            // `on_persist_ready` instead of `advance_append`.
            // We don't need to set `has_ready` to true, as snapshot is always
            // checked when ticking.
            self.raft_group.on_persist_ready(self.persisted_number);
            return Some(self.on_persist_snapshot(ctx, self.persisted_number));
        }

        let pre_persist_index = self.raft_group.raft.raft_log.persisted;
        let pre_commit_index = self.raft_group.raft.raft_log.committed;
        let mut light_rd = self.raft_group.advance_append(ready);
        self.report_persist_log_duration(pre_persist_index, &ctx.raft_metrics);
        self.report_commit_log_duration(pre_commit_index, &ctx.raft_metrics);

        let persist_index = self.raft_group.raft.raft_log.persisted;
        if let Some(ForceLeaderState::ForceLeader { .. }) = self.force_leader {
            // forward commit index, the committed entries will be applied in the next raft
            // base tick round
            self.maybe_force_forward_commit_index();
        }
        self.mut_store().update_cache_persisted(persist_index);

        self.add_light_ready_metric(&light_rd, &mut ctx.raft_metrics);

        if let Some(commit_index) = light_rd.commit_index() {
            let pre_commit_index = self.get_store().commit_index();
            assert!(commit_index >= pre_commit_index);
            // No need to persist the commit index but the one in memory
            // (i.e. commit of hardstate in PeerStorage) should be updated.
            self.mut_store().set_commit_index(commit_index);
            if self.is_leader() {
                self.on_leader_commit_idx_changed(pre_commit_index, commit_index);
            }
        }

        if !light_rd.messages().is_empty() {
            if !self.is_leader() {
                fail_point!("raft_before_follower_send");
            }
            let msgs = light_rd.take_messages();
            let m = self.build_raft_messages(ctx, msgs);
            self.send_raft_messages(ctx, m);
        }

        if !light_rd.committed_entries().is_empty() {
            self.handle_raft_committed_entries(ctx, light_rd.take_committed_entries());
        }

        None
    }

    pub fn unpersisted_ready_len(&self) -> usize {
        self.unpersisted_readies.len()
    }

    pub fn has_unpersisted_ready(&self) -> bool {
        !self.unpersisted_readies.is_empty()
    }

    // TODO: response_read
    fn response_read<T>(
        &self,
        read: &mut ReadIndexRequest<Callback<EK::Snapshot>>,
        ctx: &mut PollContext<EK, ER, T>,
        replica_read: bool,
    ) {
        debug!(
            "handle reads with a read index";
            "request_id" => ?read.id,
            "region_id" => self.region_id,
            "peer_id" => self.peer.get_id(),
        );
        RAFT_READ_INDEX_PENDING_COUNT.sub(read.cmds().len() as i64);
        for (req, cb, mut read_index) in read.take_cmds().drain(..) {
            // leader reports key is locked
            if let Some(locked) = read.locked.take() {
                let mut response = raft_cmdpb::Response::default();
                response.mut_read_index().set_locked(*locked);
                let mut cmd_resp = RaftCmdResponse::default();
                cmd_resp.mut_responses().push(response);
                cb.invoke_read(ReadResponse {
                    response: cmd_resp,
                    snapshot: None,
                    txn_extra_op: TxnExtraOp::Noop,
                });
                continue;
            }
            if !replica_read {
                match (read_index, read.read_index) {
                    (Some(local_responsed_index), Some(batch_index)) => {
                        // `read_index` could be less than `read.read_index` because the former is
                        // filled with `committed index` when proposed, and the latter is filled
                        // after a read-index procedure finished.
                        read_index = Some(cmp::max(local_responsed_index, batch_index));
                    }
                    (None, _) => {
                        // Actually, the read_index is none if and only if it's the first one in
                        // read.cmds. Starting from the second, all the following ones' read_index
                        // is not none.
                        read_index = read.read_index;
                    }
                    _ => {}
                }
                cb.invoke_read(self.handle_read(ctx, req, true, read_index));
                continue;
            }
            if req.get_header().get_replica_read() {
                // We should check epoch since the range could be changed.
                cb.invoke_read(self.handle_read(ctx, req, true, read.read_index));
            } else {
                // The request could be proposed when the peer was leader.
                // TODO: figure out that it's necessary to notify stale or not.
                let term = self.term();
                apply::notify_stale_req(term, cb);
            }
        }
    }

    /// Responses to the ready read index request on the replica, the replica is
    /// not a leader.
    fn post_pending_read_index_on_replica<T>(&mut self, ctx: &mut PollContext<EK, ER, T>) {
        while let Some(mut read) = self.pending_reads.pop_front() {
            // The response of this read index request is lost, but we need it for
            // the memory lock checking result. Resend the request.
            if let Some(read_index) = read.addition_request.take() {
                assert_eq!(read.cmds().len(), 1);
                let (mut req, cb, _) = read.take_cmds().pop().unwrap();
                assert_eq!(req.requests.len(), 1);
                req.requests[0].set_read_index(*read_index);
                let read_cmd = RaftCommand::new(req, cb);
                info!(
                    "re-propose read index request because the response is lost";
                    "region_id" => self.region_id(),
                    "peer_id" => self.peer_id(),
                );
                RAFT_READ_INDEX_PENDING_COUNT.sub(1);
                self.send_read_command(ctx, read_cmd);
                continue;
            }

            assert!(read.read_index.is_some());
            let is_read_index_request = read.cmds().len() == 1
                && read.cmds()[0].0.get_requests().len() == 1
                && read.cmds()[0].0.get_requests()[0].get_cmd_type() == CmdType::ReadIndex;

            if is_read_index_request {
                self.response_read(&mut read, ctx, false);
            } else if self.ready_to_handle_unsafe_replica_read(read.read_index.unwrap()) {
                self.response_read(&mut read, ctx, true);
            } else {
                // TODO: `ReadIndex` requests could be blocked.
                self.mut_pending_reads().push_front(read);
                break;
            }
        }
    }

    fn send_read_command<T>(
        &self,
        ctx: &mut PollContext<EK, ER, T>,
        read_cmd: RaftCommand<EK::Snapshot>,
    ) {
        let mut err = errorpb::Error::default();
        let read_cb = match ctx.router.send_raft_command(read_cmd) {
            Ok(()) => return,
            Err(TrySendError::Full(cmd)) => {
                err.set_message(RAFTSTORE_IS_BUSY.to_owned());
                err.mut_server_is_busy()
                    .set_reason(RAFTSTORE_IS_BUSY.to_owned());
                cmd.callback
            }
            Err(TrySendError::Disconnected(cmd)) => {
                err.set_message(format!("region {} is missing", self.region_id));
                err.mut_region_not_found().set_region_id(self.region_id);
                cmd.callback
            }
        };
        let mut resp = RaftCmdResponse::default();
        resp.mut_header().set_error(err);
        let read_resp = ReadResponse {
            response: resp,
            snapshot: None,
            txn_extra_op: TxnExtraOp::Noop,
        };
        read_cb.invoke_read(read_resp);
    }

    fn apply_reads<T>(&mut self, ctx: &mut PollContext<EK, ER, T>, ready: &Ready) {
        let mut propose_time = None;
        let states = ready.read_states().iter().map(|state| {
            let read_index_ctx = ReadIndexContext::parse(state.request_ctx.as_slice()).unwrap();
            (read_index_ctx.id, read_index_ctx.locked, state.index)
        });
        // The follower may lost `ReadIndexResp`, so the pending_reads does not
        // guarantee the orders are consistent with read_states. `advance` will
        // update the `read_index` of read request that before this successful
        // `ready`.
        if !self.is_leader() {
            // NOTE: there could still be some pending reads proposed by the peer when it
            // was leader. They will be cleared in `clear_uncommitted_on_role_change` later
            // in the function.
            self.pending_reads.advance_replica_reads(states);
            self.post_pending_read_index_on_replica(ctx);
        } else {
            self.pending_reads.advance_leader_reads(&self.tag, states);
            propose_time = self.pending_reads.last_ready().map(|r| r.propose_time);
            if self.ready_to_handle_read() {
                while let Some(mut read) = self.pending_reads.pop_front() {
                    self.response_read(&mut read, ctx, false);
                }
            }
        }

        // Note that only after handle read_states can we identify what requests are
        // actually stale.
        if ready.ss().is_some() {
            let term = self.term();
            // all uncommitted reads will be dropped silently in raft.
            self.pending_reads.clear_uncommitted_on_role_change(term);
        }

        if let Some(propose_time) = propose_time {
            if self.leader_lease.is_suspect() {
                return;
            }
            self.maybe_renew_leader_lease(propose_time, &mut ctx.store_meta, None);
        }
    }

    pub fn post_apply<T>(
        &mut self,
        ctx: &mut PollContext<EK, ER, T>,
        apply_state: RaftApplyState,
        applied_term: u64,
        apply_metrics: &ApplyMetrics,
    ) -> bool {
        let mut has_ready = false;

        if self.is_handling_snapshot() {
            panic!("{} should not applying snapshot.", self.tag);
        }

        let applied_index = apply_state.get_applied_index();
        self.raft_group.advance_apply_to(applied_index);

        self.cmd_epoch_checker.advance_apply(
            applied_index,
            self.term(),
            self.raft_group.store().region(),
        );

        if !self.is_leader() {
            self.mut_store()
                .compact_entry_cache(apply_state.applied_index + 1);
        }

        let progress_to_be_updated = self.mut_store().applied_term() != applied_term;
        self.mut_store().set_applied_state(apply_state);
        self.mut_store().set_applied_term(applied_term);

        self.peer_stat.written_keys += apply_metrics.written_keys;
        self.peer_stat.written_bytes += apply_metrics.written_bytes;
        self.delete_keys_hint += apply_metrics.delete_keys_hint;
        let diff = self.size_diff_hint as i64 + apply_metrics.size_diff_hint;
        self.size_diff_hint = cmp::max(diff, 0) as u64;

        if self.has_pending_snapshot() && self.ready_to_handle_pending_snap() {
            has_ready = true;
        }
        if !self.is_leader() {
            self.post_pending_read_index_on_replica(ctx)
        } else if self.ready_to_handle_read() {
            while let Some(mut read) = self.pending_reads.pop_front() {
                self.response_read(&mut read, ctx, false);
            }
        }
        self.pending_reads.gc();

        self.read_progress.update_applied(applied_index);

        // Only leaders need to update applied_term.
        if progress_to_be_updated && self.is_leader() {
            if applied_term == self.term() {
                ctx.coprocessor_host
                    .on_applied_current_term(StateRole::Leader, self.region());
            }
            let progress = ReadProgress::applied_term(applied_term);
            let mut meta = ctx.store_meta.lock().unwrap();
            let reader = meta.readers.get_mut(&self.region_id).unwrap();
            self.maybe_update_read_progress(reader, progress);
        }
        has_ready
    }

    pub fn post_split(&mut self) {
        // Reset delete_keys_hint and size_diff_hint.
        self.delete_keys_hint = 0;
        self.size_diff_hint = 0;
        self.reset_region_buckets();
    }

    pub fn reset_region_buckets(&mut self) {
        if self.region_buckets.is_some() {
            self.last_region_buckets = self.region_buckets.take();
            self.region_buckets = None;
        }
    }

    pub fn maybe_campaign(&mut self, parent_is_leader: bool) -> bool {
        if self.region().get_peers().len() <= 1 {
            // The peer campaigned when it was created, no need to do it again.
            return false;
        }

        if !parent_is_leader {
            return false;
        }

        // If last peer is the leader of the region before split, it's intuitional for
        // it to become the leader of new split region.
        let _ = self.raft_group.campaign();
        true
    }

    /// Proposes a request.
    ///
    /// Return whether the request has been proposed successfully.
    pub fn propose<T: Transport>(
        &mut self,
        ctx: &mut PollContext<EK, ER, T>,
        mut cb: Callback<EK::Snapshot>,
        req: RaftCmdRequest,
        mut err_resp: RaftCmdResponse,
        mut disk_full_opt: DiskFullOpt,
    ) -> bool {
        if self.pending_remove {
            return false;
        }

        ctx.raft_metrics.propose.all.inc();

        let req_admin_cmd_type = if !req.has_admin_request() {
            None
        } else {
            Some(req.get_admin_request().get_cmd_type())
        };
        let is_urgent = is_request_urgent(&req);

        let policy = self.inspect(&req);
        let res = match policy {
            Ok(RequestPolicy::ReadLocal) | Ok(RequestPolicy::StaleRead) => {
                self.read_local(ctx, req, cb);
                return false;
            }
            Ok(RequestPolicy::ReadIndex) => return self.read_index(ctx, req, err_resp, cb),
            Ok(RequestPolicy::ProposeTransferLeader) => {
                return self.propose_transfer_leader(ctx, req, cb);
            }
            Ok(RequestPolicy::ProposeNormal) => {
                // For admin cmds, only region split/merge comes here.
                if req.has_admin_request() {
                    disk_full_opt = DiskFullOpt::AllowedOnAlmostFull;
                }
                self.check_normal_proposal_with_disk_full_opt(ctx, disk_full_opt)
                    .and_then(|_| self.propose_normal(ctx, req))
            }
            Ok(RequestPolicy::ProposeConfChange) => self.propose_conf_change(ctx, &req),
            Err(e) => Err(e),
        };
        fail_point!("after_propose");

        match res {
            Err(e) => {
                cmd_resp::bind_error(&mut err_resp, e);
                cb.invoke_with_response(err_resp);
                self.post_propose_fail(req_admin_cmd_type);
                false
            }
            Ok(Either::Right(idx)) => {
                if !cb.is_none() {
                    self.cmd_epoch_checker.attach_to_conflict_cmd(idx, cb);
                }
                self.post_propose_fail(req_admin_cmd_type);
                false
            }
            Ok(Either::Left(idx)) => {
                let has_applied_to_current_term = self.has_applied_to_current_term();
                if has_applied_to_current_term {
                    // After this peer has applied to current term and passed above checking
                    // including `cmd_epoch_checker`, we can safely guarantee
                    // that this proposal will be committed if there is no abnormal leader transfer
                    // in the near future. Thus proposed callback can be called.
                    cb.invoke_proposed();
                }
                if is_urgent {
                    self.last_urgent_proposal_idx = idx;
                    // Eager flush to make urgent proposal be applied on all nodes as soon as
                    // possible.
                    self.raft_group.skip_bcast_commit(false);
                }
                self.should_wake_up = true;
                let p = Proposal {
                    is_conf_change: req_admin_cmd_type == Some(AdminCmdType::ChangePeer)
                        || req_admin_cmd_type == Some(AdminCmdType::ChangePeerV2),
                    index: idx,
                    term: self.term(),
                    cb,
                    propose_time: None,
                    must_pass_epoch_check: has_applied_to_current_term,
                };
                if let Some(cmd_type) = req_admin_cmd_type {
                    self.cmd_epoch_checker
                        .post_propose(cmd_type, idx, self.term());
                }
                self.post_propose(ctx, p);
                true
            }
        }
    }

    fn post_propose_fail(&mut self, req_admin_cmd_type: Option<AdminCmdType>) {
        if req_admin_cmd_type == Some(AdminCmdType::PrepareMerge) {
            // If we just failed to propose PrepareMerge, the pessimistic locks status
            // may become MergingRegion incorrectly. So, we have to revert it here.
            // But we have to rule out the case when the region has successfully
            // proposed PrepareMerge or has been in merging, which is decided by
            // the boolean expression below.
            let is_merging = self.is_merging()
                || self
                    .cmd_epoch_checker
                    .last_cmd_index(AdminCmdType::PrepareMerge)
                    .is_some();
            if !is_merging {
                let mut pessimistic_locks = self.txn_ext.pessimistic_locks.write();
                if pessimistic_locks.status == LocksStatus::MergingRegion {
                    pessimistic_locks.status = LocksStatus::Normal;
                }
            }
        }
    }

    fn post_propose<T>(
        &mut self,
        poll_ctx: &mut PollContext<EK, ER, T>,
        mut p: Proposal<Callback<EK::Snapshot>>,
    ) {
        // Try to renew leader lease on every consistent read/write request.
        if poll_ctx.current_time.is_none() {
            poll_ctx.current_time = Some(monotonic_raw_now());
        }
        p.propose_time = poll_ctx.current_time;

        self.proposals.push(p);
    }

    // TODO: set higher election priority of voter/incoming voter than demoting
    // voter
    /// Validate the `ConfChange` requests and check whether it's safe to
    /// propose these conf change requests.
    /// It's safe iff at least the quorum of the Raft group is still healthy
    /// right after all conf change is applied.
    /// If 'allow_remove_leader' is false then the peer to be removed should
    /// not be the leader.
    fn check_conf_change<T>(
        &mut self,
        ctx: &mut PollContext<EK, ER, T>,
        change_peers: &[ChangePeerRequest],
        cc: &impl ConfChangeI,
    ) -> Result<()> {
        // Check whether current joint state can handle this request
        let mut after_progress = self.check_joint_state(cc)?;
        let current_progress = self.raft_group.status().progress.unwrap().clone();
        let kind = ConfChangeKind::confchange_kind(change_peers.len());

        if kind == ConfChangeKind::LeaveJoint {
            if self.peer.get_role() == PeerRole::DemotingVoter && !self.is_force_leader() {
                return Err(box_err!(
                    "{} ignore leave joint command that demoting leader",
                    self.tag
                ));
            }
            // Leaving joint state, skip check
            return Ok(());
        }

        // Check whether this request is valid
        let mut check_dup = HashSet::default();
        let mut only_learner_change = true;
        let current_voter = current_progress.conf().voters().ids();
        for cp in change_peers.iter() {
            let (change_type, peer) = (cp.get_change_type(), cp.get_peer());
            match (change_type, peer.get_role()) {
                (ConfChangeType::RemoveNode, PeerRole::Voter) if kind != ConfChangeKind::Simple => {
                    return Err(box_err!(
                        "{} invalid conf change request: {:?}, can not remove voter directly",
                        self.tag,
                        cp
                    ));
                }
                (ConfChangeType::RemoveNode, _)
                | (ConfChangeType::AddNode, PeerRole::Voter)
                | (ConfChangeType::AddLearnerNode, PeerRole::Learner) => {}
                _ => {
                    return Err(box_err!(
                        "{} invalid conf change request: {:?}",
                        self.tag,
                        cp
                    ));
                }
            }

            if !check_dup.insert(peer.get_id()) {
                return Err(box_err!(
                    "{} invalid conf change request, have multiple commands for the same peer {}",
                    self.tag,
                    peer.get_id()
                ));
            }

            if peer.get_id() == self.peer_id()
                && (change_type == ConfChangeType::RemoveNode
                    // In Joint confchange, the leader is allowed to be DemotingVoter
                    || (kind == ConfChangeKind::Simple
                        && change_type == ConfChangeType::AddLearnerNode))
                && !ctx.cfg.allow_remove_leader()
            {
                return Err(box_err!(
                    "{} ignore remove leader or demote leader",
                    self.tag
                ));
            }

            if current_voter.contains(peer.get_id()) || change_type == ConfChangeType::AddNode {
                only_learner_change = false;
            }
        }

        // Multiple changes that only effect learner will not product `IncommingVoter`
        // or `DemotingVoter` after apply, but raftstore layer and PD rely on these
        // roles to detect joint state
        if kind != ConfChangeKind::Simple && only_learner_change {
            return Err(box_err!(
                "{} invalid conf change request, multiple changes that only effect learner",
                self.tag
            ));
        }

        let promoted_commit_index = after_progress.maximal_committed_index().0;
        if current_progress.is_singleton() // It's always safe if there is only one node in the cluster.
            || promoted_commit_index >= self.get_store().truncated_index() || self.force_leader.is_some()
        {
            return Ok(());
        }

        PEER_ADMIN_CMD_COUNTER_VEC
            .with_label_values(&["conf_change", "reject_unsafe"])
            .inc();

        // Waking it up to replicate logs to candidate.
        self.should_wake_up = true;
        Err(box_err!(
            "{} unsafe to perform conf change {:?}, before: {:?}, after: {:?}, truncated index {}, promoted commit index {}",
            self.tag,
            change_peers,
            current_progress.conf().to_conf_state(),
            after_progress.conf().to_conf_state(),
            self.get_store().truncated_index(),
            promoted_commit_index
        ))
    }

    /// Check if current joint state can handle this confchange
    fn check_joint_state(&mut self, cc: &impl ConfChangeI) -> Result<ProgressTracker> {
        let cc = &cc.as_v2();
        let mut prs = self.raft_group.status().progress.unwrap().clone();
        let mut changer = Changer::new(&prs);
        let (cfg, changes) = if cc.leave_joint() {
            changer.leave_joint()?
        } else if let Some(auto_leave) = cc.enter_joint() {
            changer.enter_joint(auto_leave, &cc.changes)?
        } else {
            changer.simple(&cc.changes)?
        };
        prs.apply_conf(cfg, changes, self.raft_group.raft.raft_log.last_index());
        Ok(prs)
    }

    pub fn transfer_leader(&mut self, peer: &metapb::Peer) {
        info!(
            "transfer leader";
            "region_id" => self.region_id,
            "peer_id" => self.peer.get_id(),
            "peer" => ?peer,
        );

        self.raft_group.transfer_leader(peer.get_id());
        self.should_wake_up = true;
    }

    fn pre_transfer_leader(&mut self, peer: &metapb::Peer) -> bool {
        // Checks if safe to transfer leader.
        if self.raft_group.raft.has_pending_conf() {
            info!(
                "reject transfer leader due to pending conf change";
                "region_id" => self.region_id,
                "peer_id" => self.peer.get_id(),
                "peer" => ?peer,
            );
            return false;
        }

        // Broadcast heartbeat to make sure followers commit the entries immediately.
        // It's only necessary to ping the target peer, but ping all for simplicity.
        self.raft_group.ping();
        let mut msg = eraftpb::Message::new();
        msg.set_to(peer.get_id());
        msg.set_msg_type(eraftpb::MessageType::MsgTransferLeader);
        msg.set_from(self.peer_id());
        // log term here represents the term of last log. For leader, the term of last
        // log is always its current term. Not just set term because raft library
        // forbids setting it for MsgTransferLeader messages.
        msg.set_log_term(self.term());
        self.raft_group.raft.msgs.push(msg);
        true
    }

    pub fn ready_to_transfer_leader<T>(
        &self,
        ctx: &mut PollContext<EK, ER, T>,
        mut index: u64,
        peer: &metapb::Peer,
    ) -> Option<&'static str> {
        let peer_id = peer.get_id();
        let status = self.raft_group.status();
        let progress = status.progress.unwrap();

        if !progress.conf().voters().contains(peer_id) {
            return Some("non voter");
        }

        for (id, pr) in progress.iter() {
            if pr.state == ProgressState::Snapshot {
                return Some("pending snapshot");
            }
            if *id == peer_id && index == 0 {
                // index will be zero if it's sent from an instance without
                // pre-transfer-leader feature. Set it to matched to make it
                // possible to transfer leader to an older version. It may be
                // useful during rolling restart.
                index = pr.matched;
            }
        }

        if self.raft_group.raft.has_pending_conf()
            || self.raft_group.raft.pending_conf_index > index
        {
            return Some("pending conf change");
        }

        let last_index = self.get_store().last_index();
        if last_index >= index + ctx.cfg.leader_transfer_max_log_lag {
            return Some("log gap");
        }
        None
    }

    fn read_local<T>(
        &mut self,
        ctx: &mut PollContext<EK, ER, T>,
        req: RaftCmdRequest,
        cb: Callback<EK::Snapshot>,
    ) {
        ctx.raft_metrics.propose.local_read.inc();
        cb.invoke_read(self.handle_read(ctx, req, false, Some(self.get_store().commit_index())))
    }

    pub fn has_unresolved_reads(&self) -> bool {
        self.pending_reads.has_unresolved()
    }

    /// `ReadIndex` requests could be lost in network, so on followers commands
    /// could queue in `pending_reads` forever. Sending a new `ReadIndex`
    /// periodically can resolve this.
    pub fn retry_pending_reads(&mut self, cfg: &Config) {
        if self.is_leader()
            || !self.pending_reads.check_needs_retry(cfg)
            || self.pre_read_index().is_err()
        {
            return;
        }

        let read = self.pending_reads.back_mut().unwrap();
        debug_assert!(read.read_index.is_none());
        self.raft_group
            .read_index(ReadIndexContext::fields_to_bytes(
                read.id,
                read.addition_request.as_deref(),
                None,
            ));
        debug!(
            "request to get a read index";
            "request_id" => ?read.id,
            "region_id" => self.region_id,
            "peer_id" => self.peer.get_id(),
        );
    }

    pub fn push_pending_read(
        &mut self,
        read: ReadIndexRequest<Callback<EK::Snapshot>>,
        is_leader: bool,
    ) {
        self.pending_reads.push_back(read, is_leader);
    }

    // Returns a boolean to indicate whether the `read` is proposed or not.
    // For these cases it won't be proposed:
    // 1. The region is in merging or splitting;
    // 2. The message is stale and dropped by the Raft group internally;
    // 3. There is already a read request proposed in the current lease;
    fn read_index<T: Transport>(
        &mut self,
        poll_ctx: &mut PollContext<EK, ER, T>,
        mut req: RaftCmdRequest,
        mut err_resp: RaftCmdResponse,
        cb: Callback<EK::Snapshot>,
    ) -> bool {
        if let Err(e) = self.pre_read_index() {
            debug!(
                "prevents unsafe read index";
                "region_id" => self.region_id,
                "peer_id" => self.peer.get_id(),
                "err" => ?e,
            );
            poll_ctx.raft_metrics.propose.unsafe_read_index.inc();
            cmd_resp::bind_error(&mut err_resp, e);
            cb.report_error(err_resp);
            self.should_wake_up = true;
            return false;
        }

        let now = monotonic_raw_now();
        if self.is_leader() {
            let lease_state = self.inspect_lease();
            if self.can_amend_read::<Peer<EK, ER>>(
                &req,
                lease_state,
                poll_ctx.cfg.raft_store_max_leader_lease(),
            ) {
                // Must use the commit index of `PeerStorage` instead of the commit index
                // in raft-rs which may be greater than the former one.
                // For more details, see the annotations above `on_leader_commit_idx_changed`.
                let commit_index = self.store_commit_index();
                if let Some(read) = self.mut_pending_reads().back_mut() {
                    // A read request proposed in the current lease is found; combine the new
                    // read request to that previous one, so that no proposing needed.
                    read.push_command(req, cb, commit_index);
                    return false;
                }
            }
        }

<<<<<<< HEAD
        if self.read_index_no_leader(
            &mut poll_ctx.trans,
            &mut poll_ctx.pd_scheduler,
            &mut err_resp,
        ) {
            poll_ctx.raft_metrics.invalid_proposal.read_index_no_leader += 1;
=======
        // When a replica cannot detect any leader, `MsgReadIndex` will be dropped,
        // which would cause a long time waiting for a read response. Then we
        // should return an error directly in this situation.
        if !self.is_leader() && self.leader_id() == INVALID_ID {
            poll_ctx
                .raft_metrics
                .invalid_proposal
                .read_index_no_leader
                .inc();
            // The leader may be hibernated, send a message for trying to awaken the leader.
            if self.bcast_wake_up_time.is_none()
                || self
                    .bcast_wake_up_time
                    .as_ref()
                    .unwrap()
                    .saturating_elapsed()
                    >= Duration::from_millis(MIN_BCAST_WAKE_UP_INTERVAL)
            {
                self.bcast_wake_up_message(poll_ctx);
                self.bcast_wake_up_time = Some(TiInstant::now_coarse());

                let task = PdTask::QueryRegionLeader {
                    region_id: self.region_id,
                };
                if let Err(e) = poll_ctx.pd_scheduler.schedule(task) {
                    error!(
                        "failed to notify pd";
                        "region_id" => self.region_id,
                        "peer_id" => self.peer_id(),
                        "err" => %e,
                    )
                }
            }
            self.should_wake_up = true;
            cmd_resp::bind_error(&mut err_resp, Error::NotLeader(self.region_id, None));
>>>>>>> f6159555
            cb.report_error(err_resp);
            return false;
        }

        poll_ctx.raft_metrics.propose.read_index.inc();
        self.bcast_wake_up_time = None;

        let request = req
            .mut_requests()
            .get_mut(0)
            .filter(|req| req.has_read_index())
            .map(|req| req.take_read_index());
        let (id, dropped) = self.propose_read_index(request.as_ref(), None);
        if dropped && self.is_leader() {
            // The message gets dropped silently, can't be handled anymore.
            apply::notify_stale_req(self.term(), cb);
            poll_ctx.raft_metrics.propose.dropped_read_index.inc();
            return false;
        }

        let mut read = ReadIndexRequest::with_command(id, req, cb, now);
        read.addition_request = request.map(Box::new);
        self.push_pending_read(read, self.is_leader());
        self.should_wake_up = true;

        debug!(
            "request to get a read index";
            "request_id" => ?id,
            "region_id" => self.region_id,
            "peer_id" => self.peer.get_id(),
            "is_leader" => self.is_leader(),
        );

        // TimeoutNow has been sent out, so we need to propose explicitly to
        // update leader lease.
        if self.leader_lease.is_suspect() {
            let req = RaftCmdRequest::default();
            if let Ok(Either::Left(index)) = self.propose_normal(poll_ctx, req) {
                let p = Proposal {
                    is_conf_change: false,
                    index,
                    term: self.term(),
                    cb: Callback::None,
                    propose_time: Some(now),
                    must_pass_epoch_check: false,
                };
                self.post_propose(poll_ctx, p);
            }
        }

        true
    }

    // Propose a read index request to the raft group, return the request id and
    // whether this request had dropped silently
    pub fn propose_read_index(
        &mut self,
        request: Option<&raft_cmdpb::ReadIndexRequest>,
        locked: Option<&LockInfo>,
    ) -> (Uuid, bool) {
        propose_read_index(&mut self.raft_group, request, locked)
    }

    /// Returns (minimal matched, minimal committed_index)
    ///
    /// For now, it is only used in merge.
    pub fn get_min_progress(&self) -> Result<(u64, u64)> {
        let (mut min_m, mut min_c) = (None, None);
        if let Some(progress) = self.raft_group.status().progress {
            for (id, pr) in progress.iter() {
                // Reject merge if there is any pending request snapshot,
                // because a target region may merge a source region which is in
                // an invalid state.
                if pr.state == ProgressState::Snapshot
                    || pr.pending_request_snapshot != INVALID_INDEX
                {
                    return Err(box_err!(
                        "there is a pending snapshot peer {} [{:?}], skip merge",
                        id,
                        pr
                    ));
                }
                if min_m.unwrap_or(u64::MAX) > pr.matched {
                    min_m = Some(pr.matched);
                }
                if min_c.unwrap_or(u64::MAX) > pr.committed_index {
                    min_c = Some(pr.committed_index);
                }
            }
        }
        let (mut min_m, min_c) = (min_m.unwrap_or(0), min_c.unwrap_or(0));
        if min_m < min_c {
            warn!(
                "min_matched < min_committed, raft progress is inaccurate";
                "region_id" => self.region_id,
                "peer_id" => self.peer.get_id(),
                "min_matched" => min_m,
                "min_committed" => min_c,
            );
            // Reset `min_matched` to `min_committed`, since the raft log at `min_committed`
            // is known to be committed in all peers, all of the peers should also have
            // replicated it
            min_m = min_c;
        }
        Ok((min_m, min_c))
    }

    fn pre_propose_prepare_merge<T: Transport>(
        &mut self,
        ctx: &mut PollContext<EK, ER, T>,
        req: &mut RaftCmdRequest,
    ) -> Result<()> {
        // Check existing prepare_merge_fence.
        let mut passed_merge_fence = false;
        if self.prepare_merge_fence > 0 {
            let applied_index = self.get_store().applied_index();
            if applied_index >= self.prepare_merge_fence {
                // Check passed, clear fence and start proposing pessimistic locks and
                // PrepareMerge.
                self.prepare_merge_fence = 0;
                self.pending_prepare_merge = None;
                passed_merge_fence = true;
            } else {
                self.pending_prepare_merge = Some(mem::take(req));
                info!(
                    "reject PrepareMerge because applied_index has not reached prepare_merge_fence";
                    "region_id" => self.region_id,
                    "applied_index" => applied_index,
                    "prepare_merge_fence" => self.prepare_merge_fence
                );
                return Err(Error::PendingPrepareMerge);
            }
        }

        let last_index = self.raft_group.raft.raft_log.last_index();
        let (min_matched, min_committed) = self.get_min_progress()?;
        if min_matched == 0
            || min_committed == 0
            || last_index - min_matched > ctx.cfg.merge_max_log_gap
            || last_index - min_committed > ctx.cfg.merge_max_log_gap * 2
            || min_matched < self.last_sent_snapshot_idx
        {
            return Err(box_err!(
                "log gap too large, skip merge: matched: {}, committed: {}, last index: {}, last_snapshot: {}",
                min_matched,
                min_committed,
                last_index,
                self.last_sent_snapshot_idx
            ));
        }
        let mut entry_size = 0;
        for entry in self.raft_group.raft.raft_log.entries(
            min_committed + 1,
            NO_LIMIT,
            GetEntriesContext::empty(false),
        )? {
            // commit merge only contains entries start from min_matched + 1
            if entry.index > min_matched {
                entry_size += entry.get_data().len();
            }
            if entry.get_entry_type() == EntryType::EntryConfChange
                || entry.get_entry_type() == EntryType::EntryConfChangeV2
            {
                return Err(box_err!(
                    "{} log gap contains conf change, skip merging.",
                    self.tag
                ));
            }
            if entry.get_data().is_empty() {
                continue;
            }
            let cmd: RaftCmdRequest =
                util::parse_data_at(entry.get_data(), entry.get_index(), &self.tag);
            if !cmd.has_admin_request() {
                continue;
            }
            let cmd_type = cmd.get_admin_request().get_cmd_type();
            match cmd_type {
                AdminCmdType::TransferLeader
                | AdminCmdType::ComputeHash
                | AdminCmdType::VerifyHash
                | AdminCmdType::InvalidAdmin => continue,
                _ => {}
            }
            // Any command that can change epoch or log gap should be rejected.
            return Err(box_err!(
                "log gap contains admin request {:?}, skip merging.",
                cmd_type
            ));
        }
        let entry_size_limit = ctx.cfg.raft_entry_max_size.0 as usize * 9 / 10;
        if entry_size > entry_size_limit {
            return Err(box_err!(
                "log gap size exceed entry size limit, skip merging."
            ));
        };

        // Record current proposed index. If there are some in-memory pessimistic locks,
        // we should wait until applying to the proposed index before proposing
        // pessimistic locks and PrepareMerge. Otherwise, if an already proposed command
        // will remove a pessimistic lock, we will make some deleted locks appear again.
        if !passed_merge_fence {
            let pessimistic_locks = self.txn_ext.pessimistic_locks.read();
            if !pessimistic_locks.is_empty() {
                if pessimistic_locks.status != LocksStatus::Normal {
                    // If `status` is not `Normal`, it means the in-memory pessimistic locks are
                    // being transferred, probably triggered by transferring leader. In this case,
                    // we abort merging to simplify the situation.
                    return Err(box_err!(
                        "pessimistic locks status is {:?}, skip merging.",
                        pessimistic_locks.status
                    ));
                }
                if self.get_store().applied_index() < last_index {
                    self.prepare_merge_fence = last_index;
                    self.pending_prepare_merge = Some(mem::take(req));
                    info!(
                        "start rejecting new proposals before prepare merge";
                        "region_id" => self.region_id,
                        "prepare_merge_fence" => last_index
                    );
                    return Err(Error::PendingPrepareMerge);
                }
            }
        }

        fail_point!("before_propose_locks_on_region_merge");
        self.propose_locks_before_prepare_merge(ctx, entry_size_limit - entry_size)?;

        req.mut_admin_request()
            .mut_prepare_merge()
            .set_min_index(min_matched + 1);
        Ok(())
    }

    fn propose_locks_before_prepare_merge<T: Transport>(
        &mut self,
        ctx: &mut PollContext<EK, ER, T>,
        size_limit: usize,
    ) -> Result<()> {
        let pessimistic_locks = self.txn_ext.pessimistic_locks.upgradable_read();
        if pessimistic_locks.is_empty() {
            let mut pessimistic_locks = RwLockUpgradableReadGuard::upgrade(pessimistic_locks);
            pessimistic_locks.status = LocksStatus::MergingRegion;
            return Ok(());
        }
        // The proposed pessimistic locks here will also be carried in CommitMerge.
        // Check the size to avoid CommitMerge exceeding the size limit of a raft entry.
        // This check is a inaccurate check. We will check the size again accurately
        // later using the protobuf encoding.
        if pessimistic_locks.memory_size > size_limit {
            return Err(box_err!(
                "pessimistic locks size {} exceed size limit {}, skip merging.",
                pessimistic_locks.memory_size,
                size_limit
            ));
        }

        let mut cmd = RaftCmdRequest::default();
        for (key, (lock, _deleted)) in &*pessimistic_locks {
            let mut put = PutRequest::default();
            put.set_cf(CF_LOCK.to_string());
            put.set_key(key.as_encoded().to_owned());
            put.set_value(lock.to_lock().to_bytes());
            let mut req = Request::default();
            req.set_cmd_type(CmdType::Put);
            req.set_put(put);
            cmd.mut_requests().push(req);
        }
        cmd.mut_header().set_region_id(self.region_id);
        cmd.mut_header()
            .set_region_epoch(self.region().get_region_epoch().clone());
        cmd.mut_header().set_peer(self.peer.clone());
        let proposal_size = cmd.compute_size();
        if proposal_size as usize > size_limit {
            return Err(box_err!(
                "pessimistic locks size {} exceed size limit {}, skip merging.",
                proposal_size,
                size_limit
            ));
        }

        {
            let mut pessimistic_locks = RwLockUpgradableReadGuard::upgrade(pessimistic_locks);
            pessimistic_locks.status = LocksStatus::MergingRegion;
        }
        debug!("propose {} pessimistic locks before prepare merge", cmd.get_requests().len();
            "region_id" => self.region_id);
        self.propose_normal(ctx, cmd)?;
        Ok(())
    }

    fn pre_propose<T: Transport>(
        &mut self,
        poll_ctx: &mut PollContext<EK, ER, T>,
        req: &mut RaftCmdRequest,
    ) -> Result<ProposalContext> {
        poll_ctx.coprocessor_host.pre_propose(self.region(), req)?;
        let mut ctx = ProposalContext::empty();

        if get_sync_log_from_request(req) {
            ctx.insert(ProposalContext::SYNC_LOG);
        }

        if !req.has_admin_request() {
            return Ok(ctx);
        }

        match req.get_admin_request().get_cmd_type() {
            AdminCmdType::Split | AdminCmdType::BatchSplit => ctx.insert(ProposalContext::SPLIT),
            AdminCmdType::PrepareMerge => {
                self.pre_propose_prepare_merge(poll_ctx, req)?;
                ctx.insert(ProposalContext::PREPARE_MERGE);
            }
            AdminCmdType::CommitMerge => ctx.insert(ProposalContext::COMMIT_MERGE),
            _ => {}
        }

        Ok(ctx)
    }

    /// Propose normal request to raft
    ///
    /// Returns Ok(Either::Left(index)) means the proposal is proposed
    /// successfully and is located on `index` position.
    /// Ok(Either::Right(index)) means the proposal is rejected by
    /// `CmdEpochChecker` and the `index` is the position of the last
    /// conflict admin cmd.
    fn propose_normal<T: Transport>(
        &mut self,
        poll_ctx: &mut PollContext<EK, ER, T>,
        mut req: RaftCmdRequest,
    ) -> Result<Either<u64, u64>> {
        // Should not propose normal in force leader state.
        // In `pre_propose_raft_command`, it rejects all the requests expect conf-change
        // if in force leader state.
        if self.force_leader.is_some() {
            panic!(
                "{} propose normal in force leader state {:?}",
                self.tag, self.force_leader
            );
        };

        if (self.pending_merge_state.is_some()
            && req.get_admin_request().get_cmd_type() != AdminCmdType::RollbackMerge)
            || (self.prepare_merge_fence > 0
                && req.get_admin_request().get_cmd_type() != AdminCmdType::PrepareMerge)
        {
            return Err(Error::ProposalInMergingMode(self.region_id));
        }

        poll_ctx.raft_metrics.propose.normal.inc();

        if self.has_applied_to_current_term() {
            // Only when applied index's term is equal to current leader's term, the
            // information in epoch checker is up to date and can be used to check epoch.
            if let Some(index) = self
                .cmd_epoch_checker
                .propose_check_epoch(&req, self.term())
            {
                return Ok(Either::Right(index));
            }
        } else if req.has_admin_request() {
            // The admin request is rejected because it may need to update epoch checker
            // which introduces an uncertainty and may breaks the correctness of epoch
            // checker.
            return Err(box_err!(
                "{} peer has not applied to current term, applied_term {}, current_term {}",
                self.tag,
                self.get_store().applied_term(),
                self.term()
            ));
        }

        // TODO: validate request for unexpected changes.
        let ctx = match self.pre_propose(poll_ctx, &mut req) {
            Ok(ctx) => ctx,
            Err(e) => {
                // Skipping PrepareMerge is logged when the PendingPrepareMerge error is
                // generated.
                if !matches!(e, Error::PendingPrepareMerge) {
                    warn!(
                        "skip proposal";
                        "region_id" => self.region_id,
                        "peer_id" => self.peer.get_id(),
                        "err" => ?e,
                        "error_code" => %e.error_code(),
                    );
                }
                return Err(e);
            }
        };

        let data = req.write_to_bytes()?;

        // TODO: use local histogram metrics
        PEER_PROPOSE_LOG_SIZE_HISTOGRAM.observe(data.len() as f64);

        if data.len() as u64 > poll_ctx.cfg.raft_entry_max_size.0 {
            error!(
                "entry is too large";
                "region_id" => self.region_id,
                "peer_id" => self.peer.get_id(),
                "size" => data.len(),
            );
            return Err(Error::RaftEntryTooLarge {
                region_id: self.region_id,
                entry_size: data.len() as u64,
            });
        }

        self.maybe_inject_propose_error(&req)?;
        let propose_index = self.next_proposal_index();
        self.raft_group.propose(ctx.to_vec(), data)?;
        if self.next_proposal_index() == propose_index {
            // The message is dropped silently, this usually due to leader absence
            // or transferring leader. Both cases can be considered as NotLeader error.
            return Err(Error::NotLeader(self.region_id, None));
        }

        // Prepare Merge need to be broadcast to as many as followers when disk full.
        if req.has_admin_request()
            && (!matches!(poll_ctx.self_disk_usage, DiskUsage::Normal)
                || !self.disk_full_peers.is_empty())
        {
            match req.get_admin_request().get_cmd_type() {
                AdminCmdType::PrepareMerge | AdminCmdType::RollbackMerge => {
                    self.has_region_merge_proposal = true;
                    self.region_merge_proposal_index = propose_index;
                    for (k, v) in &mut self.disk_full_peers.peers {
                        if !matches!(v.0, DiskUsage::AlreadyFull) {
                            v.1 = true;
                            self.raft_group
                                .raft
                                .adjust_max_inflight_msgs(*k, poll_ctx.cfg.raft_max_inflight_msgs);
                            debug!(
                                "{:?} adjust max inflight msgs to {} on peer: {:?}",
                                req.get_admin_request().get_cmd_type(),
                                poll_ctx.cfg.raft_max_inflight_msgs,
                                k
                            );
                        }
                    }
                }
                _ => {}
            }
        }

        Ok(Either::Left(propose_index))
    }

    pub fn execute_transfer_leader<T>(
        &mut self,
        ctx: &mut PollContext<EK, ER, T>,
        from: u64,
        peer_disk_usage: DiskUsage,
        reply_cmd: bool, // whether it is a reply to a TransferLeader command
    ) {
        let pending_snapshot = self.is_handling_snapshot() || self.has_pending_snapshot();
        if pending_snapshot
            || from != self.leader_id()
            // Transfer leader to node with disk full will lead to write availablity downback.
            // But if the current leader is disk full, and send such request, we should allow it,
            // because it may be a read leader balance request.
            || (!matches!(ctx.self_disk_usage, DiskUsage::Normal) &&
            matches!(peer_disk_usage,DiskUsage::Normal))
        {
            info!(
                "reject transferring leader";
                "region_id" => self.region_id,
                "peer_id" => self.peer.get_id(),
                "from" => from,
                "pending_snapshot" => pending_snapshot,
                "disk_usage" => ?ctx.self_disk_usage,
            );
            return;
        }

        let mut msg = eraftpb::Message::new();
        msg.set_from(self.peer_id());
        msg.set_to(self.leader_id());
        msg.set_msg_type(eraftpb::MessageType::MsgTransferLeader);
        msg.set_index(self.get_store().applied_index());
        msg.set_log_term(self.term());
        if reply_cmd {
            msg.set_context(Bytes::from_static(TRANSFER_LEADER_COMMAND_REPLY_CTX));
        }
        self.raft_group.raft.msgs.push(msg);
    }

    /// Return true to if the transfer leader request is accepted.
    ///
    /// When transferring leadership begins, leader sends a pre-transfer
    /// to target follower first to ensures it's ready to become leader.
    /// After that the real transfer leader process begin.
    ///
    /// 1. pre_transfer_leader on leader:
    ///     Leader will send a MsgTransferLeader to follower.
    /// 2. execute_transfer_leader on follower
    ///     If follower passes all necessary checks, it will reply an
    ///     ACK with type MsgTransferLeader and its promised persistent index.
    /// 3. ready_to_transfer_leader on leader:
    ///     Leader checks if it's appropriate to transfer leadership. If it
    ///     does, it calls raft transfer_leader API to do the remaining work.
    ///
    /// See also: tikv/rfcs#37.
    fn propose_transfer_leader<T>(
        &mut self,
        ctx: &mut PollContext<EK, ER, T>,
        req: RaftCmdRequest,
        cb: Callback<EK::Snapshot>,
    ) -> bool {
        ctx.raft_metrics.propose.transfer_leader.inc();

        let transfer_leader = get_transfer_leader_cmd(&req).unwrap();
        let prs = self.raft_group.raft.prs();

        let (_, peers) = transfer_leader
            .get_peers()
            .iter()
            .filter(|peer| peer.id != self.peer.id)
            .fold((0, vec![]), |(max_matched, mut chosen), peer| {
                if let Some(pr) = prs.get(peer.id) {
                    match pr.matched.cmp(&max_matched) {
                        cmp::Ordering::Greater => (pr.matched, vec![peer]),
                        cmp::Ordering::Equal => {
                            chosen.push(peer);
                            (max_matched, chosen)
                        }
                        cmp::Ordering::Less => (max_matched, chosen),
                    }
                } else {
                    (max_matched, chosen)
                }
            });
        let peer = match peers.len() {
            0 => transfer_leader.get_peer(),
            1 => peers.get(0).unwrap(),
            _ => peers.choose(&mut rand::thread_rng()).unwrap(),
        };

        let transferred = if peer.id == self.peer.id {
            false
        } else {
            self.pre_transfer_leader(peer)
        };

        // transfer leader command doesn't need to replicate log and apply, so we
        // return immediately. Note that this command may fail, we can view it just as
        // an advice
        cb.invoke_with_response(make_transfer_leader_response());

        transferred
    }

    // Fails in such cases:
    // 1. A pending conf change has not been applied yet;
    // 2. Removing the leader is not allowed in the configuration;
    // 3. The conf change makes the raft group not healthy;
    // 4. The conf change is dropped by raft group internally.
    /// Returns Ok(Either::Left(index)) means the proposal is proposed
    /// successfully and is located on `index` position. Ok(Either::
    /// Right(index)) means the proposal is rejected by `CmdEpochChecker` and
    /// the `index` is the position of the last conflict admin cmd.
    fn propose_conf_change<T>(
        &mut self,
        ctx: &mut PollContext<EK, ER, T>,
        req: &RaftCmdRequest,
    ) -> Result<Either<u64, u64>> {
        if self.pending_merge_state.is_some() {
            return Err(Error::ProposalInMergingMode(self.region_id));
        }
        if self.raft_group.raft.pending_conf_index > self.get_store().applied_index() {
            info!(
                "there is a pending conf change, try later";
                "region_id" => self.region_id,
                "peer_id" => self.peer.get_id(),
            );
            return Err(box_err!(
                "{} there is a pending conf change, try later",
                self.tag
            ));
        }
        // Actually, according to the implementation of conf change in raft-rs, this
        // check must be passed if the previous check that `pending_conf_index`
        // should be less than or equal to `self.get_store().applied_index()` is
        // passed.
        if self.get_store().applied_term() != self.term() {
            return Err(box_err!(
                "{} peer has not applied to current term, applied_term {}, current_term {}",
                self.tag,
                self.get_store().applied_term(),
                self.term()
            ));
        }
        if let Some(index) = self.cmd_epoch_checker.propose_check_epoch(req, self.term()) {
            return Ok(Either::Right(index));
        }

        let data = req.write_to_bytes()?;
        let admin = req.get_admin_request();
        let res = if admin.has_change_peer() {
            self.propose_conf_change_internal(ctx, admin.get_change_peer(), data)
        } else if admin.has_change_peer_v2() {
            self.propose_conf_change_internal(ctx, admin.get_change_peer_v2(), data)
        } else {
            unreachable!()
        };
        if let Err(ref e) = res {
            warn!("failed to propose confchange"; "error" => ?e);
        }
        res.map(Either::Left)
    }

    // Fails in such cases:
    // 1. A pending conf change has not been applied yet;
    // 2. Removing the leader is not allowed in the configuration;
    // 3. The conf change makes the raft group not healthy;
    // 4. The conf change is dropped by raft group internally.
    fn propose_conf_change_internal<T, CP: ChangePeerI>(
        &mut self,
        ctx: &mut PollContext<EK, ER, T>,
        change_peer: CP,
        data: Vec<u8>,
    ) -> Result<u64> {
        let data_size = data.len();
        let cc = change_peer.to_confchange(data);
        let changes = change_peer.get_change_peers();

        self.check_conf_change(ctx, changes.as_ref(), &cc)?;

        ctx.raft_metrics.propose.conf_change.inc();
        // TODO: use local histogram metrics
        PEER_PROPOSE_LOG_SIZE_HISTOGRAM.observe(data_size as f64);
        info!(
            "propose conf change peer";
            "region_id" => self.region_id,
            "peer_id" => self.peer.get_id(),
            "changes" => ?changes.as_ref(),
            "kind" => ?ConfChangeKind::confchange_kind(changes.as_ref().len()),
        );

        let propose_index = self.next_proposal_index();
        self.raft_group
            .propose_conf_change(ProposalContext::SYNC_LOG.to_vec(), cc)?;
        if self.next_proposal_index() == propose_index {
            // The message is dropped silently, this usually due to leader absence
            // or transferring leader. Both cases can be considered as NotLeader error.
            return Err(Error::NotLeader(self.region_id, None));
        }

        Ok(propose_index)
    }

    fn handle_read<E: ReadExecutor<EK>>(
        &self,
        reader: &mut E,
        req: RaftCmdRequest,
        check_epoch: bool,
        read_index: Option<u64>,
    ) -> ReadResponse<EK::Snapshot> {
        let region = self.region().clone();
        if check_epoch {
            if let Err(e) = check_region_epoch(&req, &region, true) {
                debug!("epoch not match"; "region_id" => region.get_id(), "err" => ?e);
                let mut response = cmd_resp::new_error(e);
                cmd_resp::bind_term(&mut response, self.term());
                return ReadResponse {
                    response,
                    snapshot: None,
                    txn_extra_op: TxnExtraOp::Noop,
                };
            }
        }
        let flags = WriteBatchFlags::from_bits_check(req.get_header().get_flags());
        if flags.contains(WriteBatchFlags::STALE_READ) {
            let read_ts = decode_u64(&mut req.get_header().get_flag_data()).unwrap();
            let safe_ts = self.read_progress().safe_ts();
            if safe_ts < read_ts {
                warn!(
                    "read rejected by safe timestamp";
                    "safe ts" => safe_ts,
                    "read ts" => read_ts,
                    "tag" => self.tag(),
                );
                let mut response = cmd_resp::new_error(Error::DataIsNotReady {
                    region_id: region.get_id(),
                    peer_id: self.peer_id(),
                    safe_ts,
                });
                cmd_resp::bind_term(&mut response, self.term());
                return ReadResponse {
                    response,
                    snapshot: None,
                    txn_extra_op: TxnExtraOp::Noop,
                };
            }
        }

        let mut resp = reader.execute(&req, &Arc::new(region), read_index, None, None);
        if let Some(snap) = resp.snapshot.as_mut() {
            snap.txn_ext = Some(self.txn_ext());
            snap.bucket_meta = self.bucket_meta();
        }
        resp.txn_extra_op = self.txn_extra_op().load();
        cmd_resp::bind_term(&mut resp.response, self.term());
        resp
    }

    pub fn voters(&self) -> raft::util::Union<'_> {
        self.raft_group.raft.prs().conf().voters().ids()
    }

    pub fn stop(&mut self) {
        self.mut_store().cancel_applying_snap();
        self.pending_reads.clear_all(None);
    }

    pub fn maybe_add_want_rollback_merge_peer(&mut self, peer_id: u64, extra_msg: &ExtraMessage) {
        if !self.is_leader() {
            return;
        }
        if let Some(ref state) = self.pending_merge_state {
            if state.get_commit() == extra_msg.get_premerge_commit() {
                self.add_want_rollback_merge_peer(peer_id);
            }
        }
    }

    pub fn add_want_rollback_merge_peer(&mut self, peer_id: u64) {
        assert!(self.pending_merge_state.is_some());
        self.want_rollback_merge_peers.insert(peer_id);
    }

    pub fn clear_disk_full_peers<T>(&mut self, ctx: &PollContext<EK, ER, T>) {
        let disk_full_peers = mem::take(&mut self.disk_full_peers);
        let raft = &mut self.raft_group.raft;
        for peer in disk_full_peers.peers.into_keys() {
            raft.adjust_max_inflight_msgs(peer, ctx.cfg.raft_max_inflight_msgs);
        }
    }

    pub fn refill_disk_full_peers<T>(&mut self, ctx: &PollContext<EK, ER, T>) {
        self.clear_disk_full_peers(ctx);
        debug!(
            "region id {}, peer id {}, store id {}: refill disk full peers when peer disk usage status changed or merge triggered",
            self.region_id,
            self.peer.get_id(),
            self.peer.get_store_id()
        );

        // Collect disk full peers and all peers' `next_idx` to find a potential quorum.
        let peers_len = self.get_store().region().get_peers().len();
        let mut normal_peers = HashSet::default();
        let mut next_idxs = Vec::with_capacity(peers_len);
        let mut min_peer_index = u64::MAX;
        for peer in self.get_store().region().get_peers() {
            let (peer_id, store_id) = (peer.get_id(), peer.get_store_id());
            let usage = ctx.store_disk_usages.get(&store_id);
            if usage.is_none() {
                // Always treat the leader itself as normal.
                normal_peers.insert(peer_id);
            }
            if let Some(pr) = self.raft_group.raft.prs().get(peer_id) {
                // status 3-normal, 2-almostfull, 1-alreadyfull, only for simplying the sort
                // func belowing.
                let mut status = 3;
                if let Some(usg) = usage {
                    status = match usg {
                        DiskUsage::Normal => 3,
                        DiskUsage::AlmostFull => 2,
                        DiskUsage::AlreadyFull => 1,
                    };
                }

                if !self.down_peer_ids.contains(&peer_id) {
                    next_idxs.push((peer_id, pr.next_idx, usage, status));
                    if min_peer_index > pr.next_idx {
                        min_peer_index = pr.next_idx;
                    }
                }
            }
        }
        if self.has_region_merge_proposal {
            debug!(
                "region id {}, peer id {}, store id {} has a merge request, with region_merge_proposal_index {}",
                self.region_id,
                self.peer.get_id(),
                self.peer.get_store_id(),
                self.region_merge_proposal_index
            );
            if min_peer_index > self.region_merge_proposal_index {
                self.has_region_merge_proposal = false;
            }
        }

        if normal_peers.len() == peers_len {
            return;
        }

        // Reverse sort peers based on `next_idx`, `usage` and `store healthy status`,
        // then try to get a potential quorum.
        next_idxs.sort_by(|x, y| {
            if x.3 == y.3 {
                y.1.cmp(&x.1)
            } else {
                y.3.cmp(&x.3)
            }
        });

        let raft = &mut self.raft_group.raft;
        self.disk_full_peers.majority = !raft.prs().has_quorum(&normal_peers);

        // Here set all peers can be sent when merging.
        for &(peer, _, usage, ..) in &next_idxs {
            if let Some(usage) = usage {
                if self.has_region_merge_proposal && !matches!(*usage, DiskUsage::AlreadyFull) {
                    self.disk_full_peers.peers.insert(peer, (*usage, true));
                    raft.adjust_max_inflight_msgs(peer, ctx.cfg.raft_max_inflight_msgs);
                    debug!(
                        "refill disk full peer max inflight to {} on a merging region: region id {}, peer id {}",
                        ctx.cfg.raft_max_inflight_msgs, self.region_id, peer
                    );
                } else {
                    self.disk_full_peers.peers.insert(peer, (*usage, false));
                    raft.adjust_max_inflight_msgs(peer, 0);
                    debug!(
                        "refill disk full peer max inflight to {} on region without merging: region id {}, peer id {}",
                        0, self.region_id, peer
                    );
                }
            }
        }

        if !self.disk_full_peers.majority {
            // Less than majority peers are in disk full status.
            return;
        }

        let (mut potential_quorum, mut quorum_ok) = (HashSet::default(), false);
        let mut has_dangurous_set = false;
        for &(peer_id, _, _, status) in &next_idxs {
            potential_quorum.insert(peer_id);

            if status == 1 {
                // already full peer.
                has_dangurous_set = true;
            }

            if raft.prs().has_quorum(&potential_quorum) {
                quorum_ok = true;
                break;
            }
        }

        self.dangerous_majority_set = has_dangurous_set;

        // For the Peer with AlreadFull in potential quorum set, we still need to send
        // logs to it. To support incoming configure change.
        if quorum_ok {
            for peer in potential_quorum {
                if let Some(x) = self.disk_full_peers.peers.get_mut(&peer) {
                    // It can help to establish a quorum.
                    x.1 = true;
                    // for merge region, all peers have been set to the max.
                    if !self.has_region_merge_proposal {
                        raft.adjust_max_inflight_msgs(peer, 1);
                        debug!(
                            "refill disk full peer max inflight to 1 in potential quorum set: region id {}, peer id {}",
                            self.region_id, peer
                        );
                    }
                }
            }
        }
    }

    // Check disk usages for the peer itself and other peers in the raft group.
    // The return value indicates whether the proposal is allowed or not.
    fn check_normal_proposal_with_disk_full_opt<T>(
        &mut self,
        ctx: &mut PollContext<EK, ER, T>,
        disk_full_opt: DiskFullOpt,
    ) -> Result<()> {
        let leader_allowed = match ctx.self_disk_usage {
            DiskUsage::Normal => true,
            DiskUsage::AlmostFull => !matches!(disk_full_opt, DiskFullOpt::NotAllowedOnFull),
            DiskUsage::AlreadyFull => false,
        };
        let mut disk_full_stores = Vec::new();
        if !leader_allowed {
            disk_full_stores.push(ctx.store.id);
            // Try to transfer leader to a node with disk usage normal to maintain write
            // availability. If majority node is disk full, to transfer leader or not is not
            // necessary. Note: Need to exclude learner node.
            if !self.disk_full_peers.majority {
                let target_peer = self
                    .get_store()
                    .region()
                    .get_peers()
                    .iter()
                    .find(|x| {
                        !self.disk_full_peers.has(x.get_id())
                            && x.get_id() != self.peer.get_id()
                            && !self.down_peer_ids.contains(&x.get_id())
                            && !matches!(x.get_role(), PeerRole::Learner)
                    })
                    .cloned();
                if let Some(p) = target_peer {
                    debug!(
                        "try to transfer leader because of current leader disk full";
                        "region_id" => self.region_id,
                        "peer_id" => self.peer.get_id(),
                        "target_peer_id" => p.get_id(),
                    );
                    self.pre_transfer_leader(&p);
                }
            }
        } else {
            // Check followers.
            if self.disk_full_peers.is_empty() {
                return Ok(());
            }
            if !self.dangerous_majority_set {
                if !self.disk_full_peers.majority {
                    return Ok(());
                }
                // Majority peers are in disk full status but the request carries a special
                // flag.
                if matches!(disk_full_opt, DiskFullOpt::AllowedOnAlmostFull)
                    && self.disk_full_peers.peers.values().any(|x| x.1)
                {
                    return Ok(());
                }
            }
            for peer in self.get_store().region().get_peers() {
                let (peer_id, store_id) = (peer.get_id(), peer.get_store_id());
                if self.disk_full_peers.peers.get(&peer_id).is_some() {
                    disk_full_stores.push(store_id);
                }
            }
        }
        let errmsg = format!(
            "propose failed: tikv disk full, cmd diskFullOpt={:?}, leader diskUsage={:?}",
            disk_full_opt, ctx.self_disk_usage
        );
        Err(Error::DiskFull(disk_full_stores, errmsg))
    }

    /// Check if the command will be likely to pass all the check and propose.
    pub fn will_likely_propose(&mut self, cmd: &RaftCmdRequest) -> bool {
        !self.pending_remove
            && self.is_leader()
            && self.pending_merge_state.is_none()
            && self.prepare_merge_fence == 0
            && self.raft_group.raft.lead_transferee.is_none()
            && self.has_applied_to_current_term()
            && self
                .cmd_epoch_checker
                .propose_check_epoch(cmd, self.term())
                .is_none()
    }

    pub fn maybe_gen_approximate_buckets<T>(&self, ctx: &PollContext<EK, ER, T>) {
        if ctx.coprocessor_host.cfg.enable_region_bucket && !self.region().get_peers().is_empty() {
            if let Err(e) = ctx
                .split_check_scheduler
                .schedule(SplitCheckTask::ApproximateBuckets(self.region().clone()))
            {
                error!(
                    "failed to schedule check approximate buckets";
                    "region_id" => self.region().get_id(),
                    "peer_id" => self.peer_id(),
                    "err" => %e,
                );
            }
        }
    }

    #[inline]
    pub fn is_force_leader(&self) -> bool {
        matches!(
            self.force_leader,
            Some(ForceLeaderState::ForceLeader { .. })
        )
    }

    pub fn unsafe_recovery_maybe_finish_wait_apply(&mut self, force: bool) {
        if let Some(UnsafeRecoveryState::WaitApply { target_index, .. }) =
            &self.unsafe_recovery_state
        {
            if self.raft_group.raft.raft_log.applied >= *target_index || force {
                if self.is_force_leader() {
                    info!(
                        "Unsafe recovery, finish wait apply";
                        "region_id" => self.region().get_id(),
                        "peer_id" => self.peer_id(),
                        "target_index" => target_index,
                        "applied" =>  self.raft_group.raft.raft_log.applied,
                        "force" => force,
                    );
                }
                self.unsafe_recovery_state = None;
            }
        }
    }
}

impl<EK, ER> RaftPeer<EK, ER> for Peer<EK, ER>
where
    EK: KvEngine,
    ER: RaftEngine,
{
    type Callback = Callback<EK::Snapshot>;

    #[inline]
    fn region(&self) -> &metapb::Region {
        self.get_store().region()
    }

    #[inline]
    fn region_id(&self) -> u64 {
        self.region_id
    }

    #[inline]
    fn peer_id(&self) -> u64 {
        self.peer.get_id()
    }

    #[inline]
    fn term(&self) -> u64 {
        self.raft_group.raft.term
    }

    #[inline]
    fn store_commit_index(&self) -> u64 {
        self.get_store().commit_index()
    }

    #[inline]
    fn leader_id(&self) -> u64 {
        self.raft_group.raft.leader_id
    }

    #[inline]
    fn is_splitting(&self) -> bool {
        self.last_committed_split_idx > self.get_store().applied_index()
    }

    #[inline]
    fn is_merging(&self) -> bool {
        self.last_committed_prepare_merge_idx > self.get_store().applied_index()
            || self.pending_merge_state.is_some()
    }

    #[inline]
    fn is_leader(&self) -> bool {
        self.raft_group.raft.state == StateRole::Leader
    }

    #[inline]
    fn tag(&self) -> &String {
        &self.tag
    }

    #[inline]
    fn txn_ext(&self) -> Arc<TxnExt> {
        self.txn_ext.clone()
    }

    #[inline]
    fn read_progress(&self) -> Arc<RegionReadProgress> {
        self.read_progress.clone()
    }

    #[inline]
    fn peer(&self) -> &metapb::Peer {
        &self.peer
    }

    #[inline]
    fn txn_extra_op(&self) -> Arc<AtomicCell<TxnExtraOp>> {
        self.txn_extra_op.clone()
    }

    #[inline]
    fn bucket_meta(&self) -> Option<Arc<BucketMeta>> {
        self.region_buckets.as_ref().map(|b| b.meta.clone())
    }

    #[inline]
    fn mut_pending_reads(&mut self) -> &mut ReadIndexQueue<Self::Callback> {
        &mut self.pending_reads
    }

    #[inline]
    fn mut_bcast_wake_up_time(&mut self) -> &mut Option<TiInstant> {
        &mut self.bcast_wake_up_time
    }
    #[inline]
    fn set_should_wake_up(&mut self, should_wake_up: bool) {
        self.should_wake_up = should_wake_up;
    }
    #[inline]
    fn pending_remove(&self) -> bool {
        self.pending_remove
    }
    #[inline]
    fn has_force_leader(&self) -> bool {
        self.force_leader.is_some()
    }
    #[inline]
    fn mut_leader_lease(&mut self) -> &mut Lease {
        &mut self.leader_lease
    }
    #[inline]
    fn store_applied_term(&self) -> u64 {
        self.get_store().applied_term()
    }
    #[inline]
    fn store_applied_index(&self) -> u64 {
        self.get_store().applied_index()
    }
    #[inline]
    fn has_pending_merge_state(&self) -> bool {
        !self.pending_merge_state.is_none()
    }
    /// Whether the snapshot is handling.
    /// See the comments of `check_snap_status` for more details.
    #[inline]
    fn is_handling_snapshot(&self) -> bool {
        self.apply_snap_ctx.is_some() || self.get_store().is_applying_snapshot()
    }
}

#[derive(Default, Debug)]
pub struct DiskFullPeers {
    majority: bool,
    // Indicates whether a peer can help to establish a quorum.
    peers: HashMap<u64, (DiskUsage, bool)>,
}

impl DiskFullPeers {
    pub fn is_empty(&self) -> bool {
        self.peers.is_empty()
    }
    pub fn majority(&self) -> bool {
        self.majority
    }
    pub fn has(&self, peer_id: u64) -> bool {
        !self.peers.is_empty() && self.peers.contains_key(&peer_id)
    }
    pub fn get(&self, peer_id: u64) -> Option<DiskUsage> {
        self.peers.get(&peer_id).map(|x| x.0)
    }
}

impl<EK, ER> Peer<EK, ER>
where
    EK: KvEngine,
    ER: RaftEngine,
{
    pub fn insert_peer_cache(&mut self, peer: metapb::Peer) {
        self.peer_cache.borrow_mut().insert(peer.get_id(), peer);
    }

    pub fn remove_peer_from_cache(&mut self, peer_id: u64) {
        self.peer_cache.borrow_mut().remove(&peer_id);
    }

    pub fn get_peer_from_cache(&self, peer_id: u64) -> Option<metapb::Peer> {
        if peer_id == 0 {
            return None;
        }
        fail_point!("stale_peer_cache_2", peer_id == 2, |_| None);
        if let Some(peer) = self.peer_cache.borrow().get(&peer_id) {
            return Some(peer.clone());
        }

        // Try to find in region, if found, set in cache.
        for peer in self.region().get_peers() {
            if peer.get_id() == peer_id {
                self.peer_cache.borrow_mut().insert(peer_id, peer.clone());
                return Some(peer.clone());
            }
        }

        None
    }

    fn region_replication_status(&mut self) -> Option<RegionReplicationStatus> {
        if self.replication_mode_version == 0 {
            return None;
        }
        let mut status = RegionReplicationStatus {
            state_id: self.replication_mode_version,
            ..Default::default()
        };
        let state = if !self.replication_sync {
            if self.dr_auto_sync_state != DrAutoSyncState::Async {
                let res = self.raft_group.raft.check_group_commit_consistent();
                if Some(true) != res {
                    let mut buffer: SmallVec<[(u64, u64, u64); 5]> = SmallVec::new();
                    if self.get_store().applied_term() >= self.term() {
                        let progress = self.raft_group.raft.prs();
                        for (id, p) in progress.iter() {
                            if !progress.conf().voters().contains(*id) {
                                continue;
                            }
                            buffer.push((*id, p.commit_group_id, p.matched));
                        }
                    };
                    info!(
                        "still not reach integrity over label";
                        "status" => ?res,
                        "region_id" => self.region_id,
                        "peer_id" => self.peer.id,
                        "progress" => ?buffer
                    );
                } else {
                    self.replication_sync = true;
                }
                match res {
                    Some(true) => RegionReplicationState::IntegrityOverLabel,
                    Some(false) => RegionReplicationState::SimpleMajority,
                    None => RegionReplicationState::Unknown,
                }
            } else {
                RegionReplicationState::SimpleMajority
            }
        } else {
            RegionReplicationState::IntegrityOverLabel
        };
        status.set_state(state);
        Some(status)
    }

    pub fn heartbeat_pd<T>(&mut self, ctx: &PollContext<EK, ER, T>) {
        let task = PdTask::Heartbeat(HeartbeatTask {
            term: self.term(),
            region: self.region().clone(),
            down_peers: self.collect_down_peers(ctx),
            peer: self.peer.clone(),
            pending_peers: self.collect_pending_peers(ctx),
            written_bytes: self.peer_stat.written_bytes,
            written_keys: self.peer_stat.written_keys,
            approximate_size: self.approximate_size,
            approximate_keys: self.approximate_keys,
            replication_status: self.region_replication_status(),
        });
        if let Err(e) = ctx.pd_scheduler.schedule(task) {
            error!(
                "failed to notify pd";
                "region_id" => self.region_id,
                "peer_id" => self.peer.get_id(),
                "err" => ?e,
            );
            return;
        }
        fail_point!("schedule_check_split");
    }

    fn prepare_raft_message(&self) -> RaftMessage {
        let mut send_msg = RaftMessage::default();
        send_msg.set_region_id(self.region_id);
        // set current epoch
        send_msg.set_region_epoch(self.region().get_region_epoch().clone());
        send_msg.set_from_peer(self.peer.clone());
        send_msg
    }

    pub fn send_extra_message<T: Transport>(
        &self,
        msg: ExtraMessage,
        trans: &mut T,
        to: &metapb::Peer,
    ) {
        let mut send_msg = self.prepare_raft_message();
        let ty = msg.get_type();
        debug!("send extra msg";
            "region_id" => self.region_id,
            "peer_id" => self.peer.get_id(),
            "msg_type" => ?ty,
            "to" => to.get_id()
        );
        send_msg.set_extra_msg(msg);
        send_msg.set_to_peer(to.clone());
        if let Err(e) = trans.send(send_msg) {
            error!(?e;
                "failed to send extra message";
                "type" => ?ty,
                "region_id" => self.region_id,
                "peer_id" => self.peer.get_id(),
                "target" => ?to,
            );
        }
    }

    fn build_raft_message(
        &mut self,
        msg: eraftpb::Message,
        disk_usage: DiskUsage,
    ) -> Option<RaftMessage> {
        let mut send_msg = self.prepare_raft_message();

        send_msg.set_disk_usage(disk_usage);

        let to_peer = match self.get_peer_from_cache(msg.get_to()) {
            Some(p) => p,
            None => {
                warn!(
                    "failed to look up recipient peer";
                    "region_id" => self.region_id,
                    "peer_id" => self.peer.get_id(),
                    "to_peer" => msg.get_to(),
                );
                return None;
            }
        };

        send_msg.set_to_peer(to_peer);

        if msg.get_from() != self.peer.get_id() {
            debug!(
                "redirecting message";
                "msg_type" => ?msg.get_msg_type(),
                "from" => msg.get_from(),
                "to" => msg.get_to(),
                "region_id" => self.region_id,
                "peer_id" => self.peer.get_id(),
            );
        }

        // There could be two cases:
        // - Target peer already exists but has not established communication with
        //   leader yet
        // - Target peer is added newly due to member change or region split, but it's
        //   not created yet
        // For both cases the region start key and end key are attached in RequestVote
        // and Heartbeat message for the store of that peer to check whether to create a
        // new peer when receiving these messages, or just to wait for a pending region
        // split to perform later.
        if self.get_store().is_initialized() && is_initial_msg(&msg) {
            let region = self.region();
            send_msg.set_start_key(region.get_start_key().to_vec());
            send_msg.set_end_key(region.get_end_key().to_vec());
        }

        send_msg.set_message(msg);

        Some(send_msg)
    }

    pub fn bcast_check_stale_peer_message<T: Transport>(
        &mut self,
        ctx: &mut PollContext<EK, ER, T>,
    ) {
        if self.check_stale_conf_ver < self.region().get_region_epoch().get_conf_ver() {
            self.check_stale_conf_ver = self.region().get_region_epoch().get_conf_ver();
            self.check_stale_peers = self.region().get_peers().to_vec();
        }
        for peer in &self.check_stale_peers {
            if peer.get_id() == self.peer_id() {
                continue;
            }
            let mut extra_msg = ExtraMessage::default();
            extra_msg.set_type(ExtraMessageType::MsgCheckStalePeer);
            self.send_extra_message(extra_msg, &mut ctx.trans, peer);
        }
    }

    pub fn on_check_stale_peer_response(
        &mut self,
        check_conf_ver: u64,
        check_peers: Vec<metapb::Peer>,
    ) {
        if self.check_stale_conf_ver < check_conf_ver {
            self.check_stale_conf_ver = check_conf_ver;
            self.check_stale_peers = check_peers;
        }
    }

    pub fn send_want_rollback_merge<T: Transport>(
        &self,
        premerge_commit: u64,
        ctx: &mut PollContext<EK, ER, T>,
    ) {
        let to_peer = match self.get_peer_from_cache(self.leader_id()) {
            Some(p) => p,
            None => {
                warn!(
                    "failed to look up recipient peer";
                    "region_id" => self.region_id,
                    "peer_id" => self.peer.get_id(),
                    "to_peer" => self.leader_id(),
                );
                return;
            }
        };
        let mut extra_msg = ExtraMessage::default();
        extra_msg.set_type(ExtraMessageType::MsgWantRollbackMerge);
        extra_msg.set_premerge_commit(premerge_commit);
        self.send_extra_message(extra_msg, &mut ctx.trans, &to_peer);
    }

    pub fn require_updating_max_ts(&self, pd_scheduler: &Scheduler<PdTask<EK, ER>>) {
        let epoch = self.region().get_region_epoch();
        let term_low_bits = self.term() & ((1 << 32) - 1); // 32 bits
        let version_lot_bits = epoch.get_version() & ((1 << 31) - 1); // 31 bits
        let initial_status = (term_low_bits << 32) | (version_lot_bits << 1);
        self.txn_ext
            .max_ts_sync_status
            .store(initial_status, Ordering::SeqCst);
        info!(
            "require updating max ts";
            "region_id" => self.region_id,
            "initial_status" => initial_status,
        );
        if let Err(e) = pd_scheduler.schedule(PdTask::UpdateMaxTimestamp {
            region_id: self.region_id,
            initial_status,
            txn_ext: self.txn_ext.clone(),
        }) {
            error!(
                "failed to update max ts";
                "err" => ?e,
            );
        }
    }

    fn activate_in_memory_pessimistic_locks(&mut self) {
        let mut pessimistic_locks = self.txn_ext.pessimistic_locks.write();
        pessimistic_locks.status = LocksStatus::Normal;
        pessimistic_locks.term = self.term();
        pessimistic_locks.version = self.region().get_region_epoch().get_version();
    }

    fn clear_in_memory_pessimistic_locks(&mut self) {
        let mut pessimistic_locks = self.txn_ext.pessimistic_locks.write();
        pessimistic_locks.status = LocksStatus::NotLeader;
        pessimistic_locks.clear();
        pessimistic_locks.term = self.term();
        pessimistic_locks.version = self.region().get_region_epoch().get_version();

        // Also clear merge related states
        self.prepare_merge_fence = 0;
        self.pending_prepare_merge = None;
    }

    pub fn need_renew_lease_at<T>(
        &self,
        ctx: &PollContext<EK, ER, T>,
        current_time: Timespec,
    ) -> bool {
        let renew_bound = match self.leader_lease.need_renew(current_time) {
            Some(ts) => ts,
            None => return false,
        };
        let max_lease = ctx.cfg.raft_store_max_leader_lease();
        let has_overlapped_reads = self.pending_reads.back().map_or(false, |read| {
            // If there is any read index whose lease can cover till next heartbeat
            // then we don't need to propose a new one
            read.propose_time + max_lease > renew_bound
        });
        let has_overlapped_writes = self.proposals.back().map_or(false, |proposal| {
            // If there is any write whose lease can cover till next heartbeat
            // then we don't need to propose a new one
            proposal
                .propose_time
                .map_or(false, |propose_time| propose_time + max_lease > renew_bound)
        });
        !has_overlapped_reads && !has_overlapped_writes
    }

    pub fn adjust_cfg_if_changed<T>(&mut self, ctx: &PollContext<EK, ER, T>) {
        let raft_max_inflight_msgs = ctx.cfg.raft_max_inflight_msgs;
        if self.is_leader() && (raft_max_inflight_msgs != self.raft_max_inflight_msgs) {
            let peers: Vec<_> = self.region().get_peers().into();
            for p in peers {
                if p != self.peer {
                    self.raft_group
                        .raft
                        .adjust_max_inflight_msgs(p.get_id(), raft_max_inflight_msgs);
                }
            }
            self.raft_max_inflight_msgs = raft_max_inflight_msgs;
        }
        self.raft_group.raft.r.max_msg_size = ctx.cfg.raft_max_size_per_msg.0;
    }

    #[inline]
    fn maybe_inject_propose_error(
        &self,
        #[allow(unused_variables)] req: &RaftCmdRequest,
    ) -> Result<()> {
        // The return value format is {req_type}:{store_id}
        // Request matching the format will fail to be proposed.
        // Empty `req_type` means matching all kinds of requests.
        // ":{store_id}" can be omitted, meaning matching all stores.
        fail_point!("raft_propose", |r| {
            r.map_or(Ok(()), |s| {
                let mut parts = s.splitn(2, ':');
                let cmd_type = parts.next().unwrap();
                let store_id = parts.next().map(|s| s.parse::<u64>().unwrap());
                if let Some(store_id) = store_id {
                    if store_id != self.peer.get_store_id() {
                        return Ok(());
                    }
                }
                let admin_type = req.get_admin_request().get_cmd_type();
                let match_type = cmd_type.is_empty()
                    || (cmd_type == "prepare_merge" && admin_type == AdminCmdType::PrepareMerge)
                    || (cmd_type == "transfer_leader"
                        && admin_type == AdminCmdType::TransferLeader);
                // More matching rules can be added here.
                if match_type {
                    Err(box_err!("injected error"))
                } else {
                    Ok(())
                }
            })
        });
        Ok(())
    }

    /// Update states of the peer which can be changed in the previous raft
    /// tick.
    pub fn post_raft_group_tick(&mut self) {
        self.lead_transferee = self.raft_group.raft.lead_transferee.unwrap_or_default();
    }
}

/// `RequestPolicy` decides how we handle a request.
#[derive(Clone, PartialEq, Debug)]
pub enum RequestPolicy {
    // Handle the read request directly without dispatch.
    ReadLocal,
    StaleRead,
    // Handle the read request via raft's SafeReadIndex mechanism.
    ReadIndex,
    ProposeNormal,
    ProposeTransferLeader,
    ProposeConfChange,
}

/// `RequestInspector` makes `RequestPolicy` for requests.
pub trait RequestInspector {
    /// Has the current term been applied?
    fn has_applied_to_current_term(&mut self) -> bool;
    /// Inspects its lease.
    fn inspect_lease(&mut self) -> LeaseState;

    /// Inspect a request, return a policy that tells us how to
    /// handle the request.
    fn inspect(&mut self, req: &RaftCmdRequest) -> Result<RequestPolicy> {
        if req.has_admin_request() {
            if apply::is_conf_change_cmd(req) {
                return Ok(RequestPolicy::ProposeConfChange);
            }
            if get_transfer_leader_cmd(req).is_some()
                && !WriteBatchFlags::from_bits_truncate(req.get_header().get_flags())
                    .contains(WriteBatchFlags::TRANSFER_LEADER_PROPOSAL)
            {
                return Ok(RequestPolicy::ProposeTransferLeader);
            }
            return Ok(RequestPolicy::ProposeNormal);
        }

        let mut has_read = false;
        let mut has_write = false;
        for r in req.get_requests() {
            match r.get_cmd_type() {
                CmdType::Get | CmdType::Snap | CmdType::ReadIndex => has_read = true,
                CmdType::Delete | CmdType::Put | CmdType::DeleteRange | CmdType::IngestSst => {
                    has_write = true
                }
                CmdType::Prewrite | CmdType::Invalid => {
                    return Err(box_err!(
                        "invalid cmd type {:?}, message maybe corrupted",
                        r.get_cmd_type()
                    ));
                }
            }

            if has_read && has_write {
                return Err(box_err!("read and write can't be mixed in one batch"));
            }
        }

        if has_write {
            return Ok(RequestPolicy::ProposeNormal);
        }

        let flags = WriteBatchFlags::from_bits_check(req.get_header().get_flags());
        if flags.contains(WriteBatchFlags::STALE_READ) {
            return Ok(RequestPolicy::StaleRead);
        }

        if req.get_header().get_read_quorum() {
            return Ok(RequestPolicy::ReadIndex);
        }

        // If applied index's term is differ from current raft's term, leader transfer
        // must happened, if read locally, we may read old value.
        if !self.has_applied_to_current_term() {
            return Ok(RequestPolicy::ReadIndex);
        }

        // Local read should be performed, if and only if leader is in lease.
        // None for now.
        match self.inspect_lease() {
            LeaseState::Valid => Ok(RequestPolicy::ReadLocal),
            LeaseState::Expired | LeaseState::Suspect => {
                // Perform a consistent read to Raft quorum and try to renew the leader lease.
                Ok(RequestPolicy::ReadIndex)
            }
        }
    }
}

impl<EK, ER> RequestInspector for Peer<EK, ER>
where
    EK: KvEngine,
    ER: RaftEngine,
{
    fn has_applied_to_current_term(&mut self) -> bool {
        self.get_store().applied_term() == self.term()
    }

    fn inspect_lease(&mut self) -> LeaseState {
        if !self.raft_group.raft.in_lease() {
            return LeaseState::Suspect;
        }
        // None means now.
        let state = self.leader_lease.inspect(None);
        if LeaseState::Expired == state {
            debug!(
                "leader lease is expired";
                "region_id" => self.region_id,
                "peer_id" => self.peer.get_id(),
                "lease" => ?self.leader_lease,
            );
            // The lease is expired, call `expire` explicitly.
            self.leader_lease.expire();
        }
        state
    }
}

impl<EK, ER, T> ReadExecutor<EK> for PollContext<EK, ER, T>
where
    EK: KvEngine,
    ER: RaftEngine,
{
    fn get_tablet(&mut self) -> &EK {
        &self.engines.kv
    }

    fn get_snapshot(
        &mut self,
        _: Option<ThreadReadId>,
        _: &mut Option<LocalReadContext<'_, EK>>,
    ) -> Arc<EK::Snapshot> {
        Arc::new(self.engines.kv.snapshot())
    }
}

fn get_transfer_leader_cmd(msg: &RaftCmdRequest) -> Option<&TransferLeaderRequest> {
    if !msg.has_admin_request() {
        return None;
    }
    let req = msg.get_admin_request();
    if !req.has_transfer_leader() {
        return None;
    }

    Some(req.get_transfer_leader())
}

fn get_sync_log_from_request(msg: &RaftCmdRequest) -> bool {
    if msg.has_admin_request() {
        let req = msg.get_admin_request();
        return matches!(
            req.get_cmd_type(),
            AdminCmdType::ChangePeer
                | AdminCmdType::ChangePeerV2
                | AdminCmdType::Split
                | AdminCmdType::BatchSplit
                | AdminCmdType::PrepareMerge
                | AdminCmdType::CommitMerge
                | AdminCmdType::RollbackMerge
        );
    }

    msg.get_header().get_sync_log()
}

/// We enable follower lazy commit to get a better performance.
/// But it may not be appropriate for some requests. This function
/// checks whether the request should be committed on all followers
/// as soon as possible.
fn is_request_urgent(req: &RaftCmdRequest) -> bool {
    if !req.has_admin_request() {
        return false;
    }

    matches!(
        req.get_admin_request().get_cmd_type(),
        AdminCmdType::Split
            | AdminCmdType::BatchSplit
            | AdminCmdType::ChangePeer
            | AdminCmdType::ChangePeerV2
            | AdminCmdType::ComputeHash
            | AdminCmdType::VerifyHash
            | AdminCmdType::PrepareMerge
            | AdminCmdType::CommitMerge
            | AdminCmdType::RollbackMerge
    )
}

fn make_transfer_leader_response() -> RaftCmdResponse {
    let mut response = AdminResponse::default();
    response.set_cmd_type(AdminCmdType::TransferLeader);
    response.set_transfer_leader(TransferLeaderResponse::default());
    let mut resp = RaftCmdResponse::default();
    resp.set_admin_response(response);
    resp
}

// The Raft message context for a MsgTransferLeader if it is a reply of a
// TransferLeader command.
pub const TRANSFER_LEADER_COMMAND_REPLY_CTX: &[u8] = &[1];

/// A poor version of `Peer` to avoid port generic variables everywhere.
pub trait AbstractPeer {
    fn meta_peer(&self) -> &metapb::Peer;
    fn group_state(&self) -> GroupState;
    fn region(&self) -> &metapb::Region;
    fn apply_state(&self) -> &RaftApplyState;
    fn raft_status(&self) -> raft::Status<'_>;
    fn raft_commit_index(&self) -> u64;
    fn pending_merge_state(&self) -> Option<&MergeState>;
}

mod memtrace {
    use std::mem;

    use tikv_util::memory::HeapSize;

    use super::*;

    impl<EK, ER> Peer<EK, ER>
    where
        EK: KvEngine,
        ER: RaftEngine,
    {
        pub fn proposal_size(&self) -> usize {
            let mut heap_size = self.pending_reads.heap_size();
            for prop in &self.proposals.queue {
                heap_size += prop.heap_size();
            }
            heap_size
        }

        pub fn rest_size(&self) -> usize {
            // 2 words for every item in `peer_heartbeats`.
            16 * self.peer_heartbeats.capacity()
            // 2 words for every item in `peers_start_pending_time`.
            + 16 * self.peers_start_pending_time.capacity()
            // 1 word for every item in `down_peer_ids`
            + 8 * self.down_peer_ids.capacity()
            + mem::size_of::<metapb::Peer>() * self.check_stale_peers.capacity()
            // 1 word for every item in `want_rollback_merge_peers`
            + 8 * self.want_rollback_merge_peers.capacity()
            // Ignore more heap content in `raft::eraftpb::Message`.
            + (self.unpersisted_message_count
                + self.apply_snap_ctx.as_ref().map_or(0, |ctx| ctx.msgs.len()))
                * mem::size_of::<eraftpb::Message>()
            + mem::size_of_val(self.pending_request_snapshot_count.as_ref())
        }
    }
}

#[cfg(test)]
mod tests {
    use kvproto::raft_cmdpb;
    use protobuf::ProtobufEnum;

    use super::*;
    use crate::store::{msg::ExtCallback, util::u64_to_timespec};

    #[test]
    fn test_sync_log() {
        let white_list = [
            AdminCmdType::InvalidAdmin,
            AdminCmdType::CompactLog,
            AdminCmdType::TransferLeader,
            AdminCmdType::ComputeHash,
            AdminCmdType::VerifyHash,
        ];
        for tp in AdminCmdType::values() {
            let mut msg = RaftCmdRequest::default();
            msg.mut_admin_request().set_cmd_type(*tp);
            assert_eq!(
                get_sync_log_from_request(&msg),
                !white_list.contains(tp),
                "{:?}",
                tp
            );
        }
    }

    #[test]
    fn test_urgent() {
        let urgent_types = [
            AdminCmdType::Split,
            AdminCmdType::BatchSplit,
            AdminCmdType::ChangePeer,
            AdminCmdType::ChangePeerV2,
            AdminCmdType::ComputeHash,
            AdminCmdType::VerifyHash,
            AdminCmdType::PrepareMerge,
            AdminCmdType::CommitMerge,
            AdminCmdType::RollbackMerge,
        ];
        for tp in AdminCmdType::values() {
            let mut req = RaftCmdRequest::default();
            req.mut_admin_request().set_cmd_type(*tp);
            assert_eq!(
                is_request_urgent(&req),
                urgent_types.contains(tp),
                "{:?}",
                tp
            );
        }
        assert!(!is_request_urgent(&RaftCmdRequest::default()));
    }

    #[test]
    fn test_entry_context() {
        let tbl: Vec<&[ProposalContext]> = vec![
            &[ProposalContext::SPLIT],
            &[ProposalContext::SYNC_LOG],
            &[ProposalContext::PREPARE_MERGE],
            &[ProposalContext::COMMIT_MERGE],
            &[ProposalContext::SPLIT, ProposalContext::SYNC_LOG],
            &[ProposalContext::PREPARE_MERGE, ProposalContext::SYNC_LOG],
            &[ProposalContext::COMMIT_MERGE, ProposalContext::SYNC_LOG],
        ];

        for flags in tbl {
            let mut ctx = ProposalContext::empty();
            for f in flags {
                ctx.insert(*f);
            }

            let ser = ctx.to_vec();
            let de = ProposalContext::from_bytes(&ser);

            for f in flags {
                assert!(de.contains(*f), "{:?}", de);
            }
        }
    }

    #[test]
    fn test_request_inspector() {
        struct DummyInspector {
            applied_to_index_term: bool,
            lease_state: LeaseState,
        }
        impl RequestInspector for DummyInspector {
            fn has_applied_to_current_term(&mut self) -> bool {
                self.applied_to_index_term
            }
            fn inspect_lease(&mut self) -> LeaseState {
                self.lease_state
            }
        }

        let mut table = vec![];

        // Ok(_)
        let mut req = RaftCmdRequest::default();
        let mut admin_req = raft_cmdpb::AdminRequest::default();

        req.set_admin_request(admin_req.clone());
        table.push((req.clone(), RequestPolicy::ProposeNormal));

        admin_req.set_change_peer(raft_cmdpb::ChangePeerRequest::default());
        req.set_admin_request(admin_req.clone());
        table.push((req.clone(), RequestPolicy::ProposeConfChange));
        admin_req.clear_change_peer();

        admin_req.set_change_peer_v2(raft_cmdpb::ChangePeerV2Request::default());
        req.set_admin_request(admin_req.clone());
        table.push((req.clone(), RequestPolicy::ProposeConfChange));
        admin_req.clear_change_peer_v2();

        admin_req.set_transfer_leader(raft_cmdpb::TransferLeaderRequest::default());
        req.set_admin_request(admin_req.clone());
        table.push((req.clone(), RequestPolicy::ProposeTransferLeader));
        admin_req.clear_transfer_leader();
        req.clear_admin_request();

        for (op, policy) in vec![
            (CmdType::Get, RequestPolicy::ReadLocal),
            (CmdType::Snap, RequestPolicy::ReadLocal),
            (CmdType::Put, RequestPolicy::ProposeNormal),
            (CmdType::Delete, RequestPolicy::ProposeNormal),
            (CmdType::DeleteRange, RequestPolicy::ProposeNormal),
            (CmdType::IngestSst, RequestPolicy::ProposeNormal),
        ] {
            let mut request = raft_cmdpb::Request::default();
            request.set_cmd_type(op);
            req.set_requests(vec![request].into());
            table.push((req.clone(), policy));
        }

        // Stale read
        for op in &[CmdType::Get, CmdType::Snap] {
            let mut req = req.clone();
            let mut request = raft_cmdpb::Request::default();
            request.set_cmd_type(*op);
            req.set_requests(vec![request].into());
            req.mut_header()
                .set_flags(txn_types::WriteBatchFlags::STALE_READ.bits());
            table.push((req, RequestPolicy::StaleRead));
        }

        for &applied_to_index_term in &[true, false] {
            for &lease_state in &[LeaseState::Expired, LeaseState::Suspect, LeaseState::Valid] {
                for (req, mut policy) in table.clone() {
                    let mut inspector = DummyInspector {
                        applied_to_index_term,
                        lease_state,
                    };
                    // Leader can not read local as long as
                    // it has not applied to its term or it does has a valid lease.
                    if policy == RequestPolicy::ReadLocal
                        && (!applied_to_index_term || LeaseState::Valid != inspector.lease_state)
                    {
                        policy = RequestPolicy::ReadIndex;
                    }
                    assert_eq!(inspector.inspect(&req).unwrap(), policy);
                }
            }
        }

        // Read quorum.
        let mut request = raft_cmdpb::Request::default();
        request.set_cmd_type(CmdType::Snap);
        req.set_requests(vec![request].into());
        req.mut_header().set_read_quorum(true);
        let mut inspector = DummyInspector {
            applied_to_index_term: true,
            lease_state: LeaseState::Valid,
        };
        assert_eq!(inspector.inspect(&req).unwrap(), RequestPolicy::ReadIndex);
        req.clear_header();

        // Err(_)
        let mut err_table = vec![];
        for &op in &[CmdType::Prewrite, CmdType::Invalid] {
            let mut request = raft_cmdpb::Request::default();
            request.set_cmd_type(op);
            req.set_requests(vec![request].into());
            err_table.push(req.clone());
        }
        let mut snap = raft_cmdpb::Request::default();
        snap.set_cmd_type(CmdType::Snap);
        let mut put = raft_cmdpb::Request::default();
        put.set_cmd_type(CmdType::Put);
        req.set_requests(vec![snap, put].into());
        err_table.push(req);

        for req in err_table {
            let mut inspector = DummyInspector {
                applied_to_index_term: true,
                lease_state: LeaseState::Valid,
            };
            inspector.inspect(&req).unwrap_err();
        }
    }

    #[test]
    fn test_propose_queue_find_proposal() {
        let mut pq: ProposalQueue<Callback<engine_panic::PanicSnapshot>> =
            ProposalQueue::new("tag".to_owned());
        let gen_term = |index: u64| (index / 10) + 1;
        let push_proposal = |pq: &mut ProposalQueue<_>, index: u64| {
            pq.push(Proposal {
                is_conf_change: false,
                index,
                term: gen_term(index),
                cb: Callback::write(Box::new(|_| {})),
                propose_time: Some(u64_to_timespec(index)),
                must_pass_epoch_check: false,
            });
        };
        for index in 1..=100 {
            push_proposal(&mut pq, index);
        }
        let mut pre_remove = 0;
        for remove_i in 1..=100 {
            let index = remove_i + 100;
            // Push more proposal
            push_proposal(&mut pq, index);
            // Find propose time
            for i in 1..=index {
                let pt = pq.find_propose_time(gen_term(i), i);
                if i <= pre_remove {
                    assert!(pt.is_none())
                } else {
                    assert_eq!(pt.unwrap(), u64_to_timespec(i))
                };
            }
            // Find a proposal and remove all previous proposals
            for i in 1..=remove_i {
                let p = pq.find_proposal(gen_term(i), i, 0);
                let must_found_proposal = p.is_some() && (i > pre_remove);
                let proposal_removed_previous = p.is_none() && (i <= pre_remove);
                assert!(must_found_proposal || proposal_removed_previous);
                // `find_proposal` will remove proposal so `pop` must return None
                assert!(pq.pop(gen_term(i), i).is_none());
                assert!(pq.find_propose_time(gen_term(i), i).is_none());
            }
            pre_remove = remove_i;
        }
    }

    #[test]
    fn test_uncommitted_proposals() {
        struct DropPanic(bool);
        impl Drop for DropPanic {
            fn drop(&mut self) {
                if self.0 {
                    unreachable!()
                }
            }
        }
        fn must_call() -> ExtCallback {
            let mut d = DropPanic(true);
            Box::new(move || {
                d.0 = false;
            })
        }
        fn must_not_call() -> ExtCallback {
            Box::new(move || unreachable!())
        }
        let mut pq: ProposalQueue<Callback<engine_panic::PanicSnapshot>> =
            ProposalQueue::new("tag".to_owned());

        // (1, 4) and (1, 5) is not committed
        let entries = vec![(1, 1), (1, 2), (1, 3), (1, 4), (1, 5), (2, 6), (2, 7)];
        let committed = vec![(1, 1), (1, 2), (1, 3), (2, 6), (2, 7)];
        for (index, term) in entries.clone() {
            if term != 1 {
                continue;
            }
            let cb = if committed.contains(&(index, term)) {
                Callback::write_ext(Box::new(|_| {}), None, Some(must_call()))
            } else {
                Callback::write_ext(Box::new(|_| {}), None, Some(must_not_call()))
            };
            pq.push(Proposal {
                index,
                term,
                cb,
                is_conf_change: false,
                propose_time: None,
                must_pass_epoch_check: false,
            });
        }
        for (index, term) in entries {
            if let Some(mut p) = pq.find_proposal(term, index, 0) {
                p.cb.invoke_committed();
            }
        }
    }

    #[test]
    fn test_cmd_epoch_checker() {
        use std::sync::mpsc;

        use engine_test::kv::KvTestSnapshot;
        fn new_admin_request(cmd_type: AdminCmdType) -> RaftCmdRequest {
            let mut request = RaftCmdRequest::default();
            request.mut_admin_request().set_cmd_type(cmd_type);
            request
        }
        fn new_cb() -> (Callback<KvTestSnapshot>, mpsc::Receiver<()>) {
            let (tx, rx) = mpsc::channel();
            (Callback::write(Box::new(move |_| tx.send(()).unwrap())), rx)
        }

        let region = metapb::Region::default();
        let normal_cmd = RaftCmdRequest::default();
        let split_admin = new_admin_request(AdminCmdType::BatchSplit);
        let prepare_merge_admin = new_admin_request(AdminCmdType::PrepareMerge);
        let change_peer_admin = new_admin_request(AdminCmdType::ChangePeer);

        let mut epoch_checker = CmdEpochChecker::<KvTestSnapshot>::default();

        assert_eq!(epoch_checker.propose_check_epoch(&split_admin, 10), None);
        assert_eq!(epoch_checker.term, 10);
        epoch_checker.post_propose(AdminCmdType::BatchSplit, 5, 10);
        assert_eq!(epoch_checker.proposed_admin_cmd.len(), 1);

        // Both conflict with the split admin cmd
        assert_eq!(epoch_checker.propose_check_epoch(&normal_cmd, 10), Some(5));
        assert_eq!(
            epoch_checker.propose_check_epoch(&prepare_merge_admin, 10),
            Some(5)
        );

        assert_eq!(
            epoch_checker.propose_check_epoch(&change_peer_admin, 10),
            None
        );
        epoch_checker.post_propose(AdminCmdType::ChangePeer, 6, 10);
        assert_eq!(epoch_checker.proposed_admin_cmd.len(), 2);

        assert_eq!(
            epoch_checker.last_cmd_index(AdminCmdType::BatchSplit),
            Some(5)
        );
        assert_eq!(
            epoch_checker.last_cmd_index(AdminCmdType::ChangePeer),
            Some(6)
        );
        assert_eq!(
            epoch_checker.last_cmd_index(AdminCmdType::PrepareMerge),
            None
        );

        // Conflict with the change peer admin cmd
        assert_eq!(
            epoch_checker.propose_check_epoch(&change_peer_admin, 10),
            Some(6)
        );
        // Conflict with the split admin cmd
        assert_eq!(epoch_checker.propose_check_epoch(&normal_cmd, 10), Some(5));
        // Conflict with the change peer admin cmd
        assert_eq!(
            epoch_checker.propose_check_epoch(&prepare_merge_admin, 10),
            Some(6)
        );

        epoch_checker.advance_apply(4, 10, &region);
        // Have no effect on `proposed_admin_cmd`
        assert_eq!(epoch_checker.proposed_admin_cmd.len(), 2);

        epoch_checker.advance_apply(5, 10, &region);
        // Left one change peer admin cmd
        assert_eq!(epoch_checker.proposed_admin_cmd.len(), 1);

        assert_eq!(epoch_checker.propose_check_epoch(&normal_cmd, 10), None);

        assert_eq!(epoch_checker.propose_check_epoch(&split_admin, 10), Some(6));
        // Change term to 11
        assert_eq!(epoch_checker.propose_check_epoch(&split_admin, 11), None);
        assert_eq!(epoch_checker.term, 11);
        // Should be empty
        assert_eq!(epoch_checker.proposed_admin_cmd.len(), 0);

        // Test attaching multiple callbacks.
        epoch_checker.post_propose(AdminCmdType::BatchSplit, 7, 12);
        let mut rxs = vec![];
        for _ in 0..3 {
            let conflict_idx = epoch_checker.propose_check_epoch(&normal_cmd, 12).unwrap();
            let (cb, rx) = new_cb();
            epoch_checker.attach_to_conflict_cmd(conflict_idx, cb);
            rxs.push(rx);
        }
        epoch_checker.advance_apply(7, 12, &region);
        for rx in rxs {
            rx.try_recv().unwrap();
        }

        // Should invoke callbacks when term is increased.
        epoch_checker.post_propose(AdminCmdType::BatchSplit, 8, 12);
        let (cb, rx) = new_cb();
        epoch_checker.attach_to_conflict_cmd(8, cb);
        assert_eq!(epoch_checker.propose_check_epoch(&normal_cmd, 13), None);
        rx.try_recv().unwrap();

        // Should invoke callbacks when it's dropped.
        epoch_checker.post_propose(AdminCmdType::BatchSplit, 9, 13);
        let (cb, rx) = new_cb();
        epoch_checker.attach_to_conflict_cmd(9, cb);
        drop(epoch_checker);
        rx.try_recv().unwrap();
    }
}<|MERGE_RESOLUTION|>--- conflicted
+++ resolved
@@ -4020,50 +4020,12 @@
             }
         }
 
-<<<<<<< HEAD
         if self.read_index_no_leader(
             &mut poll_ctx.trans,
             &mut poll_ctx.pd_scheduler,
             &mut err_resp,
         ) {
-            poll_ctx.raft_metrics.invalid_proposal.read_index_no_leader += 1;
-=======
-        // When a replica cannot detect any leader, `MsgReadIndex` will be dropped,
-        // which would cause a long time waiting for a read response. Then we
-        // should return an error directly in this situation.
-        if !self.is_leader() && self.leader_id() == INVALID_ID {
-            poll_ctx
-                .raft_metrics
-                .invalid_proposal
-                .read_index_no_leader
-                .inc();
-            // The leader may be hibernated, send a message for trying to awaken the leader.
-            if self.bcast_wake_up_time.is_none()
-                || self
-                    .bcast_wake_up_time
-                    .as_ref()
-                    .unwrap()
-                    .saturating_elapsed()
-                    >= Duration::from_millis(MIN_BCAST_WAKE_UP_INTERVAL)
-            {
-                self.bcast_wake_up_message(poll_ctx);
-                self.bcast_wake_up_time = Some(TiInstant::now_coarse());
-
-                let task = PdTask::QueryRegionLeader {
-                    region_id: self.region_id,
-                };
-                if let Err(e) = poll_ctx.pd_scheduler.schedule(task) {
-                    error!(
-                        "failed to notify pd";
-                        "region_id" => self.region_id,
-                        "peer_id" => self.peer_id(),
-                        "err" => %e,
-                    )
-                }
-            }
-            self.should_wake_up = true;
-            cmd_resp::bind_error(&mut err_resp, Error::NotLeader(self.region_id, None));
->>>>>>> f6159555
+            poll_ctx.raft_metrics.invalid_proposal.read_index_no_leader.inc();
             cb.report_error(err_resp);
             return false;
         }
