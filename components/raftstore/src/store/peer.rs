--- conflicted
+++ resolved
@@ -366,78 +366,44 @@
     pub fn init_replication_mode(&mut self, state: &mut GlobalReplicationState) {
         debug!("init commit group"; "state" => ?state, "region_id" => self.region_id, "peer_id" => self.peer.id);
         if !self.get_store().region().get_peers().is_empty() {
-<<<<<<< HEAD
             let version = state.status().get_dr_auto_sync().state_id;
-            state.calculate_commit_group(version, self.get_store().region().get_peers());
+            let gp = state.calculate_commit_group(version, self.get_store().region().get_peers());
             self.raft_group
                 .raft
-                .assign_commit_groups(&state.group_buffer);
+                .assign_commit_groups(gb);
         }
         self.replication_sync = false;
         if state.status().get_mode() == ReplicationMode::Majority {
-=======
-            let gb = state.calculate_commit_group(self.get_store().region().get_peers());
-            self.raft_group.raft.assign_commit_groups(gb);
-        }
-        self.replication_sync = false;
-        if state.status.get_mode() == ReplicationMode::Majority {
->>>>>>> 9ff03c19
             self.raft_group.raft.enable_group_commit(false);
             self.replication_mode_version = 0;
             self.dr_auto_sync_state = DrAutoSyncState::Async;
             return;
         }
-<<<<<<< HEAD
         self.replication_mode_version = state.status().get_dr_auto_sync().state_id;
         let enable = state.status().get_dr_auto_sync().get_state() != DrAutoSyncState::Async;
         self.raft_group.raft.enable_group_commit(enable);
         self.dr_auto_sync_state = state.status().get_dr_auto_sync().get_state();
-=======
-        self.replication_mode_version = state.status.get_dr_auto_sync().state_id;
-        let enable = state.status.get_dr_auto_sync().get_state() != DrAutoSyncState::Async;
-        self.raft_group.raft.enable_group_commit(enable);
-        self.dr_auto_sync_state = state.status.get_dr_auto_sync().get_state();
->>>>>>> 9ff03c19
     }
 
     /// Updates replication mode.
     pub fn switch_replication_mode(&mut self, state: &Mutex<GlobalReplicationState>) {
         self.replication_sync = false;
         let mut guard = state.lock().unwrap();
-<<<<<<< HEAD
         let enable_group_commit = if guard.status().get_mode() == ReplicationMode::Majority {
-=======
-        let enable_group_commit = if guard.status.get_mode() == ReplicationMode::Majority {
->>>>>>> 9ff03c19
             self.replication_mode_version = 0;
             self.dr_auto_sync_state = DrAutoSyncState::Async;
             false
         } else {
-<<<<<<< HEAD
             self.dr_auto_sync_state = guard.status().get_dr_auto_sync().get_state();
             self.replication_mode_version = guard.status().get_dr_auto_sync().state_id;
             guard.status().get_dr_auto_sync().get_state() != DrAutoSyncState::Async
         };
         if enable_group_commit {
-            guard.calculate_commit_group(self.replication_mode_version, self.region().get_peers());
-            let ids = mem::replace(
-                &mut guard.group_buffer,
+            let ids = mem::replace(guard.calculate_commit_group(self.replication_mode_version, self.region().get_peers()),
                 Vec::with_capacity(self.region().get_peers().len()),
             );
             drop(guard);
             self.raft_group.raft.clear_commit_group();
-=======
-            self.dr_auto_sync_state = guard.status.get_dr_auto_sync().get_state();
-            self.replication_mode_version = guard.status.get_dr_auto_sync().state_id;
-            guard.status.get_dr_auto_sync().get_state() != DrAutoSyncState::Async
-        };
-        if enable_group_commit {
-            let ids = mem::replace(
-                guard.calculate_commit_group(self.region().get_peers()),
-                Vec::with_capacity(self.region().get_peers().len()),
-            );
-            drop(guard);
->>>>>>> 9ff03c19
             self.raft_group.raft.assign_commit_groups(&ids);
         } else {
             drop(guard);
