// Copyright 2019 TiKV Project Authors. Licensed under Apache-2.0.
<<<<<<< HEAD
use std::cell::RefCell;
use std::fs::{File, OpenOptions};
use std::io::{self, BufReader, Read, Write};
use std::sync::Arc;
use std::{fs, usize};
=======
use std::{
    fs,
    fs::{File, OpenOptions},
    io::{self, BufReader, Read, Write},
    sync::Arc,
    usize,
};
>>>>>>> 6d24c605

use super::{CfFile, Error, IO_LIMITER_CHUNK_SIZE};
use encryption::{
    encryption_method_from_db_encryption_method, DataKeyManager, DecrypterReader, EncrypterWriter,
    Iv,
};
use engine_traits::{
    CfName, EncryptionKeyManager, Error as EngineError, Iterable, KvEngine, Mutable,
    SstCompressionType, SstWriter, SstWriterBuilder, WriteBatch,
};
use kvproto::encryptionpb::EncryptionMethod;
<<<<<<< HEAD
use tikv_util::codec::bytes::{BytesEncoder, CompactBytesFromFileDecoder};
use tikv_util::time::Limiter;
use tikv_util::{box_try, debug, info};
=======
use tikv_util::{
    box_try,
    codec::bytes::{BytesEncoder, CompactBytesFromFileDecoder},
    debug,
    time::Limiter,
};

use super::{Error, IO_LIMITER_CHUNK_SIZE};
>>>>>>> 6d24c605

/// Used to check a procedure is stale or not.
pub trait StaleDetector {
    fn is_stale(&self) -> bool;
}

#[derive(Clone, Copy, Default)]
pub struct BuildStatistics {
    pub key_count: usize,
    pub total_size: usize,
}

/// Build a snapshot file for the given column family in plain format.
/// If there are no key-value pairs fetched, no files will be created at `path`,
/// otherwise the file will be created and synchronized.
pub fn build_plain_cf_file<E>(
    cf_file: &mut CfFile,
    key_mgr: Option<&Arc<DataKeyManager>>,
    snap: &E::Snapshot,
    start_key: &[u8],
    end_key: &[u8],
) -> Result<BuildStatistics, Error>
where
    E: KvEngine,
{
    let cf = cf_file.cf;
    let path = cf_file.path.join(cf_file.gen_tmp_file_name(0));
    let path = path.to_str().unwrap();
    let mut file = Some(box_try!(
        OpenOptions::new().write(true).create_new(true).open(path)
    ));
    let mut encrypted_file: Option<EncrypterWriter<File>> = None;
    let mut should_encrypt = false;

    if let Some(key_mgr) = key_mgr {
        let enc_info = box_try!(key_mgr.new_file(path));
        let mthd = encryption_method_from_db_encryption_method(enc_info.method);
        if mthd != EncryptionMethod::Plaintext {
            let writer = box_try!(EncrypterWriter::new(
                file.take().unwrap(),
                mthd,
                &enc_info.key,
                box_try!(Iv::from_slice(&enc_info.iv)),
            ));
            encrypted_file = Some(writer);
            should_encrypt = true;
        }
    }

    let mut writer = if !should_encrypt {
        file.as_mut().unwrap() as &mut dyn Write
    } else {
        encrypted_file.as_mut().unwrap() as &mut dyn Write
    };

    let mut stats = BuildStatistics::default();
    box_try!(snap.scan_cf(cf, start_key, end_key, false, |key, value| {
        stats.key_count += 1;
        stats.total_size += key.len() + value.len();
        box_try!(BytesEncoder::encode_compact_bytes(&mut writer, key));
        box_try!(BytesEncoder::encode_compact_bytes(&mut writer, value));
        Ok(true)
    }));

    if stats.key_count > 0 {
        cf_file.add_file(0);
        box_try!(BytesEncoder::encode_compact_bytes(&mut writer, b""));
        let file = if !should_encrypt {
            file.unwrap()
        } else {
            encrypted_file.unwrap().finalize().unwrap()
        };
        box_try!(file.sync_all());
    } else {
        drop(file);
        box_try!(fs::remove_file(path));
    }

    Ok(stats)
}

/// Build a snapshot file for the given column family in sst format.
/// If there are no key-value pairs fetched, no files will be created at `path`,
/// otherwise the file will be created and synchronized.
pub fn build_sst_cf_file_list<E>(
    cf_file: &mut CfFile,
    engine: &E,
    snap: &E::Snapshot,
    start_key: &[u8],
    end_key: &[u8],
    raw_size_per_file: u64,
    io_limiter: &Limiter,
) -> Result<BuildStatistics, Error>
where
    E: KvEngine,
{
    let cf = cf_file.cf;
    let mut stats = BuildStatistics::default();
    let mut remained_quota = 0;
    let mut file_id: usize = 0;
    let mut path = cf_file
        .path
        .join(cf_file.gen_tmp_file_name(file_id))
        .to_str()
        .unwrap()
        .to_string();
    let sst_writer = RefCell::new(create_sst_file_writer::<E>(engine, cf, &path)?);
    let mut file_length: usize = 0;
    box_try!(snap.scan_cf(cf, start_key, end_key, false, |key, value| {
        let entry_len = key.len() + value.len();
        if file_length + entry_len > raw_size_per_file as usize {
            cf_file.add_file(file_id); // add previous file
            file_length = 0;
            file_id += 1;
            let prev_path = path.clone();
            path = cf_file
                .path
                .join(cf_file.gen_tmp_file_name(file_id))
                .to_str()
                .unwrap()
                .to_string();
            let result = create_sst_file_writer::<E>(engine, cf, &path);
            match result {
                Ok(new_sst_writer) => {
                    let old_writer = sst_writer.replace(new_sst_writer);
                    box_try!(old_writer.finish());
                    box_try!(File::open(&prev_path).and_then(|f| f.sync_all()));
                }
                Err(e) => {
                    let io_error = io::Error::new(io::ErrorKind::Other, e);
                    return Err(io_error.into());
                }
            }
        }
        while entry_len > remained_quota {
            // It's possible to acquire more than necessary, but let it be.
            io_limiter.blocking_consume(IO_LIMITER_CHUNK_SIZE);
            remained_quota += IO_LIMITER_CHUNK_SIZE;
        }
        remained_quota -= entry_len;

        stats.key_count += 1;
        stats.total_size += entry_len;
        if let Err(e) = sst_writer.borrow_mut().put(key, value) {
            let io_error = io::Error::new(io::ErrorKind::Other, e);
            return Err(io_error.into());
        }
        file_length += entry_len;
        Ok(true)
    }));
    if stats.key_count > 0 {
        cf_file.add_file(file_id);
        box_try!(sst_writer.into_inner().finish());
        box_try!(File::open(path).and_then(|f| f.sync_all()));
        info!(
            "build_sst_cf_file_list builds {} files in cf {}. Total keys {}, total size {}. raw_size_per_file {}",
            file_id + 1,
            cf,
            stats.key_count,
            stats.total_size,
            raw_size_per_file,
        );
    } else {
        box_try!(fs::remove_file(path));
    }
    Ok(stats)
}

/// Apply the given snapshot file into a column family. `callback` will be invoked after each batch of
/// key value pairs written to db.
pub fn apply_plain_cf_file<E, F>(
    path: &str,
    key_mgr: Option<&Arc<DataKeyManager>>,
    stale_detector: &impl StaleDetector,
    db: &E,
    cf: &str,
    batch_size: usize,
    mut callback: F,
) -> Result<(), Error>
where
    E: KvEngine,
    F: for<'r> FnMut(&'r [(Vec<u8>, Vec<u8>)]),
{
    let file = box_try!(File::open(path));
    let mut decoder = if let Some(key_mgr) = key_mgr {
        let reader = get_decrypter_reader(path, key_mgr)?;
        BufReader::new(reader)
    } else {
        BufReader::new(Box::new(file) as Box<dyn Read + Send>)
    };

    let mut wb = db.write_batch();
    let mut write_to_db = |batch: &mut Vec<(Vec<u8>, Vec<u8>)>| -> Result<(), EngineError> {
        batch.iter().try_for_each(|(k, v)| wb.put_cf(cf, k, v))?;
        wb.write()?;
        wb.clear();
        callback(batch);
        batch.clear();
        Ok(())
    };

    // Collect keys to a vec rather than wb so that we can invoke the callback less times.
    let mut batch = Vec::with_capacity(1024);
    let mut batch_data_size = 0;

    loop {
        if stale_detector.is_stale() {
            return Err(Error::Abort);
        }
        let key = box_try!(decoder.decode_compact_bytes());
        if key.is_empty() {
            if !batch.is_empty() {
                box_try!(write_to_db(&mut batch));
            }
            return Ok(());
        }
        let value = box_try!(decoder.decode_compact_bytes());
        batch_data_size += key.len() + value.len();
        batch.push((key, value));
        if batch_data_size >= batch_size {
            box_try!(write_to_db(&mut batch));
            batch_data_size = 0;
        }
    }
}

pub fn apply_sst_cf_file<E>(files: &[&str], db: &E, cf: &str) -> Result<(), Error>
where
    E: KvEngine,
{
    if files.len() > 1 {
        info!(
            "apply_sst_cf_file starts on cf {}. All files {:?}",
            cf, files
        );
    }
    box_try!(db.ingest_external_file_cf(cf, files));
    Ok(())
}

fn create_sst_file_writer<E>(engine: &E, cf: CfName, path: &str) -> Result<E::SstWriter, Error>
where
    E: KvEngine,
{
    let builder = E::SstWriterBuilder::new()
        .set_db(engine)
        .set_cf(cf)
        .set_compression_type(Some(SstCompressionType::Zstd));
    let writer = box_try!(builder.build(path));
    Ok(writer)
}

// TODO: Use DataKeyManager::open_file_for_read() instead.
pub fn get_decrypter_reader(
    file: &str,
    encryption_key_manager: &DataKeyManager,
) -> Result<Box<dyn Read + Send>, Error> {
    let enc_info = box_try!(encryption_key_manager.get_file(file));
    let mthd = encryption_method_from_db_encryption_method(enc_info.method);
    debug!(
        "get_decrypter_reader gets enc_info for {:?}, method: {:?}",
        file, mthd
    );
    if mthd == EncryptionMethod::Plaintext {
        let f = box_try!(File::open(file));
        return Ok(Box::new(f) as Box<dyn Read + Send>);
    }
    let iv = box_try!(Iv::from_slice(&enc_info.iv));
    let f = box_try!(File::open(file));
    let r = box_try!(DecrypterReader::new(f, mthd, &enc_info.key, iv));
    Ok(Box::new(r) as Box<dyn Read + Send>)
}

#[cfg(test)]
mod tests {
    use std::collections::HashMap;

<<<<<<< HEAD
    use super::*;
    use crate::store::snap::tests::*;
    use crate::store::snap::{SNAPSHOT_CFS, SST_FILE_SUFFIX};
=======
>>>>>>> 6d24c605
    use engine_test::kv::KvTestEngine;
    use engine_traits::CF_DEFAULT;
    use std::path::PathBuf;
    use tempfile::Builder;
    use tikv_util::time::Limiter;

    use super::*;
    use crate::store::snap::{tests::*, SNAPSHOT_CFS};

    struct TestStaleDetector;
    impl StaleDetector for TestStaleDetector {
        fn is_stale(&self) -> bool {
            false
        }
    }

    #[test]
    fn test_cf_build_and_apply_plain_files() {
        let db_creaters = &[open_test_empty_db, open_test_db];
        for db_creater in db_creaters {
            let (_enc_dir, enc_opts) =
                gen_db_options_with_encryption("test_cf_build_and_apply_plain_files_enc");
            for db_opt in vec![None, Some(enc_opts)] {
                let dir = Builder::new().prefix("test-snap-cf-db").tempdir().unwrap();
                let db: KvTestEngine = db_creater(dir.path(), db_opt.clone(), None).unwrap();
                // Collect keys via the key_callback into a collection.
                let mut applied_keys: HashMap<_, Vec<_>> = HashMap::new();
                let dir1 = Builder::new()
                    .prefix("test-snap-cf-db-apply")
                    .tempdir()
                    .unwrap();
                let db1: KvTestEngine = open_test_empty_db(dir1.path(), db_opt, None).unwrap();

                let snap = db.snapshot();
                for cf in SNAPSHOT_CFS {
                    let snap_cf_dir = Builder::new().prefix("test-snap-cf").tempdir().unwrap();
                    let mut cf_file = CfFile {
                        cf,
                        path: PathBuf::from(snap_cf_dir.path().to_str().unwrap()),
                        file_prefix: "test_plain_sst".to_string(),
                        file_suffix: SST_FILE_SUFFIX.to_string(),
                        ..Default::default()
                    };
                    let stats = build_plain_cf_file::<KvTestEngine>(
                        &mut cf_file,
                        None,
                        &snap,
                        &keys::data_key(b"a"),
                        &keys::data_end_key(b"z"),
                    )
                    .unwrap();
                    if stats.key_count == 0 {
                        assert_eq!(cf_file.file_paths().len(), 0);
                        assert_eq!(cf_file.clone_file_paths().len(), 0);
                        assert_eq!(cf_file.tmp_file_paths().len(), 0);
                        assert_eq!(cf_file.size.len(), 0);
                        continue;
                    }

                    let detector = TestStaleDetector {};
                    let tmp_file_path = &cf_file.tmp_file_paths()[0];
                    apply_plain_cf_file(tmp_file_path, None, &detector, &db1, cf, 16, |v| {
                        v.iter()
                            .cloned()
                            .for_each(|pair| applied_keys.entry(cf).or_default().push(pair))
                    })
                    .unwrap();
                }

                assert_eq_db(&db, &db1);

                // Scan keys from db
                let mut keys_in_db: HashMap<_, Vec<_>> = HashMap::new();
                for cf in SNAPSHOT_CFS {
                    snap.scan_cf(
                        cf,
                        &keys::data_key(b"a"),
                        &keys::data_end_key(b"z"),
                        true,
                        |k, v| {
                            keys_in_db
                                .entry(cf)
                                .or_default()
                                .push((k.to_owned(), v.to_owned()));
                            Ok(true)
                        },
                    )
                    .unwrap();
                }
                assert_eq!(applied_keys, keys_in_db);
            }
        }
    }

    #[test]
    fn test_cf_build_and_apply_sst_files() {
        let db_creaters = &[open_test_empty_db, open_test_db_with_100keys];
        let max_file_sizes = &[u64::MAX, 100];
        let limiter = Limiter::new(f64::INFINITY);
<<<<<<< HEAD
        for max_file_size in max_file_sizes {
            for db_creater in db_creaters {
                for db_opt in vec![None, Some(gen_db_options_with_encryption())] {
                    let dir = Builder::new().prefix("test-snap-cf-db").tempdir().unwrap();
                    let db = db_creater(dir.path(), db_opt.clone(), None).unwrap();
                    let snap_cf_dir = Builder::new().prefix("test-snap-cf").tempdir().unwrap();
                    let mut cf_file = CfFile {
                        cf: CF_DEFAULT,
                        path: PathBuf::from(snap_cf_dir.path().to_str().unwrap()),
                        file_prefix: "test_sst".to_string(),
                        file_suffix: SST_FILE_SUFFIX.to_string(),
                        ..Default::default()
                    };
                    let stats = build_sst_cf_file_list::<KvTestEngine>(
                        &mut cf_file,
                        &db,
                        &db.snapshot(),
                        &keys::data_key(b"a"),
                        &keys::data_key(b"z"),
                        *max_file_size,
                        &limiter,
                    )
                    .unwrap();
                    if stats.key_count == 0 {
                        assert_eq!(cf_file.file_paths().len(), 0);
                        assert_eq!(cf_file.clone_file_paths().len(), 0);
                        assert_eq!(cf_file.tmp_file_paths().len(), 0);
                        assert_eq!(cf_file.size.len(), 0);
                        assert_eq!(cf_file.checksum.len(), 0);
                        continue;
                    } else {
                        assert!(
                            cf_file.file_paths().len() == 12 && *max_file_size < u64::MAX
                                || cf_file.file_paths().len() == 1 && *max_file_size == u64::MAX
                        );
                        assert!(cf_file.clone_file_paths().len() == cf_file.file_paths().len());
                        assert!(cf_file.tmp_file_paths().len() == cf_file.file_paths().len());
                        assert!(cf_file.size.len() == cf_file.file_paths().len());
                        assert!(cf_file.checksum.len() == cf_file.file_paths().len());
                    }
=======
        for db_creater in db_creaters {
            let (_enc_dir, enc_opts) =
                gen_db_options_with_encryption("test_cf_build_and_apply_sst_files_enc");
            for db_opt in vec![None, Some(enc_opts)] {
                let dir = Builder::new().prefix("test-snap-cf-db").tempdir().unwrap();
                let db = db_creater(dir.path(), db_opt.clone(), None).unwrap();
>>>>>>> 6d24c605

                    let dir1 = Builder::new()
                        .prefix("test-snap-cf-db-apply")
                        .tempdir()
                        .unwrap();
                    let db1: KvTestEngine = open_test_empty_db(dir1.path(), db_opt, None).unwrap();
                    let tmp_file_paths = cf_file.tmp_file_paths();
                    let tmp_file_paths = tmp_file_paths
                        .iter()
                        .map(|s| s.as_str())
                        .collect::<Vec<&str>>();
                    apply_sst_cf_file(&tmp_file_paths, &db1, CF_DEFAULT).unwrap();
                    assert_eq_db(&db, &db1);
                }
            }
        }
    }
}<|MERGE_RESOLUTION|>--- conflicted
+++ resolved
@@ -1,19 +1,12 @@
 // Copyright 2019 TiKV Project Authors. Licensed under Apache-2.0.
-<<<<<<< HEAD
-use std::cell::RefCell;
-use std::fs::{File, OpenOptions};
-use std::io::{self, BufReader, Read, Write};
-use std::sync::Arc;
-use std::{fs, usize};
-=======
 use std::{
+    cell::RefCell,
     fs,
     fs::{File, OpenOptions},
     io::{self, BufReader, Read, Write},
     sync::Arc,
     usize,
 };
->>>>>>> 6d24c605
 
 use super::{CfFile, Error, IO_LIMITER_CHUNK_SIZE};
 use encryption::{
@@ -25,20 +18,15 @@
     SstCompressionType, SstWriter, SstWriterBuilder, WriteBatch,
 };
 use kvproto::encryptionpb::EncryptionMethod;
-<<<<<<< HEAD
-use tikv_util::codec::bytes::{BytesEncoder, CompactBytesFromFileDecoder};
-use tikv_util::time::Limiter;
-use tikv_util::{box_try, debug, info};
-=======
 use tikv_util::{
     box_try,
     codec::bytes::{BytesEncoder, CompactBytesFromFileDecoder},
     debug,
+    info,
     time::Limiter,
 };
 
 use super::{Error, IO_LIMITER_CHUNK_SIZE};
->>>>>>> 6d24c605
 
 /// Used to check a procedure is stale or not.
 pub trait StaleDetector {
@@ -316,12 +304,6 @@
 mod tests {
     use std::collections::HashMap;
 
-<<<<<<< HEAD
-    use super::*;
-    use crate::store::snap::tests::*;
-    use crate::store::snap::{SNAPSHOT_CFS, SST_FILE_SUFFIX};
-=======
->>>>>>> 6d24c605
     use engine_test::kv::KvTestEngine;
     use engine_traits::CF_DEFAULT;
     use std::path::PathBuf;
@@ -329,7 +311,7 @@
     use tikv_util::time::Limiter;
 
     use super::*;
-    use crate::store::snap::{tests::*, SNAPSHOT_CFS};
+    use crate::store::snap::{tests::*, SNAPSHOT_CFS, SST_FILE_SUFFIX};
 
     struct TestStaleDetector;
     impl StaleDetector for TestStaleDetector {
@@ -421,10 +403,11 @@
         let db_creaters = &[open_test_empty_db, open_test_db_with_100keys];
         let max_file_sizes = &[u64::MAX, 100];
         let limiter = Limiter::new(f64::INFINITY);
-<<<<<<< HEAD
         for max_file_size in max_file_sizes {
             for db_creater in db_creaters {
-                for db_opt in vec![None, Some(gen_db_options_with_encryption())] {
+                let (_enc_dir, enc_opts) =
+                   gen_db_options_with_encryption("test_cf_build_and_apply_sst_files_enc");
+                for db_opt in vec![None, Some(enc_opts)] {
                     let dir = Builder::new().prefix("test-snap-cf-db").tempdir().unwrap();
                     let db = db_creater(dir.path(), db_opt.clone(), None).unwrap();
                     let snap_cf_dir = Builder::new().prefix("test-snap-cf").tempdir().unwrap();
@@ -462,14 +445,6 @@
                         assert!(cf_file.size.len() == cf_file.file_paths().len());
                         assert!(cf_file.checksum.len() == cf_file.file_paths().len());
                     }
-=======
-        for db_creater in db_creaters {
-            let (_enc_dir, enc_opts) =
-                gen_db_options_with_encryption("test_cf_build_and_apply_sst_files_enc");
-            for db_opt in vec![None, Some(enc_opts)] {
-                let dir = Builder::new().prefix("test-snap-cf-db").tempdir().unwrap();
-                let db = db_creater(dir.path(), db_opt.clone(), None).unwrap();
->>>>>>> 6d24c605
 
                     let dir1 = Builder::new()
                         .prefix("test-snap-cf-db-apply")
