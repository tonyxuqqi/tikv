--- conflicted
+++ resolved
@@ -386,38 +386,9 @@
 
     #[test]
     fn test_cf_build_and_apply_sst_files() {
-<<<<<<< HEAD
         let db_creaters = &[open_test_empty_db, open_test_db_with_100keys];
-        let max_file_sizes = &[u64::MAX, 100];
+        let max_file_sizes = &[f64::MAX, 100];
         let limiter = Limiter::new(INFINITY);
-=======
-        let db_creaters = &[open_test_empty_db, open_test_db];
-        let limiter = Limiter::new(f64::INFINITY);
-        for db_creater in db_creaters {
-            for db_opt in vec![None, Some(gen_db_options_with_encryption())] {
-                let dir = Builder::new().prefix("test-snap-cf-db").tempdir().unwrap();
-                let db = db_creater(dir.path(), db_opt.clone(), None).unwrap();
-
-                let snap_cf_dir = Builder::new().prefix("test-snap-cf").tempdir().unwrap();
-                let sst_file_path = snap_cf_dir.path().join("sst");
-                let stats = build_sst_cf_file::<KvTestEngine>(
-                    sst_file_path.to_str().unwrap(),
-                    &db,
-                    &db.snapshot(),
-                    CF_DEFAULT,
-                    b"a",
-                    b"z",
-                    &limiter,
-                )
-                .unwrap();
-                if stats.key_count == 0 {
-                    assert_eq!(
-                        fs::metadata(&sst_file_path).unwrap_err().kind(),
-                        io::ErrorKind::NotFound
-                    );
-                    continue;
-                }
->>>>>>> b65491b6
 
         for max_file_size in max_file_sizes {
             for db_creater in db_creaters {
