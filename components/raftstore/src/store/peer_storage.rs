// Copyright 2016 TiKV Project Authors. Licensed under Apache-2.0.

// #[PerformanceCriticalPath]
use std::{
    cell::{Cell, RefCell},
    cmp,
    collections::VecDeque,
    error, mem,
    ops::Range,
    sync::{
        atomic::{AtomicBool, AtomicU64, AtomicUsize, Ordering},
        mpsc::{self, Receiver, TryRecvError},
        Arc, Mutex,
    },
    u64,
};

use collections::HashMap;
use engine_traits::{
    Engines, KvEngine, Mutable, Peekable, RaftEngine, RaftLogBatch, CF_RAFT, RAFT_LOG_MULTI_GET_CNT,
};
use fail::fail_point;
use into_other::into_other;
use keys::{self, enc_end_key, enc_start_key};
use kvproto::{
    metapb::{self, Region},
    raft_serverpb::{
        MergeState, PeerState, RaftApplyState, RaftLocalState, RaftSnapshotData, RegionLocalState,
    },
};
use protobuf::Message;
use raft::{
    self,
    eraftpb::{self, ConfState, Entry, HardState, Snapshot},
    util::limit_size,
    Error as RaftError, GetEntriesContext, RaftState, Ready, Storage, StorageError,
};
use tikv_alloc::trace::TraceEvent;
use tikv_util::{
    box_err, box_try, debug, defer, error, info, time::Instant, warn, worker::Scheduler,
};

use super::{metrics::*, worker::RegionTask, SnapEntry, SnapKey, SnapManager, SnapshotStatistics};
use crate::{
    bytes_capacity,
    store::{
        async_io::write::WriteTask, fsm::GenSnapTask, memory::*, peer::PersistSnapshotResult, util,
        worker::RaftlogFetchTask,
    },
    Error, Result,
};

// When we create a region peer, we should initialize its log term/index > 0,
// so that we can force the follower peer to sync the snapshot first.
pub const RAFT_INIT_LOG_TERM: u64 = 5;
pub const RAFT_INIT_LOG_INDEX: u64 = 5;
const MAX_SNAP_TRY_CNT: usize = 5;
const MAX_ASYNC_FETCH_TRY_CNT: usize = 3;

pub const MAX_INIT_ENTRY_COUNT: usize = 1024;

/// The initial region epoch version.
pub const INIT_EPOCH_VER: u64 = 1;
/// The initial region epoch conf_version.
pub const INIT_EPOCH_CONF_VER: u64 = 1;

const SHRINK_CACHE_CAPACITY: usize = 64;

pub const JOB_STATUS_PENDING: usize = 0;
pub const JOB_STATUS_RUNNING: usize = 1;
pub const JOB_STATUS_CANCELLING: usize = 2;
pub const JOB_STATUS_CANCELLED: usize = 3;
pub const JOB_STATUS_FINISHED: usize = 4;
pub const JOB_STATUS_FAILED: usize = 5;

const ENTRY_MEM_SIZE: usize = mem::size_of::<Entry>();

/// Possible status returned by `check_applying_snap`.
#[derive(Debug, Clone, Copy, PartialEq)]
pub enum CheckApplyingSnapStatus {
    /// A snapshot is just applied.
    Success,
    /// A snapshot is being applied.
    Applying,
    /// No snapshot is being applied at all or the snapshot is canceled
    Idle,
}

#[derive(Debug)]
pub enum SnapState {
    Relax,
    Generating {
        canceled: Arc<AtomicBool>,
        index: Arc<AtomicU64>,
        receiver: Receiver<Snapshot>,
    },
    Applying(Arc<AtomicUsize>),
    ApplyAborted,
}

impl PartialEq for SnapState {
    fn eq(&self, other: &SnapState) -> bool {
        match (self, other) {
            (&SnapState::Relax, &SnapState::Relax)
            | (&SnapState::ApplyAborted, &SnapState::ApplyAborted)
            | (&SnapState::Generating { .. }, &SnapState::Generating { .. }) => true,
            (&SnapState::Applying(ref b1), &SnapState::Applying(ref b2)) => {
                b1.load(Ordering::Relaxed) == b2.load(Ordering::Relaxed)
            }
            _ => false,
        }
    }
}

#[inline]
pub fn first_index(state: &RaftApplyState) -> u64 {
    state.get_truncated_state().get_index() + 1
}

#[inline]
pub fn last_index(state: &RaftLocalState) -> u64 {
    state.get_last_index()
}

struct EntryCache {
    // The last index of persisted entry.
    // It should be equal to `RaftLog::persisted`.
    persisted: u64,
    cache: VecDeque<Entry>,
    trace: VecDeque<CachedEntries>,
    hit: Cell<u64>,
    miss: Cell<u64>,
    #[cfg(test)]
    size_change_cb: Option<Box<dyn Fn(i64) + Send + 'static>>,
}

impl EntryCache {
    fn first_index(&self) -> Option<u64> {
        self.cache.front().map(|e| e.get_index())
    }

    fn fetch_entries_to(
        &self,
        begin: u64,
        end: u64,
        mut fetched_size: u64,
        max_size: u64,
        ents: &mut Vec<Entry>,
    ) {
        if begin >= end {
            return;
        }
        assert!(!self.cache.is_empty());
        let cache_low = self.cache.front().unwrap().get_index();
        let start_idx = begin.checked_sub(cache_low).unwrap() as usize;
        let limit_idx = end.checked_sub(cache_low).unwrap() as usize;

        let mut end_idx = start_idx;
        self.cache
            .iter()
            .skip(start_idx)
            .take_while(|e| {
                let cur_idx = end_idx as u64 + cache_low;
                assert_eq!(e.get_index(), cur_idx);
                let m = u64::from(e.compute_size());
                fetched_size += m;
                if fetched_size == m {
                    end_idx += 1;
                    fetched_size <= max_size && end_idx < limit_idx
                } else if fetched_size <= max_size {
                    end_idx += 1;
                    end_idx < limit_idx
                } else {
                    false
                }
            })
            .count();
        // Cache either is empty or contains latest log. Hence we don't need to fetch log
        // from rocksdb anymore.
        assert!(end_idx == limit_idx || fetched_size > max_size);
        let (first, second) = tikv_util::slices_in_range(&self.cache, start_idx, end_idx);
        ents.extend_from_slice(first);
        ents.extend_from_slice(second);
    }

    fn append(&mut self, tag: &str, entries: &[Entry]) {
        if !entries.is_empty() {
            let mut mem_size_change = 0;
            let old_capacity = self.cache.capacity();
            mem_size_change += self.append_impl(tag, entries);
            let new_capacity = self.cache.capacity();
            mem_size_change += Self::get_cache_vec_mem_size_change(new_capacity, old_capacity);
            mem_size_change += self.shrink_if_necessary();
            self.flush_mem_size_change(mem_size_change);
        }
    }

    fn append_impl(&mut self, tag: &str, entries: &[Entry]) -> i64 {
        let mut mem_size_change = 0;

        if let Some(cache_last_index) = self.cache.back().map(|e| e.get_index()) {
            let first_index = entries[0].get_index();
            if cache_last_index >= first_index {
                let cache_len = self.cache.len();
                let truncate_to = cache_len
                    .checked_sub((cache_last_index - first_index + 1) as usize)
                    .unwrap_or_default();
                let trunc_to_idx = self.cache[truncate_to].index;
                for e in self.cache.drain(truncate_to..) {
                    mem_size_change -=
                        (bytes_capacity(&e.data) + bytes_capacity(&e.context)) as i64;
                }
                if let Some(cached) = self.trace.back() {
                    // Only committed entries can be traced, and only uncommitted entries
                    // can be truncated. So there won't be any overlaps.
                    let cached_last = cached.range.end - 1;
                    assert!(cached_last < trunc_to_idx);
                }
            } else if cache_last_index + 1 < first_index {
                panic!(
                    "{} unexpected hole: {} < {}",
                    tag, cache_last_index, first_index
                );
            }
        }

        for e in entries {
            self.cache.push_back(e.to_owned());
            mem_size_change += (bytes_capacity(&e.data) + bytes_capacity(&e.context)) as i64;
        }
        // In the past, the entry cache will be truncated if its size exceeds a certain number.
        // However, after introducing async write io, the entry must stay in cache if it's not
        // persisted to raft db because the raft-rs may need to read entries.(e.g. leader sends
        // MsgAppend to followers)

        mem_size_change
    }

    pub fn entry(&self, idx: u64) -> Option<&Entry> {
        let cache_low = self.cache.front()?.get_index();
        if idx >= cache_low {
            Some(&self.cache[(idx - cache_low) as usize])
        } else {
            None
        }
    }

    /// Compact all entries whose indexes are less than `idx`.
    pub fn compact_to(&mut self, mut idx: u64) -> u64 {
        if idx > self.persisted + 1 {
            // Only the persisted entries can be compacted
            idx = self.persisted + 1;
        }

        let mut mem_size_change = 0;

        // Clean cached entries which have been already sent to apply threads. For example,
        // if entries [1, 10), [10, 20), [20, 30) are sent to apply threads and `compact_to(15)`
        // is called, only [20, 30) will still be kept in cache.
        let old_trace_cap = self.trace.capacity();
        while let Some(cached_entries) = self.trace.pop_front() {
            if cached_entries.range.start >= idx {
                self.trace.push_front(cached_entries);
                let trace_len = self.trace.len();
                let trace_cap = self.trace.capacity();
                if trace_len < SHRINK_CACHE_CAPACITY && trace_cap > SHRINK_CACHE_CAPACITY {
                    self.trace.shrink_to(SHRINK_CACHE_CAPACITY);
                }
                break;
            }
            let (_, dangle_size) = cached_entries.take_entries();
            mem_size_change -= dangle_size as i64;
            idx = cmp::max(cached_entries.range.end, idx);
        }
        let new_trace_cap = self.trace.capacity();
        mem_size_change += Self::get_trace_vec_mem_size_change(new_trace_cap, old_trace_cap);

        let cache_first_idx = self.first_index().unwrap_or(u64::MAX);
        if cache_first_idx >= idx {
            self.flush_mem_size_change(mem_size_change);
            assert!(mem_size_change <= 0);
            return -mem_size_change as u64;
        }

        let cache_last_idx = self.cache.back().unwrap().get_index();
        // Use `cache_last_idx + 1` to make sure cache can be cleared completely if necessary.
        let compact_to = (cmp::min(cache_last_idx + 1, idx) - cache_first_idx) as usize;
        for e in self.cache.drain(..compact_to) {
            mem_size_change -= (bytes_capacity(&e.data) + bytes_capacity(&e.context)) as i64
        }

        mem_size_change += self.shrink_if_necessary();
        self.flush_mem_size_change(mem_size_change);
        assert!(mem_size_change <= 0);
        -mem_size_change as u64
    }

    fn get_total_mem_size(&self) -> i64 {
        let data_size: i64 = self
            .cache
            .iter()
            .map(|e| (bytes_capacity(&e.data) + bytes_capacity(&e.context)) as i64)
            .sum();
        let cache_vec_size = Self::get_cache_vec_mem_size_change(self.cache.capacity(), 0);
        let trace_vec_size = Self::get_trace_vec_mem_size_change(self.trace.capacity(), 0);
        data_size + cache_vec_size + trace_vec_size
    }

    fn get_cache_vec_mem_size_change(new_capacity: usize, old_capacity: usize) -> i64 {
        ENTRY_MEM_SIZE as i64 * (new_capacity as i64 - old_capacity as i64)
    }

    fn get_trace_vec_mem_size_change(new_capacity: usize, old_capacity: usize) -> i64 {
        mem::size_of::<CachedEntries>() as i64 * (new_capacity as i64 - old_capacity as i64)
    }

    fn flush_mem_size_change(&self, mem_size_change: i64) {
        #[cfg(test)]
        if let Some(size_change_cb) = self.size_change_cb.as_ref() {
            size_change_cb(mem_size_change);
        }
        let event = if mem_size_change > 0 {
            TraceEvent::Add(mem_size_change as usize)
        } else {
            TraceEvent::Sub(-mem_size_change as usize)
        };
        MEMTRACE_ENTRY_CACHE.trace(event);
        RAFT_ENTRIES_CACHES_GAUGE.add(mem_size_change);
    }

    fn flush_stats(&self) {
        let hit = self.hit.replace(0);
        RAFT_ENTRY_FETCHES.hit.inc_by(hit);
        let miss = self.miss.replace(0);
        RAFT_ENTRY_FETCHES.miss.inc_by(miss);
    }

    #[inline]
    fn is_empty(&self) -> bool {
        self.cache.is_empty()
    }

    fn trace_cached_entries(&mut self, entries: CachedEntries) {
        let dangle_size = {
            let mut guard = entries.entries.lock().unwrap();

            let last_idx = guard.0.last().map(|e| e.index).unwrap();
            let cache_front = match self.cache.front().map(|e| e.index) {
                Some(i) => i,
                None => u64::MAX,
            };

            let dangle_range = if last_idx < cache_front {
                // All entries are not in entry cache.
                0..guard.0.len()
            } else if let Ok(i) = guard.0.binary_search_by(|e| e.index.cmp(&cache_front)) {
                // Some entries are in entry cache.
                0..i
            } else {
                // All entries are in entry cache.
                0..0
            };

            let mut size = 0;
            for e in &guard.0[dangle_range] {
                size += bytes_capacity(&e.data) + bytes_capacity(&e.context);
            }
            guard.1 = size;
            size
        };

        let old_capacity = self.trace.capacity();
        self.trace.push_back(entries);
        let new_capacity = self.trace.capacity();
        let diff = Self::get_trace_vec_mem_size_change(new_capacity, old_capacity);

        self.flush_mem_size_change(diff + dangle_size as i64);
    }

    fn shrink_if_necessary(&mut self) -> i64 {
        if self.cache.len() < SHRINK_CACHE_CAPACITY && self.cache.capacity() > SHRINK_CACHE_CAPACITY
        {
            let old_capacity = self.cache.capacity();
            self.cache.shrink_to_fit();
            let new_capacity = self.cache.capacity();
            return Self::get_cache_vec_mem_size_change(new_capacity, old_capacity);
        }
        0
    }

    fn update_persisted(&mut self, persisted: u64) {
        self.persisted = persisted;
    }
}

impl Default for EntryCache {
    fn default() -> Self {
        let entry_cache = EntryCache {
            persisted: 0,
            cache: Default::default(),
            trace: Default::default(),
            hit: Cell::new(0),
            miss: Cell::new(0),
            #[cfg(test)]
            size_change_cb: None,
        };
        entry_cache.flush_mem_size_change(entry_cache.get_total_mem_size());
        entry_cache
    }
}

impl Drop for EntryCache {
    fn drop(&mut self) {
        let mem_size_change = self.get_total_mem_size();
        self.flush_mem_size_change(-mem_size_change);
        self.flush_stats();
    }
}

fn storage_error<E>(error: E) -> raft::Error
where
    E: Into<Box<dyn error::Error + Send + Sync>>,
{
    raft::Error::Store(StorageError::Other(error.into()))
}

impl From<Error> for RaftError {
    fn from(err: Error) -> RaftError {
        storage_error(err)
    }
}

#[derive(PartialEq, Debug)]
pub enum HandleReadyResult {
    SendIOTask,
    Snapshot {
        msgs: Vec<eraftpb::Message>,
        snap_region: metapb::Region,
        /// The regions whose range are overlapped with this region
        destroy_regions: Vec<Region>,
        /// The first index before applying the snapshot.
        last_first_index: u64,
    },
    NoIOTask,
}

pub fn recover_from_applying_state<EK: KvEngine, ER: RaftEngine>(
    engines: &Engines<EK, ER>,
    raft_wb: &mut ER::LogBatch,
    region_id: u64,
) -> Result<()> {
    let snapshot_raft_state_key = keys::snapshot_raft_state_key(region_id);
    let snapshot_raft_state: RaftLocalState =
        match box_try!(engines.kv.get_msg_cf(CF_RAFT, &snapshot_raft_state_key)) {
            Some(state) => state,
            None => {
                return Err(box_err!(
                    "[region {}] failed to get raftstate from kv engine, \
                     when recover from applying state",
                    region_id
                ));
            }
        };

    let raft_state = box_try!(engines.raft.get_raft_state(region_id)).unwrap_or_default();

    // if we recv append log when applying snapshot, last_index in raft_local_state will
    // larger than snapshot_index. since raft_local_state is written to raft engine, and
    // raft write_batch is written after kv write_batch, raft_local_state may wrong if
    // restart happen between the two write. so we copy raft_local_state to kv engine
    // (snapshot_raft_state), and set snapshot_raft_state.last_index = snapshot_index.
    // after restart, we need check last_index.
    if last_index(&snapshot_raft_state) > last_index(&raft_state) {
        raft_wb.put_raft_state(region_id, &snapshot_raft_state)?;
    }
    Ok(())
}

fn init_applied_index_term<EK: KvEngine, ER: RaftEngine>(
    engines: &Engines<EK, ER>,
    region: &Region,
    apply_state: &RaftApplyState,
) -> Result<u64> {
    if apply_state.applied_index == RAFT_INIT_LOG_INDEX {
        return Ok(RAFT_INIT_LOG_TERM);
    }
    let truncated_state = apply_state.get_truncated_state();
    if apply_state.applied_index == truncated_state.get_index() {
        return Ok(truncated_state.get_term());
    }

    match engines
        .raft
        .get_entry(region.get_id(), apply_state.applied_index)?
    {
        Some(e) => Ok(e.term),
        None => Err(box_err!(
            "[region {}] entry at apply index {} doesn't exist, may lose data.",
            region.get_id(),
            apply_state.applied_index
        )),
    }
}

fn init_raft_state<EK: KvEngine, ER: RaftEngine>(
    engines: &Engines<EK, ER>,
    region: &Region,
) -> Result<RaftLocalState> {
    if let Some(state) = engines.raft.get_raft_state(region.get_id())? {
        return Ok(state);
    }

    let mut raft_state = RaftLocalState::default();
    if util::is_region_initialized(region) {
        // new split region
        raft_state.last_index = RAFT_INIT_LOG_INDEX;
        raft_state.mut_hard_state().set_term(RAFT_INIT_LOG_TERM);
        raft_state.mut_hard_state().set_commit(RAFT_INIT_LOG_INDEX);
        engines.raft.put_raft_state(region.get_id(), &raft_state)?;
    }
    Ok(raft_state)
}

fn init_apply_state<EK: KvEngine, ER: RaftEngine>(
    engines: &Engines<EK, ER>,
    region: &Region,
) -> Result<RaftApplyState> {
    Ok(
        match engines
            .kv
            .get_msg_cf(CF_RAFT, &keys::apply_state_key(region.get_id()))?
        {
            Some(s) => s,
            None => {
                let mut apply_state = RaftApplyState::default();
                if util::is_region_initialized(region) {
                    apply_state.set_applied_index(RAFT_INIT_LOG_INDEX);
                    let state = apply_state.mut_truncated_state();
                    state.set_index(RAFT_INIT_LOG_INDEX);
                    state.set_term(RAFT_INIT_LOG_TERM);
                }
                apply_state
            }
        },
    )
}

fn init_last_term<EK: KvEngine, ER: RaftEngine>(
    engines: &Engines<EK, ER>,
    region: &Region,
    raft_state: &RaftLocalState,
    apply_state: &RaftApplyState,
) -> Result<u64> {
    let last_idx = raft_state.get_last_index();
    if last_idx == 0 {
        return Ok(0);
    } else if last_idx == RAFT_INIT_LOG_INDEX {
        return Ok(RAFT_INIT_LOG_TERM);
    } else if last_idx == apply_state.get_truncated_state().get_index() {
        return Ok(apply_state.get_truncated_state().get_term());
    } else {
        assert!(last_idx > RAFT_INIT_LOG_INDEX);
    }
    let entry = engines.raft.get_entry(region.get_id(), last_idx)?;
    match entry {
        None => Err(box_err!(
            "[region {}] entry at {} doesn't exist, may lose data.",
            region.get_id(),
            last_idx
        )),
        Some(e) => Ok(e.get_term()),
    }
}

fn validate_states<EK: KvEngine, ER: RaftEngine>(
    region_id: u64,
    engines: &Engines<EK, ER>,
    raft_state: &mut RaftLocalState,
    apply_state: &RaftApplyState,
) -> Result<()> {
    let last_index = raft_state.get_last_index();
    let mut commit_index = raft_state.get_hard_state().get_commit();
    let recorded_commit_index = apply_state.get_commit_index();
    let state_str = || -> String {
        format!(
            "region {}, raft state {:?}, apply state {:?}",
            region_id, raft_state, apply_state
        )
    };
    // The commit index of raft state may be less than the recorded commit index.
    // If so, forward the commit index.
    if commit_index < recorded_commit_index {
        let entry = engines.raft.get_entry(region_id, recorded_commit_index)?;
        if entry.map_or(true, |e| e.get_term() != apply_state.get_commit_term()) {
            return Err(box_err!(
                "log at recorded commit index [{}] {} doesn't exist, may lose data, {}",
                apply_state.get_commit_term(),
                recorded_commit_index,
                state_str()
            ));
        }
        info!("updating commit index"; "region_id" => region_id, "old" => commit_index, "new" => recorded_commit_index);
        commit_index = recorded_commit_index;
    }
    // Invariant: applied index <= max(commit index, recorded commit index)
    if apply_state.get_applied_index() > commit_index {
        return Err(box_err!(
            "applied index > max(commit index, recorded commit index), {}",
            state_str()
        ));
    }
    // Invariant: max(commit index, recorded commit index) <= last index
    if commit_index > last_index {
        return Err(box_err!(
            "max(commit index, recorded commit index) > last index, {}",
            state_str()
        ));
    }
    // Since the entries must be persisted before applying, the term of raft state should also
    // be persisted. So it should be greater than the commit term of apply state.
    if raft_state.get_hard_state().get_term() < apply_state.get_commit_term() {
        return Err(box_err!(
            "term of raft state < commit term of apply state, {}",
            state_str()
        ));
    }

    raft_state.mut_hard_state().set_commit(commit_index);

    Ok(())
}

pub struct PeerStorage<EK, ER>
where
    EK: KvEngine,
{
    pub engines: Engines<EK, ER>,

    peer_id: u64,
    region: metapb::Region,
    raft_state: RaftLocalState,
    apply_state: RaftApplyState,
    applied_index_term: u64,
    last_term: u64,

    snap_state: RefCell<SnapState>,
    gen_snap_task: RefCell<Option<GenSnapTask>>,
    region_scheduler: Scheduler<RegionTask<EK::Snapshot>>,
    snap_tried_cnt: RefCell<usize>,

    cache: EntryCache,

    raftlog_fetch_scheduler: Scheduler<RaftlogFetchTask>,
    raftlog_fetch_stats: AsyncFetchStats,
    async_fetch_results: RefCell<HashMap<u64, RaftlogFetchState>>,

    pub tag: String,
}

#[derive(Debug, PartialEq)]
pub enum RaftlogFetchState {
    Fetching,
    Fetched(Box<RaftlogFetchResult>),
}

#[derive(Debug, PartialEq)]
pub struct RaftlogFetchResult {
    pub ents: raft::Result<Vec<Entry>>,
    // because entries may be empty, so store the original low index that the task issued
    pub low: u64,
    // the original max size that the task issued
    pub max_size: u64,
    // if the ents hit max_size
    pub hit_size_limit: bool,
    // the times that async fetch have already tried
    pub tried_cnt: usize,
    // the term when the task issued
    pub term: u64,
}

#[derive(Default)]
struct AsyncFetchStats {
    async_fetch: Cell<u64>,
    sync_fetch: Cell<u64>,
    fallback_fetch: Cell<u64>,
    fetch_invalid: Cell<u64>,
    fetch_unused: Cell<u64>,
}

impl AsyncFetchStats {
    fn flush_stats(&mut self) {
        RAFT_ENTRY_FETCHES
            .async_fetch
            .inc_by(self.async_fetch.replace(0));
        RAFT_ENTRY_FETCHES
            .sync_fetch
            .inc_by(self.sync_fetch.replace(0));
        RAFT_ENTRY_FETCHES
            .fallback_fetch
            .inc_by(self.fallback_fetch.replace(0));
        RAFT_ENTRY_FETCHES
            .fetch_invalid
            .inc_by(self.fetch_invalid.replace(0));
        RAFT_ENTRY_FETCHES
            .fetch_unused
            .inc_by(self.fetch_unused.replace(0));
    }
}

impl<EK, ER> Storage for PeerStorage<EK, ER>
where
    EK: KvEngine,
    ER: RaftEngine,
{
    fn initial_state(&self) -> raft::Result<RaftState> {
        self.initial_state()
    }

    fn entries(
        &self,
        low: u64,
        high: u64,
        max_size: impl Into<Option<u64>>,
        context: GetEntriesContext,
    ) -> raft::Result<Vec<Entry>> {
        let max_size = max_size.into();
        self.entries(low, high, max_size.unwrap_or(u64::MAX), context)
    }

    fn term(&self, idx: u64) -> raft::Result<u64> {
        self.term(idx)
    }

    fn first_index(&self) -> raft::Result<u64> {
        Ok(self.first_index())
    }

    fn last_index(&self) -> raft::Result<u64> {
        Ok(self.last_index())
    }

    fn snapshot(&self, request_index: u64, to: u64) -> raft::Result<Snapshot> {
        self.snapshot(request_index, to)
    }
}

impl<EK, ER> PeerStorage<EK, ER>
where
    EK: KvEngine,
    ER: RaftEngine,
{
    pub fn new(
        engines: Engines<EK, ER>,
        region: &metapb::Region,
        region_scheduler: Scheduler<RegionTask<EK::Snapshot>>,
        raftlog_fetch_scheduler: Scheduler<RaftlogFetchTask>,
        peer_id: u64,
        tag: String,
    ) -> Result<PeerStorage<EK, ER>> {
        debug!(
            "creating storage on specified path";
            "region_id" => region.get_id(),
            "peer_id" => peer_id,
            "path" => ?engines.kv.path(),
        );
        let mut raft_state = init_raft_state(&engines, region)?;
        let apply_state = init_apply_state(&engines, region)?;
        if let Err(e) = validate_states(region.get_id(), &engines, &mut raft_state, &apply_state) {
            return Err(box_err!("{} validate state fail: {:?}", tag, e));
        }
        let last_term = init_last_term(&engines, region, &raft_state, &apply_state)?;
        let applied_index_term = init_applied_index_term(&engines, region, &apply_state)?;

        Ok(PeerStorage {
            engines,
            peer_id,
            region: region.clone(),
            raft_state,
            apply_state,
            snap_state: RefCell::new(SnapState::Relax),
            gen_snap_task: RefCell::new(None),
            region_scheduler,
            raftlog_fetch_scheduler,
            snap_tried_cnt: RefCell::new(0),
            tag,
            applied_index_term,
            last_term,
            cache: EntryCache::default(),
            async_fetch_results: RefCell::new(HashMap::default()),
            raftlog_fetch_stats: AsyncFetchStats::default(),
        })
    }

    pub fn is_initialized(&self) -> bool {
        util::is_region_initialized(self.region())
    }

    pub fn initial_state(&self) -> raft::Result<RaftState> {
        let hard_state = self.raft_state.get_hard_state().clone();
        if hard_state == HardState::default() {
            assert!(
                !self.is_initialized(),
                "peer for region {:?} is initialized but local state {:?} has empty hard \
                 state",
                self.region,
                self.raft_state
            );

            return Ok(RaftState::new(hard_state, ConfState::default()));
        }
        Ok(RaftState::new(
            hard_state,
            util::conf_state_from_region(self.region()),
        ))
    }

    fn check_range(&self, low: u64, high: u64) -> raft::Result<()> {
        if low > high {
            return Err(storage_error(format!(
                "low: {} is greater that high: {}",
                low, high
            )));
        } else if low <= self.truncated_index() {
            return Err(RaftError::Store(StorageError::Compacted));
        } else if high > self.last_index() + 1 {
            return Err(storage_error(format!(
                "entries' high {} is out of bound lastindex {}",
                high,
                self.last_index()
            )));
        }
        Ok(())
    }

    pub fn clean_async_fetch_res(&mut self, low: u64) {
        self.async_fetch_results.borrow_mut().remove(&low);
    }

    // Update the async fetch result.
    // None indicates cleanning the fetched result.
    pub fn update_async_fetch_res(&mut self, low: u64, res: Option<Box<RaftlogFetchResult>>) {
        // If it's in fetching, don't clean the async fetch result.
        if self.async_fetch_results.borrow().get(&low) == Some(&RaftlogFetchState::Fetching)
            && res.is_none()
        {
            return;
        }

        match res {
            Some(res) => {
                if let Some(RaftlogFetchState::Fetched(prev)) = self
                    .async_fetch_results
                    .borrow_mut()
                    .insert(low, RaftlogFetchState::Fetched(res))
                {
                    info!(
                        "unconsumed async fetch res";
                        "region_id" => self.region.get_id(),
                        "peer_id" => self.peer_id,
                        "res" => ?prev,
                        "low" => low,
                    );
                }
            }
            None => {
                let prev = self.async_fetch_results.borrow_mut().remove(&low);
                if prev.is_some() {
                    self.raftlog_fetch_stats.fetch_unused.update(|m| m + 1);
                }
            }
        }
    }

    fn async_fetch(
        &self,
        region_id: u64,
        low: u64,
        high: u64,
        max_size: u64,
        context: GetEntriesContext,
        buf: &mut Vec<Entry>,
    ) -> raft::Result<usize> {
        if let Some(RaftlogFetchState::Fetching) = self.async_fetch_results.borrow().get(&low) {
            // already an async fetch in flight
            return Err(raft::Error::Store(
                raft::StorageError::LogTemporarilyUnavailable,
            ));
        }

        let tried_cnt = if let Some(RaftlogFetchState::Fetched(res)) =
            self.async_fetch_results.borrow_mut().remove(&low)
        {
            assert_eq!(res.low, low);
            let mut ents = res.ents?;
            let first = ents.first().map(|e| e.index).unwrap();
            assert_eq!(first, res.low);
            let last = ents.last().map(|e| e.index).unwrap();

            if last + 1 >= high {
                // async fetch res covers [low, high)
                ents.truncate((high - first) as usize);
                assert_eq!(ents.last().map(|e| e.index).unwrap(), high - 1);
                if max_size < res.max_size {
                    limit_size(&mut ents, Some(max_size));
                }
                let count = ents.len();
                buf.append(&mut ents);
                fail_point!("on_async_fetch_return");
                return Ok(count);
            } else if res.hit_size_limit && max_size <= res.max_size {
                // async fetch res doesn't cover [low, high) due to hit size limit
                if max_size < res.max_size {
                    limit_size(&mut ents, Some(max_size));
                };
                let count = ents.len();
                buf.append(&mut ents);
                return Ok(count);
            } else if last + RAFT_LOG_MULTI_GET_CNT > high - 1
                && res.tried_cnt + 1 == MAX_ASYNC_FETCH_TRY_CNT
            {
                let mut fetched_size = ents.iter().fold(0, |acc, e| acc + e.compute_size() as u64);
                if max_size <= fetched_size {
                    limit_size(&mut ents, Some(max_size));
                    let count = ents.len();
                    buf.append(&mut ents);
                    return Ok(count);
                }

                // the count of left entries isn't too large, fetch the remaining entries synchronously one by one
                for idx in last + 1..high {
                    let ent = self.engines.raft.get_entry(region_id, idx)?;
                    match ent {
                        None => {
                            return Err(raft::Error::Store(raft::StorageError::Unavailable));
                        }
                        Some(ent) => {
                            let size = ent.compute_size() as u64;
                            if fetched_size + size > max_size {
                                break;
                            } else {
                                fetched_size += size;
                                ents.push(ent);
                            }
                        }
                    }
                }
                let count = ents.len();
                buf.append(&mut ents);
                return Ok(count);
            }
            info!(
                "async fetch invalid";
                "region_id" => self.region.get_id(),
                "peer_id" => self.peer_id,
                "first" => first,
                "last" => last,
                "low" => low,
                "high" => high,
                "max_size" => max_size,
                "res_max_size" => res.max_size,
            );
            // low index or max size is changed, the result is not fit for the current range, so refetch again.
            self.raftlog_fetch_stats.fetch_invalid.update(|m| m + 1);
            res.tried_cnt + 1
        } else {
            1
        };

        // the first/second try: get [low, high) asynchronously
        // the third try:
        //  - if term and low are matched: use result of [low, persisted) and get [persisted, high) synchronously
        //  - else: get [low, high) synchronously
        if tried_cnt >= MAX_ASYNC_FETCH_TRY_CNT {
            // even the larger range is invalid again, fallback to fetch in sync way
            self.raftlog_fetch_stats.fallback_fetch.update(|m| m + 1);
            let count = self.engines.raft.fetch_entries_to(
                region_id,
                low,
                high,
                Some(max_size as usize),
                buf,
            )?;
            return Ok(count);
        }

        self.raftlog_fetch_stats.async_fetch.update(|m| m + 1);
        self.async_fetch_results
            .borrow_mut()
            .insert(low, RaftlogFetchState::Fetching);
        self.raftlog_fetch_scheduler
            .schedule(RaftlogFetchTask::PeerStorage {
                region_id,
                context,
                low,
                high,
                max_size: (max_size as usize),
                tried_cnt,
                term: self.hard_state().get_term(),
            })
            .unwrap();
        Err(raft::Error::Store(
            raft::StorageError::LogTemporarilyUnavailable,
        ))
    }

    pub fn entries(
        &self,
        low: u64,
        high: u64,
        max_size: u64,
        context: GetEntriesContext,
    ) -> raft::Result<Vec<Entry>> {
        self.check_range(low, high)?;
        let mut ents =
            Vec::with_capacity(std::cmp::min((high - low) as usize, MAX_INIT_ENTRY_COUNT));
        if low == high {
            return Ok(ents);
        }
        let region_id = self.get_region_id();
        let cache_low = self.cache.first_index().unwrap_or(u64::MAX);
        if high <= cache_low {
            self.cache.miss.update(|m| m + 1);
            return if context.can_async() {
                self.async_fetch(region_id, low, high, max_size, context, &mut ents)?;
                Ok(ents)
            } else {
                self.raftlog_fetch_stats.sync_fetch.update(|m| m + 1);
                self.engines.raft.fetch_entries_to(
                    region_id,
                    low,
                    high,
                    Some(max_size as usize),
                    &mut ents,
                )?;
                Ok(ents)
            };
        }
        let begin_idx = if low < cache_low {
            self.cache.miss.update(|m| m + 1);
            let fetched_count = if context.can_async() {
                self.async_fetch(region_id, low, cache_low, max_size, context, &mut ents)?
            } else {
                self.raftlog_fetch_stats.sync_fetch.update(|m| m + 1);
                self.engines.raft.fetch_entries_to(
                    region_id,
                    low,
                    cache_low,
                    Some(max_size as usize),
                    &mut ents,
                )?
            };
            if fetched_count < (cache_low - low) as usize {
                // Less entries are fetched than expected.
                return Ok(ents);
            }
            cache_low
        } else {
            low
        };
        self.cache.hit.update(|h| h + 1);
        let fetched_size = ents.iter().fold(0, |acc, e| acc + e.compute_size());
        self.cache
            .fetch_entries_to(begin_idx, high, fetched_size as u64, max_size, &mut ents);
        Ok(ents)
    }

    pub fn term(&self, idx: u64) -> raft::Result<u64> {
        if idx == self.truncated_index() {
            return Ok(self.truncated_term());
        }
        self.check_range(idx, idx + 1)?;
        if self.truncated_term() == self.last_term || idx == self.last_index() {
            return Ok(self.last_term);
        }
        if let Some(e) = self.cache.entry(idx) {
            Ok(e.get_term())
        } else {
            Ok(self
                .engines
                .raft
                .get_entry(self.get_region_id(), idx)
                .unwrap()
                .unwrap()
                .get_term())
        }
    }

    #[inline]
    pub fn first_index(&self) -> u64 {
        first_index(&self.apply_state)
    }

    #[inline]
    pub fn last_index(&self) -> u64 {
        last_index(&self.raft_state)
    }

    #[inline]
    pub fn last_term(&self) -> u64 {
        self.last_term
    }

    #[inline]
    pub fn applied_index(&self) -> u64 {
        self.apply_state.get_applied_index()
    }

    #[inline]
    pub fn set_applied_state(&mut self, apply_state: RaftApplyState) {
        self.apply_state = apply_state;
    }

    #[inline]
    pub fn set_applied_term(&mut self, applied_index_term: u64) {
        self.applied_index_term = applied_index_term;
    }

    #[inline]
    pub fn apply_state(&self) -> &RaftApplyState {
        &self.apply_state
    }

    #[inline]
    pub fn applied_index_term(&self) -> u64 {
        self.applied_index_term
    }

    #[inline]
    pub fn commit_index(&self) -> u64 {
        self.raft_state.get_hard_state().get_commit()
    }

    #[inline]
    pub fn set_commit_index(&mut self, commit: u64) {
        assert!(commit >= self.commit_index());
        self.raft_state.mut_hard_state().set_commit(commit);
    }

    #[inline]
    pub fn hard_state(&self) -> &HardState {
        self.raft_state.get_hard_state()
    }

    #[inline]
    pub fn truncated_index(&self) -> u64 {
        self.apply_state.get_truncated_state().get_index()
    }

    #[inline]
    pub fn truncated_term(&self) -> u64 {
        self.apply_state.get_truncated_state().get_term()
    }

    #[inline]
    pub fn region(&self) -> &metapb::Region {
        &self.region
    }

    #[inline]
    pub fn set_region(&mut self, region: metapb::Region) {
        self.region = region;
    }

    #[inline]
    pub fn raw_snapshot(&self) -> EK::Snapshot {
        self.engines.kv.snapshot()
    }

    #[inline]
    pub fn save_snapshot_raft_state_to(
        &self,
        snapshot_index: u64,
        kv_wb: &mut impl Mutable,
    ) -> Result<()> {
        let mut snapshot_raft_state = self.raft_state.clone();
        snapshot_raft_state
            .mut_hard_state()
            .set_commit(snapshot_index);
        snapshot_raft_state.set_last_index(snapshot_index);

        kv_wb.put_msg_cf(
            CF_RAFT,
            &keys::snapshot_raft_state_key(self.region.get_id()),
            &snapshot_raft_state,
        )?;
        Ok(())
    }

    #[inline]
    pub fn save_apply_state_to(&self, kv_wb: &mut impl Mutable) -> Result<()> {
        kv_wb.put_msg_cf(
            CF_RAFT,
            &keys::apply_state_key(self.region.get_id()),
            &self.apply_state,
        )?;
        Ok(())
    }

    fn validate_snap(&self, snap: &Snapshot, request_index: u64) -> bool {
        let idx = snap.get_metadata().get_index();
        if idx < self.truncated_index() || idx < request_index {
            // stale snapshot, should generate again.
            info!(
                "snapshot is stale, generate again";
                "region_id" => self.region.get_id(),
                "peer_id" => self.peer_id,
                "snap_index" => idx,
                "truncated_index" => self.truncated_index(),
                "request_index" => request_index,
            );
            STORE_SNAPSHOT_VALIDATION_FAILURE_COUNTER.stale.inc();
            return false;
        }

        let mut snap_data = RaftSnapshotData::default();
        if let Err(e) = snap_data.merge_from_bytes(snap.get_data()) {
            error!(
                "failed to decode snapshot, it may be corrupted";
                "region_id" => self.region.get_id(),
                "peer_id" => self.peer_id,
                "err" => ?e,
            );
            STORE_SNAPSHOT_VALIDATION_FAILURE_COUNTER.decode.inc();
            return false;
        }
        let snap_epoch = snap_data.get_region().get_region_epoch();
        let latest_epoch = self.region().get_region_epoch();
        if snap_epoch.get_conf_ver() < latest_epoch.get_conf_ver() {
            info!(
                "snapshot epoch is stale";
                "region_id" => self.region.get_id(),
                "peer_id" => self.peer_id,
                "snap_epoch" => ?snap_epoch,
                "latest_epoch" => ?latest_epoch,
            );
            STORE_SNAPSHOT_VALIDATION_FAILURE_COUNTER.epoch.inc();
            return false;
        }

        true
    }

    /// Gets a snapshot. Returns `SnapshotTemporarilyUnavailable` if there is no unavailable
    /// snapshot.
    pub fn snapshot(&self, request_index: u64, to: u64) -> raft::Result<Snapshot> {
        let mut snap_state = self.snap_state.borrow_mut();
        let mut tried_cnt = self.snap_tried_cnt.borrow_mut();

        let (mut tried, mut last_canceled, mut snap) = (false, false, None);
        if let SnapState::Generating {
            ref canceled,
            ref receiver,
            ..
        } = *snap_state
        {
            tried = true;
            last_canceled = canceled.load(Ordering::SeqCst);
            match receiver.try_recv() {
                Err(TryRecvError::Empty) => {
                    let e = raft::StorageError::SnapshotTemporarilyUnavailable;
                    return Err(raft::Error::Store(e));
                }
                Ok(s) if !last_canceled => snap = Some(s),
                Err(TryRecvError::Disconnected) | Ok(_) => {}
            }
        }

        if tried {
            *snap_state = SnapState::Relax;
            match snap {
                Some(s) => {
                    *tried_cnt = 0;
                    if self.validate_snap(&s, request_index) {
                        return Ok(s);
                    }
                }
                None => {
                    warn!(
                        "failed to try generating snapshot";
                        "region_id" => self.region.get_id(),
                        "peer_id" => self.peer_id,
                        "times" => *tried_cnt,
                        "request_peer" => to,
                    );
                }
            }
        }

        if SnapState::Relax != *snap_state {
            panic!("{} unexpected state: {:?}", self.tag, *snap_state);
        }

        if *tried_cnt >= MAX_SNAP_TRY_CNT {
            let cnt = *tried_cnt;
            *tried_cnt = 0;
            return Err(raft::Error::Store(box_err!(
                "failed to get snapshot after {} times",
                cnt
            )));
        }

        info!(
            "requesting snapshot";
            "region_id" => self.region.get_id(),
            "peer_id" => self.peer_id,
            "request_index" => request_index,
            "request_peer" => to,
        );

        if !tried || !last_canceled {
            *tried_cnt += 1;
        }

        let (sender, receiver) = mpsc::sync_channel(1);
        let canceled = Arc::new(AtomicBool::new(false));
        let index = Arc::new(AtomicU64::new(0));
        *snap_state = SnapState::Generating {
            canceled: canceled.clone(),
            index: index.clone(),
            receiver,
        };
        let mut to_store_id = 0;
        if let Some(peer) = self.region().get_peers().iter().find(|p| p.id == to) {
            to_store_id = peer.store_id;
        }
        let task = GenSnapTask::new(self.region.get_id(), index, canceled, sender, to_store_id);

        let mut gen_snap_task = self.gen_snap_task.borrow_mut();
        assert!(gen_snap_task.is_none());
        *gen_snap_task = Some(task);
        Err(raft::Error::Store(
            raft::StorageError::SnapshotTemporarilyUnavailable,
        ))
    }

    pub fn has_gen_snap_task(&self) -> bool {
        self.gen_snap_task.borrow().is_some()
    }

    pub fn mut_gen_snap_task(&mut self) -> &mut Option<GenSnapTask> {
        self.gen_snap_task.get_mut()
    }

    pub fn take_gen_snap_task(&mut self) -> Option<GenSnapTask> {
        self.gen_snap_task.get_mut().take()
    }

    // Append the given entries to the raft log using previous last index or self.last_index.
    pub fn append(&mut self, entries: Vec<Entry>, task: &mut WriteTask<EK, ER>) {
        if entries.is_empty() {
            return;
        }
        let region_id = self.get_region_id();
        debug!(
            "append entries";
            "region_id" => region_id,
            "peer_id" => self.peer_id,
            "count" => entries.len(),
        );
        let prev_last_index = self.raft_state.get_last_index();

        let (last_index, last_term) = {
            let e = entries.last().unwrap();
            (e.get_index(), e.get_term())
        };

        self.cache.append(&self.tag, &entries);

        task.entries = entries;
        // Delete any previously appended log entries which never committed.
        task.cut_logs = Some((last_index + 1, prev_last_index + 1));

        self.raft_state.set_last_index(last_index);
        self.last_term = last_term;
    }

    pub fn compact_to(&mut self, idx: u64) {
        self.compact_cache_to(idx);

        self.cancel_generating_snap(Some(idx));
    }

    pub fn compact_cache_to(&mut self, idx: u64) {
        self.cache.compact_to(idx);
        let rid = self.get_region_id();
        if self.engines.raft.has_builtin_entry_cache() {
            self.engines.raft.gc_entry_cache(rid, idx);
        }
    }

    #[inline]
    pub fn is_cache_empty(&self) -> bool {
        self.cache.is_empty()
    }

    pub fn maybe_gc_cache(&mut self, replicated_idx: u64, apply_idx: u64) {
        if self.engines.raft.has_builtin_entry_cache() {
            let rid = self.get_region_id();
            self.engines.raft.gc_entry_cache(rid, apply_idx + 1);
        }
        if replicated_idx == apply_idx {
            // The region is inactive, clear the cache immediately.
            self.cache.compact_to(apply_idx + 1);
            return;
        }
        let cache_first_idx = match self.cache.first_index() {
            None => return,
            Some(idx) => idx,
        };
        if cache_first_idx > replicated_idx + 1 {
            // Catching up log requires accessing fs already, let's optimize for
            // the common case.
            // Maybe gc to second least replicated_idx is better.
            self.cache.compact_to(apply_idx + 1);
        }
    }

    /// Evict entries from the cache.
    pub fn evict_cache(&mut self, half: bool) {
        if !self.cache.cache.is_empty() {
            let cache = &mut self.cache;
            let cache_len = cache.cache.len();
            let drain_to = if half { cache_len / 2 } else { cache_len - 1 };
            let idx = cache.cache[drain_to].index;
            let mem_size_change = cache.compact_to(idx + 1);
            RAFT_ENTRIES_EVICT_BYTES.inc_by(mem_size_change);
        }
    }

    pub fn cache_is_empty(&self) -> bool {
        self.cache.cache.is_empty()
    }

    #[inline]
    pub fn flush_cache_metrics(&mut self) {
        // NOTE: memory usage of entry cache is flushed realtime.
        self.cache.flush_stats();
        self.raftlog_fetch_stats.flush_stats();
        if self.engines.raft.has_builtin_entry_cache() {
            if let Some(stats) = self.engines.raft.flush_stats() {
                RAFT_ENTRIES_CACHES_GAUGE.set(stats.cache_size as i64);
                RAFT_ENTRY_FETCHES.hit.inc_by(stats.hit as u64);
                RAFT_ENTRY_FETCHES.miss.inc_by(stats.miss as u64);
            }
        }
    }

    // Apply the peer with given snapshot.
    pub fn apply_snapshot(
        &mut self,
        snap: &Snapshot,
        task: &mut WriteTask<EK, ER>,
        destroy_regions: &[metapb::Region],
    ) -> Result<metapb::Region> {
        info!(
            "begin to apply snapshot";
            "region_id" => self.region.get_id(),
            "peer_id" => self.peer_id,
        );

        let mut snap_data = RaftSnapshotData::default();
        snap_data.merge_from_bytes(snap.get_data())?;

        let region_id = self.get_region_id();

        let region = snap_data.take_region();
        if region.get_id() != region_id {
            return Err(box_err!(
                "mismatch region id {} != {}",
                region_id,
                region.get_id()
            ));
        }

        if task.raft_wb.is_none() {
            task.raft_wb = Some(self.engines.raft.log_batch(64));
        }
        if task.kv_wb.is_none() {
            task.kv_wb = Some(self.engines.kv.write_batch());
        }
        let raft_wb = task.raft_wb.as_mut().unwrap();
        let kv_wb = task.kv_wb.as_mut().unwrap();

        if self.is_initialized() {
            // we can only delete the old data when the peer is initialized.
            let first_index = self.first_index();
            // It's possible that logs between `last_compacted_idx` and `first_index` are
            // being deleted in raftlog_gc worker. But it's OK as:
            // 1. If the peer accepts a new snapshot, it must start with an index larger than
            //    this `first_index`;
            // 2. If the peer accepts new entries after this snapshot or new snapshot, it must
            //    start with the new applied index, which is larger than `first_index`.
            // So new logs won't be deleted by on going raftlog_gc task accidentally.
            // It's possible that there will be some logs between `last_compacted_idx` and
            // `first_index` are not deleted. So a cleanup task for the range should be triggered
            // after applying the snapshot.
            self.clear_meta(first_index, kv_wb, raft_wb)?;
        }
        // Write its source peers' `RegionLocalState` together with itself for atomicity
        for r in destroy_regions {
            write_peer_state(kv_wb, r, PeerState::Tombstone, None)?;
        }
        write_peer_state(kv_wb, &region, PeerState::Applying, None)?;

        let last_index = snap.get_metadata().get_index();

        self.raft_state.set_last_index(last_index);
        self.last_term = snap.get_metadata().get_term();
        self.apply_state.set_applied_index(last_index);
        self.applied_index_term = self.last_term;

        // The snapshot only contains log which index > applied index, so
        // here the truncate state's (index, term) is in snapshot metadata.
        self.apply_state.mut_truncated_state().set_index(last_index);
        self.apply_state
            .mut_truncated_state()
            .set_term(snap.get_metadata().get_term());

        // `region` will be updated after persisting.
        // Although there is an interval that other metadata are updated while `region`
        // is not after handing snapshot from ready, at the time of writing, it's no
        // problem for now.
        // The reason why the update of `region` is delayed is that we expect `region` stays
        // consistent with the one in `StoreMeta::regions` which should be updated after
        // persisting due to atomic snapshot and peer create process. So if we can fix
        // these issues in future(maybe not?), the `region` and `StoreMeta::regions`
        // can updated here immediately.

        info!(
            "apply snapshot with state ok";
            "region_id" => self.region.get_id(),
            "peer_id" => self.peer_id,
            "region" => ?region,
            "state" => ?self.apply_state,
        );

        Ok(region)
    }

    /// Delete all meta belong to the region. Results are stored in `wb`.
    pub fn clear_meta(
        &mut self,
        first_index: u64,
        kv_wb: &mut EK::WriteBatch,
        raft_wb: &mut ER::LogBatch,
    ) -> Result<()> {
        let region_id = self.get_region_id();
        clear_meta(
            &self.engines,
            kv_wb,
            raft_wb,
            region_id,
            first_index,
            &self.raft_state,
        )?;
        self.cache = EntryCache::default();
        Ok(())
    }

    /// Delete all data belong to the region.
    /// If return Err, data may get partial deleted.
    pub fn clear_data(&self) -> Result<()> {
        let (start_key, end_key) = (enc_start_key(self.region()), enc_end_key(self.region()));
        let region_id = self.get_region_id();
        box_try!(
            self.region_scheduler
                .schedule(RegionTask::destroy(region_id, start_key, end_key))
        );
        Ok(())
    }

    /// Delete all data that is not covered by `new_region`.
    fn clear_extra_data(
        &self,
        old_region: &metapb::Region,
        new_region: &metapb::Region,
    ) -> Result<()> {
        let (old_start_key, old_end_key) = (enc_start_key(old_region), enc_end_key(old_region));
        let (new_start_key, new_end_key) = (enc_start_key(new_region), enc_end_key(new_region));
        if old_start_key < new_start_key {
            box_try!(self.region_scheduler.schedule(RegionTask::destroy(
                old_region.get_id(),
                old_start_key,
                new_start_key
            )));
        }
        if new_end_key < old_end_key {
            box_try!(self.region_scheduler.schedule(RegionTask::destroy(
                old_region.get_id(),
                new_end_key,
                old_end_key
            )));
        }
        Ok(())
    }

    /// Delete all extra split data from the `start_key` to `end_key`.
    pub fn clear_extra_split_data(&self, start_key: Vec<u8>, end_key: Vec<u8>) -> Result<()> {
        box_try!(self.region_scheduler.schedule(RegionTask::destroy(
            self.get_region_id(),
            start_key,
            end_key
        )));
        Ok(())
    }

    pub fn get_raft_engine(&self) -> ER {
        self.engines.raft.clone()
    }

    /// Check whether the storage has finished applying snapshot.
    #[inline]
    pub fn is_applying_snapshot(&self) -> bool {
        matches!(*self.snap_state.borrow(), SnapState::Applying(_))
    }

    #[inline]
    pub fn is_generating_snapshot(&self) -> bool {
        fail_point!("is_generating_snapshot", |_| { true });
        matches!(*self.snap_state.borrow(), SnapState::Generating { .. })
    }

    /// Check if the storage is applying a snapshot.
    #[inline]
    pub fn check_applying_snap(&mut self) -> CheckApplyingSnapStatus {
        let mut res = CheckApplyingSnapStatus::Idle;
        let new_state = match *self.snap_state.borrow() {
            SnapState::Applying(ref status) => {
                let s = status.load(Ordering::Relaxed);
                if s == JOB_STATUS_FINISHED {
                    res = CheckApplyingSnapStatus::Success;
                    SnapState::Relax
                } else if s == JOB_STATUS_CANCELLED {
                    SnapState::ApplyAborted
                } else if s == JOB_STATUS_FAILED {
                    // TODO: cleanup region and treat it as tombstone.
                    panic!("{} applying snapshot failed", self.tag,);
                } else {
                    return CheckApplyingSnapStatus::Applying;
                }
            }
            _ => return res,
        };
        *self.snap_state.borrow_mut() = new_state;
        res
    }

    /// Cancel applying snapshot, return true if the job can be considered not be run again.
    pub fn cancel_applying_snap(&mut self) -> bool {
        let is_canceled = match *self.snap_state.borrow() {
            SnapState::Applying(ref status) => {
                if status
                    .compare_exchange(
                        JOB_STATUS_PENDING,
                        JOB_STATUS_CANCELLING,
                        Ordering::SeqCst,
                        Ordering::SeqCst,
                    )
                    .is_ok()
                {
                    true
                } else if status
                    .compare_exchange(
                        JOB_STATUS_RUNNING,
                        JOB_STATUS_CANCELLING,
                        Ordering::SeqCst,
                        Ordering::SeqCst,
                    )
                    .is_ok()
                {
                    return false;
                } else {
                    false
                }
            }
            _ => return false,
        };
        if is_canceled {
            *self.snap_state.borrow_mut() = SnapState::ApplyAborted;
            return true;
        }
        // now status can only be JOB_STATUS_CANCELLING, JOB_STATUS_CANCELLED,
        // JOB_STATUS_FAILED and JOB_STATUS_FINISHED.
        self.check_applying_snap() != CheckApplyingSnapStatus::Applying
    }

    /// Cancel generating snapshot.
    pub fn cancel_generating_snap(&mut self, compact_to: Option<u64>) {
        let snap_state = self.snap_state.borrow();
        if let SnapState::Generating {
            ref canceled,
            ref index,
            ..
        } = *snap_state
        {
            if !canceled.load(Ordering::SeqCst) {
                if let Some(idx) = compact_to {
                    let snap_index = index.load(Ordering::SeqCst);
                    if snap_index == 0 || idx <= snap_index + 1 {
                        return;
                    }
                }
                canceled.store(true, Ordering::SeqCst);
            }
        }
    }

    #[inline]
    pub fn set_snap_state(&mut self, state: SnapState) {
        *self.snap_state.borrow_mut() = state
    }

    #[inline]
    pub fn is_snap_state(&self, state: SnapState) -> bool {
        *self.snap_state.borrow() == state
    }

    pub fn get_region_id(&self) -> u64 {
        self.region().get_id()
    }

    pub fn schedule_applying_snapshot(&mut self) {
        let status = Arc::new(AtomicUsize::new(JOB_STATUS_PENDING));
        self.set_snap_state(SnapState::Applying(Arc::clone(&status)));
        let task = RegionTask::Apply {
            region_id: self.get_region_id(),
            status,
        };

        // Don't schedule the snapshot to region worker.
        fail_point!("skip_schedule_applying_snapshot", |_| {});

        // TODO: gracefully remove region instead.
        if let Err(e) = self.region_scheduler.schedule(task) {
            info!(
                "failed to to schedule apply job, are we shutting down?";
                "region_id" => self.region.get_id(),
                "peer_id" => self.peer_id,
                "err" => ?e,
            );
        }
    }

    /// Handle raft ready then generate `HandleReadyResult` and `WriteTask`.
    ///
    /// It's caller's duty to write `WriteTask` explicitly to disk.
    pub fn handle_raft_ready(
        &mut self,
        ready: &mut Ready,
        destroy_regions: Vec<metapb::Region>,
    ) -> Result<(HandleReadyResult, WriteTask<EK, ER>)> {
        let region_id = self.get_region_id();
        let prev_raft_state = self.raft_state.clone();

        let mut write_task = WriteTask::new(region_id, self.peer_id, ready.number());

        let mut res = HandleReadyResult::SendIOTask;
        if !ready.snapshot().is_empty() {
            fail_point!("raft_before_apply_snap");
            let last_first_index = self.first_index();
            let snap_region =
                self.apply_snapshot(ready.snapshot(), &mut write_task, &destroy_regions)?;

            res = HandleReadyResult::Snapshot {
                msgs: ready.take_persisted_messages(),
                snap_region,
                destroy_regions,
                last_first_index,
            };
            fail_point!("raft_after_apply_snap");
        };

        if !ready.entries().is_empty() {
            self.append(ready.take_entries(), &mut write_task);
        }

        // Last index is 0 means the peer is created from raft message
        // and has not applied snapshot yet, so skip persistent hard state.
        if self.raft_state.get_last_index() > 0 {
            if let Some(hs) = ready.hs() {
                self.raft_state.set_hard_state(hs.clone());
            }
        }

        // Save raft state if it has changed or there is a snapshot.
        if prev_raft_state != self.raft_state || !ready.snapshot().is_empty() {
            write_task.raft_state = Some(self.raft_state.clone());
        }

        if !ready.snapshot().is_empty() {
            // In case of restart happens when we just write region state to Applying,
            // but not write raft_local_state to raft db in time.
            // We write raft state to kv db, with last index set to snap index,
            // in case of recv raft log after snapshot.
            self.save_snapshot_raft_state_to(
                ready.snapshot().get_metadata().get_index(),
                write_task.kv_wb.as_mut().unwrap(),
            )?;
            self.save_apply_state_to(write_task.kv_wb.as_mut().unwrap())?;
        }

        if !write_task.has_data() {
            res = HandleReadyResult::NoIOTask;
        }

        Ok((res, write_task))
    }

    pub fn update_cache_persisted(&mut self, persisted: u64) {
        self.cache.update_persisted(persisted);
    }

    pub fn persist_snapshot(&mut self, res: &PersistSnapshotResult) {
        // cleanup data before scheduling apply task
        if self.is_initialized() {
            if let Err(e) = self.clear_extra_data(self.region(), &res.region) {
                // No need panic here, when applying snapshot, the deletion will be tried
                // again. But if the region range changes, like [a, c) -> [a, b) and [b, c),
                // [b, c) will be kept in rocksdb until a covered snapshot is applied or
                // store is restarted.
                error!(?e;
                    "failed to cleanup data, may leave some dirty data";
                    "region_id" => self.get_region_id(),
                    "peer_id" => self.peer_id,
                );
            }
        }

        // Note that the correctness depends on the fact that these source regions MUST NOT
        // serve read request otherwise a corrupt data may be returned.
        // For now, it is ensured by
        // 1. After `PrepareMerge` log is committed, the source region leader's lease will be
        //    suspected immediately which makes the local reader not serve read request.
        // 2. No read request can be responsed in peer fsm during merging.
        // These conditions are used to prevent reading **stale** data in the past.
        // At present, they are also used to prevent reading **corrupt** data.
        for r in &res.destroy_regions {
            if let Err(e) = self.clear_extra_data(r, &res.region) {
                error!(?e;
                    "failed to cleanup data, may leave some dirty data";
                    "region_id" => r.get_id(),
                );
            }
        }

        self.schedule_applying_snapshot();

        // The `region` is updated after persisting in order to stay consistent with the one
        // in `StoreMeta::regions` (will be updated soon).
        // See comments in `apply_snapshot` for more details.
        self.set_region(res.region.clone());
    }

    pub fn trace_cached_entries(&mut self, entries: CachedEntries) {
        self.cache.trace_cached_entries(entries);
    }
}

/// Delete all meta belong to the region. Results are stored in `wb`.
pub fn clear_meta<EK, ER>(
    engines: &Engines<EK, ER>,
    kv_wb: &mut EK::WriteBatch,
    raft_wb: &mut ER::LogBatch,
    region_id: u64,
    first_index: u64,
    raft_state: &RaftLocalState,
) -> Result<()>
where
    EK: KvEngine,
    ER: RaftEngine,
{
    let t = Instant::now();
    box_try!(kv_wb.delete_cf(CF_RAFT, &keys::region_state_key(region_id)));
    box_try!(kv_wb.delete_cf(CF_RAFT, &keys::apply_state_key(region_id)));
    box_try!(
        engines
            .raft
            .clean(region_id, first_index, raft_state, raft_wb)
    );

    info!(
        "finish clear peer meta";
        "region_id" => region_id,
        "meta_key" => 1,
        "apply_key" => 1,
        "raft_key" => 1,
        "takes" => ?t.saturating_elapsed(),
    );
    Ok(())
}

pub fn do_snapshot<E>(
    mgr: SnapManager,
    engine: &E,
    kv_snap: E::Snapshot,
    region_id: u64,
    last_applied_index_term: u64,
    last_applied_state: RaftApplyState,
    for_balance: bool,
    allow_multi_files_snapshot: bool,
) -> raft::Result<Snapshot>
where
    E: KvEngine,
{
    debug!(
        "begin to generate a snapshot";
        "region_id" => region_id,
    );

    let msg = kv_snap
        .get_msg_cf(CF_RAFT, &keys::apply_state_key(region_id))
        .map_err(into_other::<_, raft::Error>)?;
    let apply_state: RaftApplyState = match msg {
        None => {
            return Err(storage_error(format!(
                "could not load raft state of region {}",
                region_id
            )));
        }
        Some(state) => state,
    };
    assert_eq!(apply_state, last_applied_state);

    let key = SnapKey::new(
        region_id,
        last_applied_index_term,
        apply_state.get_applied_index(),
    );

    mgr.register(key.clone(), SnapEntry::Generating);
    defer!(mgr.deregister(&key, &SnapEntry::Generating));

    let state: RegionLocalState = kv_snap
        .get_msg_cf(CF_RAFT, &keys::region_state_key(key.region_id))
        .and_then(|res| match res {
            None => Err(box_err!("region {} could not find region info", region_id)),
            Some(state) => Ok(state),
        })
        .map_err(into_other::<_, raft::Error>)?;

    if state.get_state() != PeerState::Normal {
        return Err(storage_error(format!(
            "snap job for {} seems stale, skip.",
            region_id
        )));
    }

    let mut snapshot = Snapshot::default();

    // Set snapshot metadata.
    snapshot.mut_metadata().set_index(key.idx);
    snapshot.mut_metadata().set_term(key.term);

    let conf_state = util::conf_state_from_region(state.get_region());
    snapshot.mut_metadata().set_conf_state(conf_state);

    let mut s = mgr.get_snapshot_for_building(&key)?;
    // Set snapshot data.
    let mut snap_data = RaftSnapshotData::default();
    snap_data.set_region(state.get_region().clone());
    let mut stat = SnapshotStatistics::new();
    s.build(
        engine,
        &kv_snap,
        state.get_region(),
        &mut snap_data,
        &mut stat,
        allow_multi_files_snapshot,
    )?;
    snap_data.mut_meta().set_for_balance(for_balance);
    let v = snap_data.write_to_bytes()?;
    snapshot.set_data(v.into());

    SNAPSHOT_KV_COUNT_HISTOGRAM.observe(stat.kv_count as f64);
    SNAPSHOT_SIZE_HISTOGRAM.observe(stat.size as f64);

    Ok(snapshot)
}

// When we bootstrap the region we must call this to initialize region local state first.
pub fn write_initial_raft_state<W: RaftLogBatch>(raft_wb: &mut W, region_id: u64) -> Result<()> {
    let mut raft_state = RaftLocalState {
        last_index: RAFT_INIT_LOG_INDEX,
        ..Default::default()
    };
    raft_state.mut_hard_state().set_term(RAFT_INIT_LOG_TERM);
    raft_state.mut_hard_state().set_commit(RAFT_INIT_LOG_INDEX);
    raft_wb.put_raft_state(region_id, &raft_state)?;
    Ok(())
}

// When we bootstrap the region or handling split new region, we must
// call this to initialize region apply state first.
pub fn write_initial_apply_state<T: Mutable>(kv_wb: &mut T, region_id: u64) -> Result<()> {
    let mut apply_state = RaftApplyState::default();
    apply_state.set_applied_index(RAFT_INIT_LOG_INDEX);
    apply_state
        .mut_truncated_state()
        .set_index(RAFT_INIT_LOG_INDEX);
    apply_state
        .mut_truncated_state()
        .set_term(RAFT_INIT_LOG_TERM);

    kv_wb.put_msg_cf(CF_RAFT, &keys::apply_state_key(region_id), &apply_state)?;
    Ok(())
}

pub fn write_peer_state<T: Mutable>(
    kv_wb: &mut T,
    region: &metapb::Region,
    state: PeerState,
    merge_state: Option<MergeState>,
) -> Result<()> {
    let region_id = region.get_id();
    let mut region_state = RegionLocalState::default();
    region_state.set_state(state);
    region_state.set_region(region.clone());
    if let Some(state) = merge_state {
        region_state.set_merge_state(state);
    }

    debug!(
        "writing merge state";
        "region_id" => region_id,
        "state" => ?region_state,
    );
    kv_wb.put_msg_cf(CF_RAFT, &keys::region_state_key(region_id), &region_state)?;
    Ok(())
}

/// Committed entries sent to apply threads.
#[derive(Clone)]
pub struct CachedEntries {
    pub range: Range<u64>,
    // Entries and dangle size for them. `dangle` means not in entry cache.
    entries: Arc<Mutex<(Vec<Entry>, usize)>>,
}

impl CachedEntries {
    pub fn new(entries: Vec<Entry>) -> Self {
        assert!(!entries.is_empty());
        let start = entries.first().map(|x| x.index).unwrap();
        let end = entries.last().map(|x| x.index).unwrap() + 1;
        let range = Range { start, end };
        CachedEntries {
            entries: Arc::new(Mutex::new((entries, 0))),
            range,
        }
    }

    /// Take cached entries and dangle size for them. `dangle` means not in entry cache.
    pub fn take_entries(&self) -> (Vec<Entry>, usize) {
        mem::take(&mut *self.entries.lock().unwrap())
    }
}

#[cfg(test)]
mod tests {
<<<<<<< HEAD
    use super::*;
    use crate::coprocessor::CoprocessorHost;
    use crate::store::async_io::write::write_to_db_for_test;
    use crate::store::fsm::apply::compact_raft_log;
    use crate::store::worker::{RaftlogFetchRunner, RegionRunner, RegionTask};
    use crate::store::{bootstrap_store, initial_region, prepare_bootstrap_cluster};
    use engine_test::kv::{KvTestEngine, KvTestSnapshot};
    use engine_test::raft::RaftTestEngine;
    use engine_traits::Engines;
    use engine_traits::{Iterable, SyncMutable, WriteBatch, WriteBatchExt};
    use engine_traits::{ALL_CFS, CF_DEFAULT};
    use kvproto::raft_serverpb::RaftSnapshotData;
    use metapb::{Peer, Store, StoreLabel};
    use pd_client::PdClient;
    use raft::eraftpb::HardState;
    use raft::eraftpb::{ConfState, Entry};
    use raft::{Error as RaftError, GetEntriesContext, StorageError};
    use std::cell::RefCell;
    use std::path::Path;
    use std::sync::mpsc::*;
    use std::time::Duration;
    use tempfile::{Builder, TempDir};
    use tikv_util::worker::{dummy_scheduler, LazyWorker, Scheduler, Worker};

=======
    use std::{
        cell::RefCell,
        path::Path,
        sync::{atomic::*, mpsc::*, *},
        time::Duration,
    };

    use engine_test::{
        kv::{KvTestEngine, KvTestSnapshot},
        raft::RaftTestEngine,
    };
    use engine_traits::{
        Engines, Iterable, RaftEngineDebug, RaftEngineReadOnly, SyncMutable, WriteBatch,
        WriteBatchExt, ALL_CFS,
    };
    use kvproto::raft_serverpb::RaftSnapshotData;
    use raft::{
        eraftpb::{ConfState, Entry, HardState},
        Error as RaftError, GetEntriesContext, StorageError,
    };
    use tempfile::{Builder, TempDir};
    use tikv_util::worker::{dummy_scheduler, LazyWorker, Scheduler, Worker};

    use super::*;
    use crate::{
        coprocessor::CoprocessorHost,
        store::{
            async_io::write::write_to_db_for_test,
            bootstrap_store,
            fsm::apply::compact_raft_log,
            initial_region, prepare_bootstrap_cluster,
            worker::{RaftlogFetchRunner, RegionRunner, RegionTask},
        },
    };

>>>>>>> 6d24c605
    impl EntryCache {
        fn new_with_cb(cb: impl Fn(i64) + Send + 'static) -> Self {
            let entry_cache = EntryCache {
                persisted: 0,
                cache: Default::default(),
                trace: Default::default(),
                hit: Cell::new(0),
                miss: Cell::new(0),
                size_change_cb: Some(Box::new(cb) as Box<dyn Fn(i64) + Send + 'static>),
            };
            entry_cache.flush_mem_size_change(entry_cache.get_total_mem_size());
            entry_cache
        }
    }

    fn new_storage(
        region_scheduler: Scheduler<RegionTask<KvTestSnapshot>>,
        raftlog_fetch_scheduler: Scheduler<RaftlogFetchTask>,
        path: &TempDir,
    ) -> PeerStorage<KvTestEngine, RaftTestEngine> {
        let kv_db = engine_test::kv::new_engine(path.path().to_str().unwrap(), None, ALL_CFS, None)
            .unwrap();
        let raft_path = path.path().join(Path::new("raft"));
        let raft_db = engine_test::raft::new_engine(raft_path.to_str().unwrap(), None).unwrap();
        let engines = Engines::new(kv_db, raft_db);
        bootstrap_store(&engines, 1, 1).unwrap();

        let region = initial_region(1, 1, 1);
        prepare_bootstrap_cluster(&engines, &region).unwrap();

        // write some data into CF_DEFAULT cf
        let mut p = Peer::default();
        p.set_store_id(1);
        p.set_id(1 as u64);
        for k in 0..100 {
            let key = keys::data_key(format!("akey{}", k).as_bytes());
            engines.kv.put_msg_cf(CF_DEFAULT, &key[..], &p).unwrap();
        }
        PeerStorage::new(
            engines,
            &region,
            region_scheduler,
            raftlog_fetch_scheduler,
            1,
            "".to_owned(),
        )
        .unwrap()
    }

    fn new_storage_from_ents(
        region_scheduler: Scheduler<RegionTask<KvTestSnapshot>>,
        raftlog_fetch_scheduler: Scheduler<RaftlogFetchTask>,
        path: &TempDir,
        ents: &[Entry],
    ) -> PeerStorage<KvTestEngine, RaftTestEngine> {
        let mut store = new_storage(region_scheduler, raftlog_fetch_scheduler, path);
        let mut write_task = WriteTask::new(store.get_region_id(), store.peer_id, 1);
        store.append(ents[1..].to_vec(), &mut write_task);
        store.update_cache_persisted(ents.last().unwrap().get_index());
        store
            .apply_state
            .mut_truncated_state()
            .set_index(ents[0].get_index());
        store
            .apply_state
            .mut_truncated_state()
            .set_term(ents[0].get_term());
        store
            .apply_state
            .set_applied_index(ents.last().unwrap().get_index());
        if write_task.kv_wb.is_none() {
            write_task.kv_wb = Some(store.engines.kv.write_batch());
        }
        store
            .save_apply_state_to(write_task.kv_wb.as_mut().unwrap())
            .unwrap();
        write_task.raft_state = Some(store.raft_state.clone());
        write_to_db_for_test(&store.engines, write_task);
        store
    }

    fn append_ents(store: &mut PeerStorage<KvTestEngine, RaftTestEngine>, ents: &[Entry]) {
        if ents.is_empty() {
            return;
        }
        let mut write_task = WriteTask::new(store.get_region_id(), store.peer_id, 1);
        store.append(ents.to_vec(), &mut write_task);
        write_task.raft_state = Some(store.raft_state.clone());
        write_to_db_for_test(&store.engines, write_task);
    }

    fn validate_cache(store: &PeerStorage<KvTestEngine, RaftTestEngine>, exp_ents: &[Entry]) {
        assert_eq!(store.cache.cache, exp_ents);
        for e in exp_ents {
            let entry = store
                .engines
                .raft
                .get_entry(store.get_region_id(), e.get_index())
                .unwrap()
                .unwrap();
            assert_eq!(entry, *e);
        }
    }

    fn new_entry(index: u64, term: u64) -> Entry {
        let mut e = Entry::default();
        e.set_index(index);
        e.set_term(term);
        e
    }

    fn size_of<T: protobuf::Message>(m: &T) -> u32 {
        m.compute_size()
    }

    pub struct TestPdClient {
        stores: Vec<metapb::Store>,
    }
    
    impl TestPdClient {
        pub fn new() -> TestPdClient {
            TestPdClient {
                stores: vec![metapb::Store::default();4], 
            } 
        }

        pub fn add_store(&mut self, store: metapb::Store) {
            let id = store.get_id();
            self.stores[id as usize] = store;
        }
    }

    impl PdClient for TestPdClient {
        fn get_store(&self, store_id: u64) -> pd_client::Result<metapb::Store> {
            if store_id < 4{
                return Ok(self.stores[store_id as usize].clone());
            }
            Err(pd_client::Error::StoreTombstone(format!("{:?}", store_id)))
        }
    }

    #[test]
    fn test_storage_term() {
        let ents = vec![new_entry(3, 3), new_entry(4, 4), new_entry(5, 5)];

        let mut tests = vec![
            (2, Err(RaftError::Store(StorageError::Compacted))),
            (3, Ok(3)),
            (4, Ok(4)),
            (5, Ok(5)),
        ];
        for (i, (idx, wterm)) in tests.drain(..).enumerate() {
            let td = Builder::new().prefix("tikv-store-test").tempdir().unwrap();
            let worker = Worker::new("snap-manager").lazy_build("snap-manager");
            let sched = worker.scheduler();
            let (dummy_scheduler, _) = dummy_scheduler();
            let store = new_storage_from_ents(sched, dummy_scheduler, &td, &ents);
            let t = store.term(idx);
            if wterm != t {
                panic!("#{}: expect res {:?}, got {:?}", i, wterm, t);
            }
        }
    }

    fn get_meta_key_count(store: &PeerStorage<KvTestEngine, RaftTestEngine>) -> usize {
        let region_id = store.get_region_id();
        let mut count = 0;
        let (meta_start, meta_end) = (
            keys::region_meta_prefix(region_id),
            keys::region_meta_prefix(region_id + 1),
        );
        store
            .engines
            .kv
            .scan_cf(CF_RAFT, &meta_start, &meta_end, false, |_, _| {
                count += 1;
                Ok(true)
            })
            .unwrap();

        let (raft_start, raft_end) = (
            keys::region_raft_prefix(region_id),
            keys::region_raft_prefix(region_id + 1),
        );
        store
            .engines
            .kv
            .scan_cf(CF_RAFT, &raft_start, &raft_end, false, |_, _| {
                count += 1;
                Ok(true)
            })
            .unwrap();

        store
            .engines
            .raft
            .scan_entries(region_id, |_| {
                count += 1;
                Ok(true)
            })
            .unwrap();

        if store
            .engines
            .raft
            .get_raft_state(region_id)
            .unwrap()
            .is_some()
        {
            count += 1;
        }

        count
    }

    #[test]
    fn test_storage_clear_meta() {
        let worker = Worker::new("snap-manager").lazy_build("snap-manager");
        let cases = vec![(0, 0), (3, 0)];
        for (first_index, left) in cases {
            let td = Builder::new().prefix("tikv-store").tempdir().unwrap();
            let sched = worker.scheduler();
            let (dummy_scheduler, _) = dummy_scheduler();
            let mut store = new_storage_from_ents(
                sched,
                dummy_scheduler,
                &td,
                &[new_entry(3, 3), new_entry(4, 4)],
            );
            append_ents(&mut store, &[new_entry(5, 5), new_entry(6, 6)]);

            assert_eq!(6, get_meta_key_count(&store));

            let mut kv_wb = store.engines.kv.write_batch();
            let mut raft_wb = store.engines.raft.log_batch(0);
            store
                .clear_meta(first_index, &mut kv_wb, &mut raft_wb)
                .unwrap();
            kv_wb.write().unwrap();
            store
                .engines
                .raft
                .consume(&mut raft_wb, false /*sync*/)
                .unwrap();

            assert_eq!(left, get_meta_key_count(&store));
        }
    }

    use crate::{
        store::{SignificantMsg, SignificantRouter},
        Result as RaftStoreResult,
    };

    pub struct TestRouter<EK: KvEngine> {
        ch: SyncSender<SignificantMsg<EK::Snapshot>>,
    }

    impl<EK: KvEngine> TestRouter<EK> {
        pub fn new() -> (Self, Receiver<SignificantMsg<EK::Snapshot>>) {
            let (tx, rx) = sync_channel(1);
            (Self { ch: tx }, rx)
        }
    }

    impl<EK> SignificantRouter<EK> for TestRouter<EK>
    where
        EK: KvEngine,
    {
        /// Sends a significant message. We should guarantee that the message can't be dropped.
        fn significant_send(
            &self,
            _: u64,
            msg: SignificantMsg<EK::Snapshot>,
        ) -> RaftStoreResult<()> {
            self.ch.send(msg).unwrap();
            Ok(())
        }
    }

    #[test]
    fn test_storage_entries() {
        let ents = vec![
            new_entry(3, 3),
            new_entry(4, 4),
            new_entry(5, 5),
            new_entry(6, 6),
        ];
        let max_u64 = u64::max_value();
        let mut tests = vec![
            (
                2,
                6,
                max_u64,
                Err(RaftError::Store(StorageError::Compacted)),
            ),
            (
                3,
                4,
                max_u64,
                Err(RaftError::Store(StorageError::Compacted)),
            ),
            (4, 5, max_u64, Ok(vec![new_entry(4, 4)])),
            (4, 6, max_u64, Ok(vec![new_entry(4, 4), new_entry(5, 5)])),
            (
                4,
                7,
                max_u64,
                Ok(vec![new_entry(4, 4), new_entry(5, 5), new_entry(6, 6)]),
            ),
            // even if maxsize is zero, the first entry should be returned
            (4, 7, 0, Ok(vec![new_entry(4, 4)])),
            // limit to 2
            (
                4,
                7,
                u64::from(size_of(&ents[1]) + size_of(&ents[2])),
                Ok(vec![new_entry(4, 4), new_entry(5, 5)]),
            ),
            (
                4,
                7,
                u64::from(size_of(&ents[1]) + size_of(&ents[2]) + size_of(&ents[3]) / 2),
                Ok(vec![new_entry(4, 4), new_entry(5, 5)]),
            ),
            (
                4,
                7,
                u64::from(size_of(&ents[1]) + size_of(&ents[2]) + size_of(&ents[3]) - 1),
                Ok(vec![new_entry(4, 4), new_entry(5, 5)]),
            ),
            // all
            (
                4,
                7,
                u64::from(size_of(&ents[1]) + size_of(&ents[2]) + size_of(&ents[3])),
                Ok(vec![new_entry(4, 4), new_entry(5, 5), new_entry(6, 6)]),
            ),
        ];

        let mut count = 0;
        for (i, (lo, hi, maxsize, wentries)) in tests.drain(..).enumerate() {
            let (router, rx) = TestRouter::new();
            let td = Builder::new().prefix("tikv-store-test").tempdir().unwrap();
            let region_worker = Worker::new("snap-manager").lazy_build("snap-manager");
            let region_scheduler = region_worker.scheduler();
            let mut raftlog_fetch_worker =
                Worker::new("raftlog-fetch-worker").lazy_build("raftlog-fetch-worker");
            let raftlog_fetch_scheduler = raftlog_fetch_worker.scheduler();
            let mut store =
                new_storage_from_ents(region_scheduler, raftlog_fetch_scheduler, &td, &ents);
            raftlog_fetch_worker.start(RaftlogFetchRunner::<KvTestEngine, RaftTestEngine, _>::new(
                router,
                store.engines.raft.clone(),
            ));
            store.compact_cache_to(5);
            let mut e = store.entries(lo, hi, maxsize, GetEntriesContext::empty(true));
            if e == Err(raft::Error::Store(
                raft::StorageError::LogTemporarilyUnavailable,
            )) {
                let res = rx.recv().unwrap();
                match res {
                    SignificantMsg::RaftlogFetched { res, context } => {
                        store.update_async_fetch_res(lo, Some(res));
                        count += 1;
                        e = store.entries(lo, hi, maxsize, context);
                    }
                    _ => unreachable!(),
                };
            }
            if e != wentries {
                panic!("#{}: expect entries {:?}, got {:?}", i, wentries, e);
            }
        }

        assert_ne!(count, 0);
    }

    #[test]
    fn test_async_fetch() {
        let ents = vec![
            new_entry(2, 2),
            new_entry(3, 3),
            new_entry(4, 4),
            new_entry(5, 5),
            new_entry(6, 6),
        ];

        let td = Builder::new().prefix("tikv-store-test").tempdir().unwrap();
        let region_worker = Worker::new("snap-manager").lazy_build("snap-manager");
        let region_scheduler = region_worker.scheduler();
        let (dummy_scheduler, _rx) = dummy_scheduler();
        let mut store = new_storage_from_ents(region_scheduler, dummy_scheduler, &td, &ents);

        let max_u64 = u64::max_value();
        let mut tests = vec![
            // already compacted
            (
                3,
                7,
                max_u64,
                1,
                RaftlogFetchResult {
                    ents: Err(RaftError::Store(StorageError::Compacted)),
                    low: 3,
                    max_size: max_u64,
                    hit_size_limit: false,
                    tried_cnt: 1,
                    term: 1,
                },
                Err(RaftError::Store(StorageError::Compacted)),
                vec![],
            ),
            // fetch partial entries due to max size limit
            (
                3,
                7,
                30,
                1,
                RaftlogFetchResult {
                    ents: Ok(ents[1..4].to_vec()),
                    low: 3,
                    max_size: 30,
                    hit_size_limit: true,
                    tried_cnt: 1,
                    term: 1,
                },
                Ok(3),
                ents[1..4].to_vec(),
            ),
            // fetch all entries
            (
                2,
                7,
                max_u64,
                1,
                RaftlogFetchResult {
                    ents: Ok(ents.clone()),
                    low: 2,
                    max_size: max_u64,
                    hit_size_limit: false,
                    tried_cnt: 1,
                    term: 1,
                },
                Ok(5),
                ents.clone(),
            ),
            // high is smaller than before
            (
                3,
                5,
                max_u64,
                1,
                RaftlogFetchResult {
                    ents: Ok(ents[1..].to_vec()),
                    low: 3,
                    max_size: max_u64,
                    hit_size_limit: false,
                    tried_cnt: 1,
                    term: 1,
                },
                Ok(2),
                ents[1..3].to_vec(),
            ),
            // high is larger than before, second try
            (
                3,
                7,
                max_u64,
                1,
                RaftlogFetchResult {
                    ents: Ok(ents[1..4].to_vec()),
                    low: 3,
                    max_size: max_u64,
                    hit_size_limit: false,
                    tried_cnt: 1,
                    term: 1,
                },
                Err(RaftError::Store(StorageError::LogTemporarilyUnavailable)),
                vec![],
            ),
            // high is larger than before, thrid try
            (
                3,
                7,
                max_u64,
                1,
                RaftlogFetchResult {
                    ents: Ok(ents[1..4].to_vec()),
                    low: 3,
                    max_size: max_u64,
                    hit_size_limit: false,
                    tried_cnt: 2,
                    term: 1,
                },
                Ok(4),
                ents[1..].to_vec(),
            ),
            // max size is smaller than before
            (
                2,
                7,
                10,
                1,
                RaftlogFetchResult {
                    ents: Ok(ents.clone()),
                    low: 2,
                    max_size: max_u64,
                    hit_size_limit: false,
                    tried_cnt: 1,
                    term: 1,
                },
                Ok(2),
                ents[..2].to_vec(),
            ),
            // max size is larger than before but with lower high
            (
                2,
                5,
                40,
                1,
                RaftlogFetchResult {
                    ents: Ok(ents.clone()),
                    low: 2,
                    max_size: 30,
                    hit_size_limit: false,
                    tried_cnt: 1,
                    term: 1,
                },
                Ok(3),
                ents[..3].to_vec(),
            ),
            // low index is smaller than before
            (
                2,
                7,
                max_u64,
                1,
                RaftlogFetchResult {
                    ents: Err(RaftError::Store(StorageError::Compacted)),
                    low: 3,
                    max_size: max_u64,
                    hit_size_limit: false,
                    tried_cnt: 1,
                    term: 1,
                },
                Err(RaftError::Store(StorageError::LogTemporarilyUnavailable)),
                vec![],
            ),
            // low index is larger than before
            (
                4,
                7,
                max_u64,
                1,
                RaftlogFetchResult {
                    ents: Ok(vec![]),
                    low: 3,
                    max_size: max_u64,
                    hit_size_limit: false,
                    tried_cnt: 1,
                    term: 1,
                },
                Err(RaftError::Store(StorageError::LogTemporarilyUnavailable)),
                vec![],
            ),
            // hit tried several lmit
            (
                3,
                7,
                max_u64,
                1,
                RaftlogFetchResult {
                    ents: Ok(ents[1..4].to_vec()),
                    low: 3,
                    max_size: max_u64,
                    hit_size_limit: false,
                    tried_cnt: MAX_ASYNC_FETCH_TRY_CNT,
                    term: 1,
                },
                Ok(4),
                ents[1..5].to_vec(),
            ),
            // term is changed
            (
                3,
                7,
                max_u64,
                2,
                RaftlogFetchResult {
                    ents: Ok(ents[1..4].to_vec()),
                    low: 3,
                    max_size: max_u64,
                    hit_size_limit: false,
                    tried_cnt: MAX_ASYNC_FETCH_TRY_CNT,
                    term: 1,
                },
                Ok(4),
                ents[1..5].to_vec(),
            ),
        ];

        for (i, (lo, hi, maxsize, term, async_res, expected_res, expected_ents)) in
            tests.drain(..).enumerate()
        {
            if async_res.low != lo {
                store.clean_async_fetch_res(lo);
            } else {
                store.update_async_fetch_res(lo, Some(Box::new(async_res)));
            }
            let mut ents = vec![];
            store.raft_state.mut_hard_state().set_term(term);
            let res = store.async_fetch(
                store.get_region_id(),
                lo,
                hi,
                maxsize,
                GetEntriesContext::empty(true),
                &mut ents,
            );
            if res != expected_res {
                panic!("#{}: expect result {:?}, got {:?}", i, expected_res, res);
            }
            if ents != expected_ents {
                panic!("#{}: expect ents {:?}, got {:?}", i, expected_ents, ents);
            }
        }
    }

    // last_index and first_index are not mutated by PeerStorage on its own,
    // so we don't test them here.

    #[test]
    fn test_storage_compact() {
        let ents = vec![new_entry(3, 3), new_entry(4, 4), new_entry(5, 5)];
        let mut tests = vec![
            (2, Err(RaftError::Store(StorageError::Compacted))),
            (3, Err(RaftError::Store(StorageError::Compacted))),
            (4, Ok(())),
            (5, Ok(())),
        ];
        for (i, (idx, werr)) in tests.drain(..).enumerate() {
            let td = Builder::new().prefix("tikv-store-test").tempdir().unwrap();
            let worker = Worker::new("snap-manager").lazy_build("snap-manager");
            let sched = worker.scheduler();
            let (dummy_scheduler, _) = dummy_scheduler();
            let mut store = new_storage_from_ents(sched, dummy_scheduler, &td, &ents);
            let res = store
                .term(idx)
                .map_err(From::from)
                .and_then(|term| compact_raft_log(&store.tag, &mut store.apply_state, idx, term));
            // TODO check exact error type after refactoring error.
            if res.is_err() ^ werr.is_err() {
                panic!("#{}: want {:?}, got {:?}", i, werr, res);
            }
            if res.is_ok() {
                let mut kv_wb = store.engines.kv.write_batch();
                store.save_apply_state_to(&mut kv_wb).unwrap();
                kv_wb.write().unwrap();
            }
        }
    }

    fn generate_and_schedule_snapshot(
        gen_task: GenSnapTask,
        engines: &Engines<KvTestEngine, RaftTestEngine>,
        sched: &Scheduler<RegionTask<KvTestSnapshot>>,
    ) -> Result<()> {
        let apply_state: RaftApplyState = engines
            .kv
            .get_msg_cf(CF_RAFT, &keys::apply_state_key(gen_task.region_id))
            .unwrap()
            .unwrap();
        let idx = apply_state.get_applied_index();
        let entry = engines
            .raft
            .get_entry(gen_task.region_id, idx)
            .unwrap()
            .unwrap();
        gen_task.generate_and_schedule_snapshot::<KvTestEngine>(
            engines.kv.clone().snapshot(),
            entry.get_term(),
            apply_state,
            sched,
        )
    }

    fn new_store(id: u64, labels: Vec<StoreLabel>) -> Store {
        let mut store = Store {
            id,
            ..Default::default()
        };
        store.set_labels(labels.into());
        store
    }

    #[test]
    fn test_storage_create_snapshot() {
        let ents = vec![new_entry(3, 3), new_entry(4, 4), new_entry(5, 5)];
        let mut cs = ConfState::default();
        cs.set_voters(vec![1, 2, 3]);

        let td = Builder::new().prefix("tikv-store-test").tempdir().unwrap();
        let snap_dir = Builder::new().prefix("snap_dir").tempdir().unwrap();
        let mgr = SnapManager::new(snap_dir.path().to_str().unwrap());
        let mut worker = Worker::new("region-worker").lazy_build("region-worker");
        let sched = worker.scheduler();
        let (dummy_scheduler, _) = dummy_scheduler();
        let mut s = new_storage_from_ents(sched.clone(), dummy_scheduler, &td, &ents);
        let (router, _) = mpsc::sync_channel(100);
        let runner = RegionRunner::new(
            s.engines.kv.clone(),
            mgr,
            0,
            true,
            2,
            CoprocessorHost::<KvTestEngine>::default(),
            router,
            Option::<Arc<TestPdClient>>::None,
        );
        worker.start_with_timer(runner);
        let snap = s.snapshot(0, 0);
        let unavailable = RaftError::Store(StorageError::SnapshotTemporarilyUnavailable);
        assert_eq!(snap.unwrap_err(), unavailable);
        assert_eq!(*s.snap_tried_cnt.borrow(), 1);
        let gen_task = s.gen_snap_task.borrow_mut().take().unwrap();
        generate_and_schedule_snapshot(gen_task, &s.engines, &sched).unwrap();
        let snap = match *s.snap_state.borrow() {
            SnapState::Generating { ref receiver, .. } => {
                receiver.recv_timeout(Duration::from_secs(3)).unwrap()
            }
            ref s => panic!("unexpected state: {:?}", s),
        };
        assert_eq!(snap.get_metadata().get_index(), 5);
        assert_eq!(snap.get_metadata().get_term(), 5);
        assert!(!snap.get_data().is_empty());

        let mut data = RaftSnapshotData::default();
        protobuf::Message::merge_from_bytes(&mut data, snap.get_data()).unwrap();
        assert_eq!(data.get_region().get_id(), 1);
        assert_eq!(data.get_region().get_peers().len(), 1);

        let (tx, rx) = channel();
        s.set_snap_state(gen_snap_for_test(rx));
        // Empty channel should cause snapshot call to wait.
        assert_eq!(s.snapshot(0, 0).unwrap_err(), unavailable);
        assert_eq!(*s.snap_tried_cnt.borrow(), 1);

        tx.send(snap.clone()).unwrap();
        assert_eq!(s.snapshot(0, 0), Ok(snap.clone()));
        assert_eq!(*s.snap_tried_cnt.borrow(), 0);

        let (tx, rx) = channel();
        tx.send(snap.clone()).unwrap();
        s.set_snap_state(gen_snap_for_test(rx));
        // stale snapshot should be abandoned, snapshot index < request index.
        assert_eq!(
            s.snapshot(snap.get_metadata().get_index() + 1, 0)
                .unwrap_err(),
            unavailable
        );
        assert_eq!(*s.snap_tried_cnt.borrow(), 1);
        // Drop the task.
        let _ = s.gen_snap_task.borrow_mut().take().unwrap();

        let mut write_task = WriteTask::new(s.get_region_id(), s.peer_id, 1);
        s.append([new_entry(6, 5), new_entry(7, 5)].to_vec(), &mut write_task);
        let mut hs = HardState::default();
        hs.set_commit(7);
        hs.set_term(5);
        s.raft_state.set_hard_state(hs);
        s.raft_state.set_last_index(7);
        s.apply_state.set_applied_index(7);
        write_task.raft_state = Some(s.raft_state.clone());
        if write_task.kv_wb.is_none() {
            write_task.kv_wb = Some(s.engines.kv.write_batch());
        }
        s.save_apply_state_to(write_task.kv_wb.as_mut().unwrap())
            .unwrap();
        write_to_db_for_test(&s.engines, write_task);
        let term = s.term(7).unwrap();
        compact_raft_log(&s.tag, &mut s.apply_state, 7, term).unwrap();
        let mut kv_wb = s.engines.kv.write_batch();
        s.save_apply_state_to(&mut kv_wb).unwrap();
        kv_wb.write().unwrap();

        let (tx, rx) = channel();
        tx.send(snap).unwrap();
        s.set_snap_state(gen_snap_for_test(rx));
        *s.snap_tried_cnt.borrow_mut() = 1;
        // stale snapshot should be abandoned, snapshot index < truncated index.
        assert_eq!(s.snapshot(0, 0).unwrap_err(), unavailable);
        assert_eq!(*s.snap_tried_cnt.borrow(), 1);

        let gen_task = s.gen_snap_task.borrow_mut().take().unwrap();
        generate_and_schedule_snapshot(gen_task, &s.engines, &sched).unwrap();
        match *s.snap_state.borrow() {
            SnapState::Generating { ref receiver, .. } => {
                receiver.recv_timeout(Duration::from_secs(3)).unwrap();
                worker.stop();
                match receiver.recv_timeout(Duration::from_secs(3)) {
                    Err(RecvTimeoutError::Disconnected) => {}
                    res => panic!("unexpected result: {:?}", res),
                }
            }
            ref s => panic!("unexpected state {:?}", s),
        }
        // Disconnected channel should trigger another try.
        assert_eq!(s.snapshot(0, 0).unwrap_err(), unavailable);
        let gen_task = s.gen_snap_task.borrow_mut().take().unwrap();
        generate_and_schedule_snapshot(gen_task, &s.engines, &sched).unwrap_err();
        assert_eq!(*s.snap_tried_cnt.borrow(), 2);

        for cnt in 2..super::MAX_SNAP_TRY_CNT + 10 {
            if cnt < 12 {
                // Canceled generating won't be counted in `snap_tried_cnt`.
                s.cancel_generating_snap(None);
                assert_eq!(*s.snap_tried_cnt.borrow(), 2);
            } else {
                assert_eq!(*s.snap_tried_cnt.borrow(), cnt - 10);
            }

            // Scheduled job failed should trigger .
            assert_eq!(s.snapshot(0, 0).unwrap_err(), unavailable);
            let gen_task = s.gen_snap_task.borrow_mut().take().unwrap();
            generate_and_schedule_snapshot(gen_task, &s.engines, &sched).unwrap_err();
        }

        // When retry too many times, it should report a different error.
        match s.snapshot(0, 0) {
            Err(RaftError::Store(StorageError::Other(_))) => {}
            res => panic!("unexpected res: {:?}", res),
        }
    }

    fn test_storage_create_snapshot_for_role(role: &str, expected_snapshot_file_count: usize) {
        let ents = vec![new_entry(3, 3), new_entry(4, 4), new_entry(5, 5)];
        let mut cs = ConfState::default();
        cs.set_voters(vec![1, 2, 3]);

        let td = Builder::new().prefix("tikv-store-test").tempdir().unwrap();
        let snap_dir = Builder::new().prefix("snap_dir").tempdir().unwrap();
        let mut mgr = SnapManager::new(snap_dir.path().to_str().unwrap());
        mgr.set_enable_multi_snapshot_files(true);
        mgr.set_max_per_file_size_for_test(500);
        let mut worker = Worker::new("region-worker").lazy_build("region-worker");
        let sched = worker.scheduler();
        let (dummy_scheduler, _) = dummy_scheduler();
        let s = new_storage_from_ents(sched.clone(), dummy_scheduler, &td, &ents);
        let (router, _) = mpsc::sync_channel(100);
        let mut pd_client = TestPdClient::new();
        let labels = vec![StoreLabel {
            key: "engine".to_string(),
            value: role.to_string(),
            ..Default::default()
        }];
        let store = new_store(1, labels);
        pd_client.add_store(store);
        let pd_mock = Arc::new(pd_client);
        let runner = RegionRunner::new(
            s.engines.kv.clone(),
            mgr,
            0,
            true,
            2,
            CoprocessorHost::<KvTestEngine>::default(),
            router,
            Some(pd_mock.clone()),
        );
        worker.start_with_timer(runner);
        let snap = s.snapshot(0, 1);
        let unavailable = RaftError::Store(StorageError::SnapshotTemporarilyUnavailable);
        assert_eq!(snap.unwrap_err(), unavailable);
        assert_eq!(*s.snap_tried_cnt.borrow(), 1);
        let gen_task = s.gen_snap_task.borrow_mut().take().unwrap();
        generate_and_schedule_snapshot(gen_task, &s.engines, &sched).unwrap();
        let snap = match *s.snap_state.borrow() {
            SnapState::Generating { ref receiver, .. } => {
                receiver.recv_timeout(Duration::from_secs(3)).unwrap()
            }
            ref s => panic!("unexpected state: {:?}", s),
        };
        assert_eq!(snap.get_metadata().get_index(), 5);
        assert_eq!(snap.get_metadata().get_term(), 5);
        assert!(!snap.get_data().is_empty());

        let mut data = RaftSnapshotData::default();
        protobuf::Message::merge_from_bytes(&mut data, snap.get_data()).unwrap();
        assert_eq!(data.get_region().get_id(), 1);
        assert_eq!(data.get_region().get_peers().len(), 1);
        let files = data.get_meta().get_cf_files(); 
        assert_eq!(files.len(), expected_snapshot_file_count);
    }

    #[test]
    fn test_storage_create_snapshot_for_tiflash() {
        // each cf will have one cf file
        test_storage_create_snapshot_for_role("TiFlash"/* case does not matter */, 3);
    }


    #[test]
    fn test_storage_create_snapshot_for_tikv() {
        // default cf will have 3 sst files
        test_storage_create_snapshot_for_role("tikv", 5); 
    }

    #[test]
    fn test_storage_append() {
        let ents = vec![new_entry(3, 3), new_entry(4, 4), new_entry(5, 5)];
        let mut tests = vec![
            (
                vec![new_entry(4, 6), new_entry(5, 6)],
                vec![new_entry(4, 6), new_entry(5, 6)],
            ),
            (
                vec![new_entry(4, 4), new_entry(5, 5), new_entry(6, 5)],
                vec![new_entry(4, 4), new_entry(5, 5), new_entry(6, 5)],
            ),
            // truncate the existing entries and append
            (vec![new_entry(4, 5)], vec![new_entry(4, 5)]),
            // direct append
            (
                vec![new_entry(6, 5)],
                vec![new_entry(4, 4), new_entry(5, 5), new_entry(6, 5)],
            ),
        ];
        for (i, (entries, wentries)) in tests.drain(..).enumerate() {
            let td = Builder::new().prefix("tikv-store-test").tempdir().unwrap();
            let worker = LazyWorker::new("snap-manager");
            let sched = worker.scheduler();
            let (dummy_scheduler, _) = dummy_scheduler();
            let mut store = new_storage_from_ents(sched, dummy_scheduler, &td, &ents);
            append_ents(&mut store, &entries);
            let li = store.last_index();
            let actual_entries = store
                .entries(4, li + 1, u64::max_value(), GetEntriesContext::empty(false))
                .unwrap();
            if actual_entries != wentries {
                panic!("#{}: want {:?}, got {:?}", i, wentries, actual_entries);
            }
        }
    }

    #[test]
    fn test_storage_cache_fetch() {
        let ents = vec![new_entry(3, 3), new_entry(4, 4), new_entry(5, 5)];
        let td = Builder::new().prefix("tikv-store-test").tempdir().unwrap();
        let worker = LazyWorker::new("snap-manager");
        let sched = worker.scheduler();
        let (dummy_scheduler, _) = dummy_scheduler();
        let mut store = new_storage_from_ents(sched, dummy_scheduler, &td, &ents);
        store.cache.cache.clear();
        // empty cache should fetch data from rocksdb directly.
        let mut res = store
            .entries(4, 6, u64::max_value(), GetEntriesContext::empty(false))
            .unwrap();
        assert_eq!(*res, ents[1..]);

        let entries = vec![new_entry(6, 5), new_entry(7, 5)];
        append_ents(&mut store, &entries);
        validate_cache(&store, &entries);

        // direct cache access
        res = store
            .entries(6, 8, u64::max_value(), GetEntriesContext::empty(false))
            .unwrap();
        assert_eq!(res, entries);

        // size limit should be supported correctly.
        res = store
            .entries(4, 8, 0, GetEntriesContext::empty(false))
            .unwrap();
        assert_eq!(res, vec![new_entry(4, 4)]);
        let mut size = ents[1..].iter().map(|e| u64::from(e.compute_size())).sum();
        res = store
            .entries(4, 8, size, GetEntriesContext::empty(false))
            .unwrap();
        let mut exp_res = ents[1..].to_vec();
        assert_eq!(res, exp_res);
        for e in &entries {
            size += u64::from(e.compute_size());
            exp_res.push(e.clone());
            res = store
                .entries(4, 8, size, GetEntriesContext::empty(false))
                .unwrap();
            assert_eq!(res, exp_res);
        }

        // range limit should be supported correctly.
        for low in 4..9 {
            for high in low..9 {
                let res = store
                    .entries(low, high, u64::max_value(), GetEntriesContext::empty(false))
                    .unwrap();
                assert_eq!(*res, exp_res[low as usize - 4..high as usize - 4]);
            }
        }
    }

    #[test]
    fn test_storage_cache_update() {
        let ents = vec![new_entry(3, 3), new_entry(4, 4), new_entry(5, 5)];
        let td = Builder::new().prefix("tikv-store-test").tempdir().unwrap();
        let worker = LazyWorker::new("snap-manager");
        let sched = worker.scheduler();
        let (dummy_scheduler, _) = dummy_scheduler();
        let mut store = new_storage_from_ents(sched, dummy_scheduler, &td, &ents);
        store.cache.cache.clear();

        // initial cache
        let mut entries = vec![new_entry(6, 5), new_entry(7, 5)];
        append_ents(&mut store, &entries);
        validate_cache(&store, &entries);

        // rewrite
        entries = vec![new_entry(6, 6), new_entry(7, 6)];
        append_ents(&mut store, &entries);
        validate_cache(&store, &entries);

        // rewrite old entry
        entries = vec![new_entry(5, 6), new_entry(6, 6)];
        append_ents(&mut store, &entries);
        validate_cache(&store, &entries);

        // partial rewrite
        entries = vec![new_entry(6, 7), new_entry(7, 7)];
        append_ents(&mut store, &entries);
        let mut exp_res = vec![new_entry(5, 6), new_entry(6, 7), new_entry(7, 7)];
        validate_cache(&store, &exp_res);

        // direct append
        entries = vec![new_entry(8, 7), new_entry(9, 7)];
        append_ents(&mut store, &entries);
        exp_res.extend_from_slice(&entries);
        validate_cache(&store, &exp_res);

        // rewrite middle
        entries = vec![new_entry(7, 8)];
        append_ents(&mut store, &entries);
        exp_res.truncate(2);
        exp_res.push(new_entry(7, 8));
        validate_cache(&store, &exp_res);

        // compact to min(5 + 1, 7)
        store.cache.persisted = 5;
        store.compact_to(7);
        exp_res = vec![new_entry(6, 7), new_entry(7, 8)];
        validate_cache(&store, &exp_res);

        // compact to min(7 + 1, 7)
        store.cache.persisted = 7;
        store.compact_to(7);
        exp_res = vec![new_entry(7, 8)];
        validate_cache(&store, &exp_res);
        // compact all
        store.compact_to(8);
        validate_cache(&store, &[]);
        // invalid compaction should be ignored.
        store.compact_to(6);
    }

    #[test]
    fn test_storage_cache_size_change() {
        let new_padded_entry = |index: u64, term: u64, pad_len: usize| {
            let mut e = new_entry(index, term);
            e.data = vec![b'x'; pad_len].into();
            e
        };

        // Test the initial data structure size.
        let (tx, rx) = mpsc::sync_channel(8);
        let mut cache = EntryCache::new_with_cb(move |c: i64| tx.send(c).unwrap());
        assert_eq!(rx.try_recv().unwrap(), 896);

        cache.append(
            "",
            &[new_padded_entry(101, 1, 1), new_padded_entry(102, 1, 2)],
        );
        assert_eq!(rx.try_recv().unwrap(), 3);

        // Test size change for one overlapped entry.
        cache.append("", &[new_padded_entry(102, 2, 3)]);
        assert_eq!(rx.try_recv().unwrap(), 1);

        // Test size change for all overlapped entries.
        cache.append(
            "",
            &[new_padded_entry(101, 3, 4), new_padded_entry(102, 3, 5)],
        );
        assert_eq!(rx.try_recv().unwrap(), 5);

        cache.append("", &[new_padded_entry(103, 3, 6)]);
        assert_eq!(rx.try_recv().unwrap(), 6);

        // Test trace a dangle entry.
        let cached_entries = CachedEntries::new(vec![new_padded_entry(100, 1, 1)]);
        cache.trace_cached_entries(cached_entries);
        assert_eq!(rx.try_recv().unwrap(), 1);

        // Test trace an entry which is still in cache.
        let cached_entries = CachedEntries::new(vec![new_padded_entry(102, 3, 5)]);
        cache.trace_cached_entries(cached_entries);
        assert_eq!(rx.try_recv().unwrap(), 0);

        // Test compare `cached_last` with `trunc_to_idx` in `EntryCache::append_impl`.
        cache.append("", &[new_padded_entry(103, 4, 7)]);
        assert_eq!(rx.try_recv().unwrap(), 1);

        // Test compact one traced dangle entry and one entry in cache.
        cache.persisted = 101;
        cache.compact_to(102);
        assert_eq!(rx.try_recv().unwrap(), -5);

        // Test compact the last traced dangle entry.
        cache.persisted = 102;
        cache.compact_to(103);
        assert_eq!(rx.try_recv().unwrap(), -5);

        // Test compact all entries.
        cache.persisted = 103;
        cache.compact_to(104);
        assert_eq!(rx.try_recv().unwrap(), -7);

        drop(cache);
        assert_eq!(rx.try_recv().unwrap(), -896);
    }

    #[test]
    fn test_storage_cache_entry() {
        let mut cache = EntryCache::default();
        let ents = vec![
            new_entry(3, 3),
            new_entry(4, 4),
            new_entry(5, 4),
            new_entry(6, 6),
        ];
        cache.append("", &ents);
        assert!(cache.entry(1).is_none());
        assert!(cache.entry(2).is_none());
        for e in &ents {
            assert_eq!(e, cache.entry(e.get_index()).unwrap());
        }
        let res = panic_hook::recover_safe(|| cache.entry(7));
        assert!(res.is_err());
    }

    #[test]
    fn test_storage_apply_snapshot() {
        let ents = vec![
            new_entry(3, 3),
            new_entry(4, 4),
            new_entry(5, 5),
            new_entry(6, 6),
        ];
        let mut cs = ConfState::default();
        cs.set_voters(vec![1, 2, 3]);

        let td1 = Builder::new().prefix("tikv-store-test").tempdir().unwrap();
        let snap_dir = Builder::new().prefix("snap").tempdir().unwrap();
        let mgr = SnapManager::new(snap_dir.path().to_str().unwrap());
        let mut worker = LazyWorker::new("snap-manager");
        let sched = worker.scheduler();
        let (dummy_scheduler, _) = dummy_scheduler();
        let s1 = new_storage_from_ents(sched.clone(), dummy_scheduler.clone(), &td1, &ents);
        let (router, _) = mpsc::sync_channel(100);
        let runner = RegionRunner::new(
            s1.engines.kv.clone(),
            mgr,
            0,
            true,
            2,
            CoprocessorHost::<KvTestEngine>::default(),
            router,
            Option::<Arc<TestPdClient>>::None,
        );
        worker.start(runner);
        assert!(s1.snapshot(0, 0).is_err());
        let gen_task = s1.gen_snap_task.borrow_mut().take().unwrap();
        generate_and_schedule_snapshot(gen_task, &s1.engines, &sched).unwrap();

        let snap1 = match *s1.snap_state.borrow() {
            SnapState::Generating { ref receiver, .. } => {
                receiver.recv_timeout(Duration::from_secs(3)).unwrap()
            }
            ref s => panic!("unexpected state: {:?}", s),
        };
        assert_eq!(s1.truncated_index(), 3);
        assert_eq!(s1.truncated_term(), 3);
        worker.stop();

        let td2 = Builder::new().prefix("tikv-store-test").tempdir().unwrap();
        let mut s2 = new_storage(sched.clone(), dummy_scheduler.clone(), &td2);
        assert_eq!(s2.first_index(), s2.applied_index() + 1);
        let mut write_task = WriteTask::new(s2.get_region_id(), s2.peer_id, 1);
        let snap_region = s2.apply_snapshot(&snap1, &mut write_task, &[]).unwrap();
        let mut snap_data = RaftSnapshotData::default();
        snap_data.merge_from_bytes(snap1.get_data()).unwrap();
        assert_eq!(snap_region, snap_data.take_region(),);
        assert_eq!(s2.last_term, snap1.get_metadata().get_term());
        assert_eq!(s2.apply_state.get_applied_index(), 6);
        assert_eq!(s2.raft_state.get_last_index(), 6);
        assert_eq!(s2.apply_state.get_truncated_state().get_index(), 6);
        assert_eq!(s2.apply_state.get_truncated_state().get_term(), 6);
        assert_eq!(s2.first_index(), s2.applied_index() + 1);
        validate_cache(&s2, &[]);

        let td3 = Builder::new().prefix("tikv-store-test").tempdir().unwrap();
        let ents = &[new_entry(3, 3), new_entry(4, 3)];
        let mut s3 = new_storage_from_ents(sched, dummy_scheduler, &td3, ents);
        validate_cache(&s3, &ents[1..]);
        let mut write_task = WriteTask::new(s3.get_region_id(), s3.peer_id, 1);
        let snap_region = s3.apply_snapshot(&snap1, &mut write_task, &[]).unwrap();
        let mut snap_data = RaftSnapshotData::default();
        snap_data.merge_from_bytes(snap1.get_data()).unwrap();
        assert_eq!(snap_region, snap_data.take_region(),);
        assert_eq!(s3.last_term, snap1.get_metadata().get_term());
        assert_eq!(s3.apply_state.get_applied_index(), 6);
        assert_eq!(s3.raft_state.get_last_index(), 6);
        assert_eq!(s3.apply_state.get_truncated_state().get_index(), 6);
        assert_eq!(s3.apply_state.get_truncated_state().get_term(), 6);
        validate_cache(&s3, &[]);
    }

    #[test]
    fn test_canceling_apply_snapshot() {
        let td = Builder::new().prefix("tikv-store-test").tempdir().unwrap();
        let worker = LazyWorker::new("snap-manager");
        let sched = worker.scheduler();
        let (dummy_scheduler, _) = dummy_scheduler();
        let mut s = new_storage(sched, dummy_scheduler, &td);

        // PENDING can be canceled directly.
        s.snap_state = RefCell::new(SnapState::Applying(Arc::new(AtomicUsize::new(
            JOB_STATUS_PENDING,
        ))));
        assert!(s.cancel_applying_snap());
        assert_eq!(*s.snap_state.borrow(), SnapState::ApplyAborted);

        // RUNNING can't be canceled directly.
        s.snap_state = RefCell::new(SnapState::Applying(Arc::new(AtomicUsize::new(
            JOB_STATUS_RUNNING,
        ))));
        assert!(!s.cancel_applying_snap());
        assert_eq!(
            *s.snap_state.borrow(),
            SnapState::Applying(Arc::new(AtomicUsize::new(JOB_STATUS_CANCELLING)))
        );
        // CANCEL can't be canceled again.
        assert!(!s.cancel_applying_snap());

        s.snap_state = RefCell::new(SnapState::Applying(Arc::new(AtomicUsize::new(
            JOB_STATUS_CANCELLED,
        ))));
        // canceled snapshot can be cancel directly.
        assert!(s.cancel_applying_snap());
        assert_eq!(*s.snap_state.borrow(), SnapState::ApplyAborted);

        s.snap_state = RefCell::new(SnapState::Applying(Arc::new(AtomicUsize::new(
            JOB_STATUS_FINISHED,
        ))));
        assert!(s.cancel_applying_snap());
        assert_eq!(*s.snap_state.borrow(), SnapState::Relax);

        s.snap_state = RefCell::new(SnapState::Applying(Arc::new(AtomicUsize::new(
            JOB_STATUS_FAILED,
        ))));
        let res = panic_hook::recover_safe(|| s.cancel_applying_snap());
        assert!(res.is_err());
    }

    #[test]
    fn test_try_finish_snapshot() {
        let td = Builder::new().prefix("tikv-store-test").tempdir().unwrap();
        let worker = LazyWorker::new("snap-manager");
        let sched = worker.scheduler();
        let (dummy_scheduler, _) = dummy_scheduler();
        let mut s = new_storage(sched, dummy_scheduler, &td);

        // PENDING can be finished.
        let mut snap_state = SnapState::Applying(Arc::new(AtomicUsize::new(JOB_STATUS_PENDING)));
        s.snap_state = RefCell::new(snap_state);
        assert_eq!(s.check_applying_snap(), CheckApplyingSnapStatus::Applying);
        assert_eq!(
            *s.snap_state.borrow(),
            SnapState::Applying(Arc::new(AtomicUsize::new(JOB_STATUS_PENDING)))
        );

        // RUNNING can't be finished.
        snap_state = SnapState::Applying(Arc::new(AtomicUsize::new(JOB_STATUS_RUNNING)));
        s.snap_state = RefCell::new(snap_state);
        assert_eq!(s.check_applying_snap(), CheckApplyingSnapStatus::Applying);
        assert_eq!(
            *s.snap_state.borrow(),
            SnapState::Applying(Arc::new(AtomicUsize::new(JOB_STATUS_RUNNING)))
        );

        snap_state = SnapState::Applying(Arc::new(AtomicUsize::new(JOB_STATUS_CANCELLED)));
        s.snap_state = RefCell::new(snap_state);
        assert_eq!(s.check_applying_snap(), CheckApplyingSnapStatus::Idle);
        assert_eq!(*s.snap_state.borrow(), SnapState::ApplyAborted);
        // ApplyAborted is not applying snapshot.
        assert_eq!(s.check_applying_snap(), CheckApplyingSnapStatus::Idle);
        assert_eq!(*s.snap_state.borrow(), SnapState::ApplyAborted);

        s.snap_state = RefCell::new(SnapState::Applying(Arc::new(AtomicUsize::new(
            JOB_STATUS_FINISHED,
        ))));
        assert_eq!(s.check_applying_snap(), CheckApplyingSnapStatus::Success);
        assert_eq!(*s.snap_state.borrow(), SnapState::Relax);
        // Relax is not applying snapshot.
        assert_eq!(s.check_applying_snap(), CheckApplyingSnapStatus::Idle);
        assert_eq!(*s.snap_state.borrow(), SnapState::Relax);

        s.snap_state = RefCell::new(SnapState::Applying(Arc::new(AtomicUsize::new(
            JOB_STATUS_FAILED,
        ))));
        let res = panic_hook::recover_safe(|| s.check_applying_snap());
        assert!(res.is_err());
    }

    #[test]
    fn test_validate_states() {
        let td = Builder::new().prefix("tikv-store-test").tempdir().unwrap();
        let region_worker = LazyWorker::new("snap-manager");
        let region_sched = region_worker.scheduler();
        let raftlog_fetch_worker = LazyWorker::new("raftlog-fetch-worker");
        let raftlog_fetch_sched = raftlog_fetch_worker.scheduler();
        let kv_db =
            engine_test::kv::new_engine(td.path().to_str().unwrap(), None, ALL_CFS, None).unwrap();
        let raft_path = td.path().join(Path::new("raft"));
        let raft_db = engine_test::raft::new_engine(raft_path.to_str().unwrap(), None).unwrap();
        let engines = Engines::new(kv_db, raft_db);
        bootstrap_store(&engines, 1, 1).unwrap();

        let region = initial_region(1, 1, 1);
        prepare_bootstrap_cluster(&engines, &region).unwrap();
        let build_storage = || -> Result<PeerStorage<KvTestEngine, RaftTestEngine>> {
            PeerStorage::new(
                engines.clone(),
                &region,
                region_sched.clone(),
                raftlog_fetch_sched.clone(),
                0,
                "".to_owned(),
            )
        };
        let mut s = build_storage().unwrap();
        let mut raft_state = RaftLocalState::default();
        raft_state.set_last_index(RAFT_INIT_LOG_INDEX);
        raft_state.mut_hard_state().set_term(RAFT_INIT_LOG_TERM);
        raft_state.mut_hard_state().set_commit(RAFT_INIT_LOG_INDEX);
        let initial_state = s.initial_state().unwrap();
        assert_eq!(initial_state.hard_state, *raft_state.get_hard_state());

        // last_index < commit_index is invalid.
        raft_state.set_last_index(11);
        engines
            .raft
            .append(1, vec![new_entry(11, RAFT_INIT_LOG_TERM)])
            .unwrap();
        raft_state.mut_hard_state().set_commit(12);
        engines.raft.put_raft_state(1, &raft_state).unwrap();
        assert!(build_storage().is_err());

        raft_state.set_last_index(20);
        let entries = (12..=20)
            .map(|index| new_entry(index, RAFT_INIT_LOG_TERM))
            .collect();
        engines.raft.append(1, entries).unwrap();
        engines.raft.put_raft_state(1, &raft_state).unwrap();
        s = build_storage().unwrap();
        let initial_state = s.initial_state().unwrap();
        assert_eq!(initial_state.hard_state, *raft_state.get_hard_state());

        // Missing last log is invalid.
        raft_state.set_last_index(21);
        engines.raft.put_raft_state(1, &raft_state).unwrap();
        assert!(build_storage().is_err());
        raft_state.set_last_index(20);
        engines.raft.put_raft_state(1, &raft_state).unwrap();

        // applied_index > commit_index is invalid.
        let mut apply_state = RaftApplyState::default();
        apply_state.set_applied_index(13);
        apply_state.mut_truncated_state().set_index(13);
        apply_state
            .mut_truncated_state()
            .set_term(RAFT_INIT_LOG_TERM);
        let apply_state_key = keys::apply_state_key(1);
        engines
            .kv
            .put_msg_cf(CF_RAFT, &apply_state_key, &apply_state)
            .unwrap();
        assert!(build_storage().is_err());

        // It should not recover if corresponding log doesn't exist.
        engines.raft.gc(1, 14, 15).unwrap();
        apply_state.set_commit_index(14);
        apply_state.set_commit_term(RAFT_INIT_LOG_TERM);
        engines
            .kv
            .put_msg_cf(CF_RAFT, &apply_state_key, &apply_state)
            .unwrap();
        assert!(build_storage().is_err());

        let entries = (14..=20)
            .map(|index| new_entry(index, RAFT_INIT_LOG_TERM))
            .collect();
        engines.raft.gc(1, 0, 21).unwrap();
        engines.raft.append(1, entries).unwrap();
        raft_state.mut_hard_state().set_commit(14);
        s = build_storage().unwrap();
        let initial_state = s.initial_state().unwrap();
        assert_eq!(initial_state.hard_state, *raft_state.get_hard_state());

        // log term mismatch is invalid.
        let mut entries: Vec<_> = (14..=20)
            .map(|index| new_entry(index, RAFT_INIT_LOG_TERM))
            .collect();
        entries[0].set_term(RAFT_INIT_LOG_TERM - 1);
        engines.raft.append(1, entries).unwrap();
        assert!(build_storage().is_err());

        // hard state term miss match is invalid.
        let entries = (14..=20)
            .map(|index| new_entry(index, RAFT_INIT_LOG_TERM))
            .collect();
        engines.raft.append(1, entries).unwrap();
        raft_state.mut_hard_state().set_term(RAFT_INIT_LOG_TERM - 1);
        engines.raft.put_raft_state(1, &raft_state).unwrap();
        assert!(build_storage().is_err());

        // last index < recorded_commit_index is invalid.
        engines.raft.gc(1, 0, 21).unwrap();
        raft_state.mut_hard_state().set_term(RAFT_INIT_LOG_TERM);
        raft_state.set_last_index(13);
        engines
            .raft
            .append(1, vec![new_entry(13, RAFT_INIT_LOG_TERM)])
            .unwrap();
        engines.raft.put_raft_state(1, &raft_state).unwrap();
        assert!(build_storage().is_err());
    }

    fn gen_snap_for_test(rx: Receiver<Snapshot>) -> SnapState {
        SnapState::Generating {
            canceled: Arc::new(AtomicBool::new(false)),
            index: Arc::new(AtomicU64::new(0)),
            receiver: rx,
        }
    }
}<|MERGE_RESOLUTION|>--- conflicted
+++ resolved
@@ -2056,32 +2056,6 @@
 
 #[cfg(test)]
 mod tests {
-<<<<<<< HEAD
-    use super::*;
-    use crate::coprocessor::CoprocessorHost;
-    use crate::store::async_io::write::write_to_db_for_test;
-    use crate::store::fsm::apply::compact_raft_log;
-    use crate::store::worker::{RaftlogFetchRunner, RegionRunner, RegionTask};
-    use crate::store::{bootstrap_store, initial_region, prepare_bootstrap_cluster};
-    use engine_test::kv::{KvTestEngine, KvTestSnapshot};
-    use engine_test::raft::RaftTestEngine;
-    use engine_traits::Engines;
-    use engine_traits::{Iterable, SyncMutable, WriteBatch, WriteBatchExt};
-    use engine_traits::{ALL_CFS, CF_DEFAULT};
-    use kvproto::raft_serverpb::RaftSnapshotData;
-    use metapb::{Peer, Store, StoreLabel};
-    use pd_client::PdClient;
-    use raft::eraftpb::HardState;
-    use raft::eraftpb::{ConfState, Entry};
-    use raft::{Error as RaftError, GetEntriesContext, StorageError};
-    use std::cell::RefCell;
-    use std::path::Path;
-    use std::sync::mpsc::*;
-    use std::time::Duration;
-    use tempfile::{Builder, TempDir};
-    use tikv_util::worker::{dummy_scheduler, LazyWorker, Scheduler, Worker};
-
-=======
     use std::{
         cell::RefCell,
         path::Path,
@@ -2098,6 +2072,8 @@
         WriteBatchExt, ALL_CFS,
     };
     use kvproto::raft_serverpb::RaftSnapshotData;
+    use metapb::{Peer, Store, StoreLabel};
+    use pd_client::PdClient;
     use raft::{
         eraftpb::{ConfState, Entry, HardState},
         Error as RaftError, GetEntriesContext, StorageError,
@@ -2117,7 +2093,6 @@
         },
     };
 
->>>>>>> 6d24c605
     impl EntryCache {
         fn new_with_cb(cb: impl Fn(i64) + Send + 'static) -> Self {
             let entry_cache = EntryCache {
