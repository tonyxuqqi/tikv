// Copyright 2017 TiKV Project Authors. Licensed under Apache-2.0.

// #[PerformanceCriticalPath]
#[cfg(test)]
use std::sync::mpsc::Sender;
use std::{
    borrow::Cow,
    cmp,
    cmp::{Ord, Ordering as CmpOrdering},
    collections::VecDeque,
    fmt::{self, Debug, Formatter},
    mem,
    ops::{Deref, DerefMut, Range as StdRange},
    sync::{
        atomic::{AtomicBool, AtomicU64, AtomicUsize, Ordering},
        mpsc::SyncSender,
        Arc, Mutex,
    },
    time::Duration,
    usize,
    vec::Drain,
};

use batch_system::{
    BasicMailbox, BatchRouter, BatchSystem, Config as BatchSystemConfig, Fsm, HandleResult,
    HandlerBuilder, PollHandler, Priority,
};
use collections::{HashMap, HashMapEntry, HashSet};
use crossbeam::channel::{TryRecvError, TrySendError};
use engine_traits::{
    DeleteStrategy, KvEngine, Mutable, PerfContext, PerfContextKind, RaftEngine,
    RaftEngineReadOnly, Range as EngineRange, Snapshot, SstMetaInfo, WriteBatch, ALL_CFS,
    CF_DEFAULT, CF_LOCK, CF_RAFT, CF_WRITE,
};
use fail::fail_point;
use kvproto::{
    import_sstpb::SstMeta,
    kvrpcpb::ExtraOp as TxnExtraOp,
    metapb::{PeerRole, Region, RegionEpoch},
    raft_cmdpb::{
        AdminCmdType, AdminRequest, AdminResponse, ChangePeerRequest, CmdType, CommitMergeRequest,
        RaftCmdRequest, RaftCmdResponse, Request,
    },
    raft_serverpb::{MergeState, PeerState, RaftApplyState, RaftTruncatedState, RegionLocalState},
};
use pd_client::{new_bucket_stats, BucketMeta, BucketStat};
use prometheus::local::LocalHistogram;
use raft::eraftpb::{
    ConfChange, ConfChangeType, ConfChangeV2, Entry, EntryType, Snapshot as RaftSnapshot,
};
use raft_proto::ConfChangeI;
use smallvec::{smallvec, SmallVec};
use sst_importer::SstImporter;
use tikv_alloc::trace::TraceEvent;
use tikv_util::{
    box_err, box_try,
    config::{Tracker, VersionTrack},
    debug, error, info,
    memory::HeapSize,
    mpsc::{loose_bounded, LooseBoundedSender, Receiver},
    safe_panic,
    sequence_number::SequenceNumber,
    slow_log,
    time::{duration_to_sec, Instant},
    warn,
    worker::Scheduler,
    Either, MustConsumeVec,
};
use time::Timespec;
use tracker::GLOBAL_TRACKERS;
use uuid::Builder as UuidBuilder;

use self::memtrace::*;
use super::metrics::*;
use crate::{
    bytes_capacity,
    coprocessor::{
        Cmd, CmdBatch, CmdObserveInfo, CoprocessorHost, ObserveHandle, ObserveLevel, RegionState,
    },
    store::{
        cmd_resp,
        entry_storage::{self, CachedEntries},
        fsm::RaftPollerBuilder,
        local_metrics::{RaftMetrics, TimeTracker},
        memory::*,
        metrics::*,
        msg::{Callback, PeerMsg, ReadResponse, SignificantMsg},
        peer::Peer,
        peer_storage::{write_initial_apply_state, write_peer_state},
        util,
        util::{
            admin_cmd_epoch_lookup, check_region_epoch, compare_region_epoch, is_learner,
            ChangePeerI, ConfChangeKind, KeysInfoFormatter, LatencyInspector,
        },
        Config, RegionSnapshot, RegionTask,
    },
    Error, Result,
};

const DEFAULT_APPLY_WB_SIZE: usize = 4 * 1024;
const APPLY_WB_SHRINK_SIZE: usize = 1024 * 1024;
const SHRINK_PENDING_CMD_QUEUE_CAP: usize = 64;
const MAX_APPLY_BATCH_SIZE: usize = 64 * 1024 * 1024;

pub struct PendingCmd<S>
where
    S: Snapshot,
{
    pub index: u64,
    pub term: u64,
    pub cb: Option<Callback<S>>,
}

impl<S> PendingCmd<S>
where
    S: Snapshot,
{
    fn new(index: u64, term: u64, cb: Callback<S>) -> PendingCmd<S> {
        PendingCmd {
            index,
            term,
            cb: Some(cb),
        }
    }
}

impl<S> Drop for PendingCmd<S>
where
    S: Snapshot,
{
    fn drop(&mut self) {
        if self.cb.is_some() {
            safe_panic!(
                "callback of pending command at [index: {}, term: {}] is leak",
                self.index,
                self.term
            );
        }
    }
}

impl<S> Debug for PendingCmd<S>
where
    S: Snapshot,
{
    fn fmt(&self, f: &mut Formatter<'_>) -> fmt::Result {
        write!(
            f,
            "PendingCmd [index: {}, term: {}, has_cb: {}]",
            self.index,
            self.term,
            self.cb.is_some()
        )
    }
}

impl<S: Snapshot> HeapSize for PendingCmd<S> {}

/// Commands waiting to be committed and applied.
#[derive(Debug)]
pub struct PendingCmdQueue<S>
where
    S: Snapshot,
{
    normals: VecDeque<PendingCmd<S>>,
    conf_change: Option<PendingCmd<S>>,
}

impl<S> PendingCmdQueue<S>
where
    S: Snapshot,
{
    fn new() -> PendingCmdQueue<S> {
        PendingCmdQueue {
            normals: VecDeque::new(),
            conf_change: None,
        }
    }

    fn pop_normal(&mut self, index: u64, term: u64) -> Option<PendingCmd<S>> {
        self.normals.pop_front().and_then(|cmd| {
            if self.normals.capacity() > SHRINK_PENDING_CMD_QUEUE_CAP
                && self.normals.len() < SHRINK_PENDING_CMD_QUEUE_CAP
            {
                self.normals.shrink_to_fit();
            }
            if (cmd.term, cmd.index) > (term, index) {
                self.normals.push_front(cmd);
                return None;
            }
            Some(cmd)
        })
    }

    fn append_normal(&mut self, cmd: PendingCmd<S>) {
        self.normals.push_back(cmd);
    }

    fn take_conf_change(&mut self) -> Option<PendingCmd<S>> {
        // conf change will not be affected when changing between follower and leader,
        // so there is no need to check term.
        self.conf_change.take()
    }

    // TODO: seems we don't need to separate conf change from normal entries.
    fn set_conf_change(&mut self, cmd: PendingCmd<S>) {
        self.conf_change = Some(cmd);
    }
}

#[derive(Default, Debug)]
pub struct ChangePeer {
    pub index: u64,
    // The proposed ConfChangeV2 or (legacy) ConfChange
    // ConfChange (if it is) will convert to ConfChangeV2
    pub conf_change: ConfChangeV2,
    // The change peer requests come along with ConfChangeV2
    // or (legacy) ConfChange, for ConfChange, it only contains
    // one element
    pub changes: Vec<ChangePeerRequest>,
    pub region: Region,
}

pub struct Range {
    pub cf: String,
    pub start_key: Vec<u8>,
    pub end_key: Vec<u8>,
}

impl Debug for Range {
    fn fmt(&self, f: &mut Formatter<'_>) -> fmt::Result {
        write!(
            f,
            "{{ cf: {:?}, start_key: {:?}, end_key: {:?} }}",
            self.cf,
            log_wrappers::Value::key(&self.start_key),
            log_wrappers::Value::key(&self.end_key)
        )
    }
}

impl Range {
    fn new(cf: String, start_key: Vec<u8>, end_key: Vec<u8>) -> Range {
        Range {
            cf,
            start_key,
            end_key,
        }
    }
}

#[derive(Debug)]
pub enum ExecResult<S> {
    ChangePeer(ChangePeer),
    CompactLog {
        state: RaftTruncatedState,
        first_index: u64,
    },
    SplitRegion {
        regions: Vec<Region>,
        derived: Region,
        new_split_regions: HashMap<u64, NewSplitPeer>,
    },
    PrepareMerge {
        region: Region,
        state: MergeState,
    },
    CommitMerge {
        index: u64,
        region: Region,
        source: Region,
    },
    RollbackMerge {
        region: Region,
        commit: u64,
    },
    ComputeHash {
        region: Region,
        index: u64,
        context: Vec<u8>,
        snap: S,
    },
    VerifyHash {
        index: u64,
        context: Vec<u8>,
        hash: Vec<u8>,
    },
    DeleteRange {
        ranges: Vec<Range>,
    },
    IngestSst {
        ssts: Vec<SstMetaInfo>,
    },
    TransferLeader {
        term: u64,
    },
}

/// The possible returned value when applying logs.
#[derive(Debug)]
pub enum ApplyResult<S> {
    None,
    Yield,
    /// Additional result that needs to be sent back to raftstore.
    Res(ExecResult<S>),
    /// It is unable to apply the `CommitMerge` until the source peer
    /// has applied to the required position and sets the atomic boolean
    /// to true.
    WaitMergeSource(Arc<AtomicU64>),
}

// The applied command and their callback
struct ApplyCallbackBatch<S>
where
    S: Snapshot,
{
    cmd_batch: Vec<CmdBatch>,
    // The max observe level of current `Vec<CmdBatch>`
    batch_max_level: ObserveLevel,
    cb_batch: MustConsumeVec<(Callback<S>, RaftCmdResponse)>,
}

impl<S: Snapshot> ApplyCallbackBatch<S> {
    fn new() -> ApplyCallbackBatch<S> {
        ApplyCallbackBatch {
            cmd_batch: vec![],
            batch_max_level: ObserveLevel::None,
            cb_batch: MustConsumeVec::new("callback of apply callback batch"),
        }
    }

    fn push_batch(&mut self, observe_info: &CmdObserveInfo, region_id: u64) {
        let cb = CmdBatch::new(observe_info, region_id);
        self.batch_max_level = cmp::max(self.batch_max_level, cb.level);
        self.cmd_batch.push(cb);
    }

    fn push_cb(&mut self, cb: Callback<S>, resp: RaftCmdResponse) {
        self.cb_batch.push((cb, resp));
    }

    fn push(
        &mut self,
        cb: Option<Callback<S>>,
        cmd: Cmd,
        observe_info: &CmdObserveInfo,
        region_id: u64,
    ) {
        if let Some(cb) = cb {
            self.cb_batch.push((cb, cmd.response.clone()));
        }
        self.cmd_batch
            .last_mut()
            .unwrap()
            .push(observe_info, region_id, cmd);
    }
}

pub trait Notifier<EK: KvEngine>: Send {
    // Notify apply res to regions.
    fn notify(&self, apply_res: Vec<Box<ApplyRes<EK::Snapshot>>>);
    fn notify_one(&self, region_id: u64, msg: PeerMsg<EK>);
    // Notify apply res to store.
    fn notify_store(&self, apply_res: Vec<Box<ApplyRes<EK::Snapshot>>>);
    fn clone_box(&self) -> Box<dyn Notifier<EK>>;
}

struct ApplyContext<EK>
where
    EK: KvEngine,
{
    tag: String,
    timer: Option<Instant>,
    host: CoprocessorHost<EK>,
    importer: Arc<SstImporter>,
    region_scheduler: Scheduler<RegionTask<EK::Snapshot>>,
    router: ApplyRouter<EK>,
    notifier: Box<dyn Notifier<EK>>,
    engine: EK,
    applied_batch: ApplyCallbackBatch<EK::Snapshot>,
    apply_res: Vec<Box<ApplyRes<EK::Snapshot>>>,
    exec_log_index: u64,
    exec_log_term: u64,

    kv_wb: EK::WriteBatch,
    kv_wb_last_bytes: u64,
    kv_wb_last_keys: u64,

    committed_count: usize,

    // Whether synchronize WAL is preferred.
    sync_log_hint: bool,
    // Whether to use the delete range API instead of deleting one by one.
    use_delete_range: bool,
    // Whether to disable WAL.
    disable_wal: bool,

    perf_context: EK::PerfContext,

    yield_duration: Duration,

    store_id: u64,
    /// region_id -> (peer_id, is_splitting)
    /// Used for handling race between splitting and creating new peer.
    /// An uninitialized peer can be replaced to the one from splitting iff they
    /// are exactly the same peer.
    pending_create_peers: Arc<Mutex<HashMap<u64, (u64, bool)>>>,

    /// We must delete the ingested file before calling `callback` so that any
    /// ingest-request reaching this peer could see this update if leader
    /// had changed. We must also delete them after the applied-index
    /// has been persisted to kvdb because this entry may replay because of
    /// panic or power-off, which happened before `WriteBatch::write` and
    /// after `SstImporter::delete`. We shall make sure that this entry will
    /// never apply again at first, then we can delete the ssts files.
    delete_ssts: Vec<SstMetaInfo>,

    /// The priority of this Handler.
    priority: Priority,
    /// Whether to yield high-latency operation to low-priority handler.
    yield_high_latency_operation: bool,

    /// The ssts waiting to be ingested in `write_to_db`.
    pending_ssts: Vec<SstMetaInfo>,

    /// The pending inspector should be cleaned at the end of a write.
    pending_latency_inspect: Vec<LatencyInspector>,
    apply_wait: LocalHistogram,
    apply_time: LocalHistogram,

    key_buffer: Vec<u8>,
}

impl<EK> ApplyContext<EK>
where
    EK: KvEngine,
{
    pub fn new(
        tag: String,
        host: CoprocessorHost<EK>,
        importer: Arc<SstImporter>,
        region_scheduler: Scheduler<RegionTask<EK::Snapshot>>,
        engine: EK,
        router: ApplyRouter<EK>,
        notifier: Box<dyn Notifier<EK>>,
        cfg: &Config,
        store_id: u64,
        pending_create_peers: Arc<Mutex<HashMap<u64, (u64, bool)>>>,
        priority: Priority,
    ) -> ApplyContext<EK> {
        let kv_wb = engine.write_batch_with_cap(DEFAULT_APPLY_WB_SIZE);

        ApplyContext {
            tag,
            timer: None,
            host,
            importer,
            region_scheduler,
            engine: engine.clone(),
            router,
            notifier,
            kv_wb,
            applied_batch: ApplyCallbackBatch::new(),
            apply_res: vec![],
            exec_log_index: 0,
            exec_log_term: 0,
            kv_wb_last_bytes: 0,
            kv_wb_last_keys: 0,
            committed_count: 0,
            sync_log_hint: false,
            use_delete_range: cfg.use_delete_range,
            perf_context: engine.get_perf_context(cfg.perf_level, PerfContextKind::RaftstoreApply),
            yield_duration: cfg.apply_yield_duration.0,
            delete_ssts: vec![],
            store_id,
            pending_create_peers,
            priority,
            yield_high_latency_operation: cfg.apply_batch_system.low_priority_pool_size > 0,
            pending_ssts: vec![],
            pending_latency_inspect: vec![],
            apply_wait: APPLY_TASK_WAIT_TIME_HISTOGRAM.local(),
            apply_time: APPLY_TIME_HISTOGRAM.local(),
            key_buffer: Vec::with_capacity(1024),
            disable_wal: cfg.disable_kv_wal,
        }
    }

    /// Prepares for applying entries for `delegate`.
    ///
    /// A general apply progress for a delegate is:
    /// `prepare_for` -> `commit` [-> `commit` ...] -> `finish_for`.
    /// After all delegates are handled, `write_to_db` method should be called.
    pub fn prepare_for(&mut self, delegate: &mut ApplyDelegate<EK>) {
        self.applied_batch
            .push_batch(&delegate.observe_info, delegate.region.get_id());
    }

    /// Commits all changes have done for delegate. `persistent` indicates
    /// whether write the changes into rocksdb.
    ///
    /// This call is valid only when it's between a `prepare_for` and
    /// `finish_for`.
    pub fn commit(&mut self, delegate: &mut ApplyDelegate<EK>) {
        if delegate.last_flush_applied_index < delegate.apply_state.get_applied_index() {
            delegate.write_apply_state(self.kv_wb_mut());
        }
        self.commit_opt(delegate, true);
    }

    fn commit_opt(&mut self, delegate: &mut ApplyDelegate<EK>, persistent: bool) {
        delegate.update_metrics(self);
        if persistent {
            let (_, seqno) = self.write_to_db();
            if seqno.is_some() {
                delegate.last_write_seqno = seqno;
            }
            self.prepare_for(delegate);
            delegate.last_flush_applied_index = delegate.apply_state.get_applied_index()
        }
        self.kv_wb_last_bytes = self.kv_wb().data_size() as u64;
        self.kv_wb_last_keys = self.kv_wb().count() as u64;
    }

    /// Writes all the changes into RocksDB.
    /// If it returns true, all pending writes are persisted in engines.
    pub fn write_to_db(&mut self) -> (bool, Option<SequenceNumber>) {
        let need_sync = self.sync_log_hint && !self.disable_wal;
        let mut sequence = None;
        // There may be put and delete requests after ingest request in the same fsm.
        // To guarantee the correct order, we must ingest the pending_sst first, and
        // then persist the kv write batch to engine.
        if !self.pending_ssts.is_empty() {
            let tag = self.tag.clone();
            self.importer
                .ingest(&self.pending_ssts, &self.engine)
                .unwrap_or_else(|e| {
                    panic!(
                        "{} failed to ingest ssts {:?}: {:?}",
                        tag, self.pending_ssts, e
                    );
                });
            self.pending_ssts = vec![];
        }
        if !self.kv_wb_mut().is_empty() {
            self.perf_context.start_observe();
            let mut write_opts = engine_traits::WriteOptions::new();
            write_opts.set_sync(need_sync);
            write_opts.set_disable_wal(self.disable_wal);
            if self.disable_wal {
                let sn = SequenceNumber::start();
                sequence = Some(sn);
            }
            let seqno = self.kv_wb().write_opt(&write_opts).unwrap_or_else(|e| {
                panic!("failed to write to engine: {:?}", e);
            });
            if let Some(seq) = sequence.as_mut() {
                seq.end(seqno)
            }
            let trackers: Vec<_> = self
                .applied_batch
                .cb_batch
                .iter()
                .flat_map(|(cb, _)| cb.get_trackers())
                .flat_map(|trackers| trackers.iter().map(|t| t.as_tracker_token()))
                .flatten()
                .collect();
            self.perf_context.report_metrics(&trackers);
            self.sync_log_hint = false;
            let data_size = self.kv_wb().data_size();
            if data_size > APPLY_WB_SHRINK_SIZE {
                // Control the memory usage for the WriteBatch.
                self.kv_wb = self.engine.write_batch_with_cap(DEFAULT_APPLY_WB_SIZE);
            } else {
                // Clear data, reuse the WriteBatch, this can reduce memory allocations and
                // deallocations.
                self.kv_wb_mut().clear();
            }
            self.kv_wb_last_bytes = 0;
            self.kv_wb_last_keys = 0;
        }
        if !self.delete_ssts.is_empty() {
            let tag = self.tag.clone();
            for sst in self.delete_ssts.drain(..) {
                self.importer.delete(&sst.meta).unwrap_or_else(|e| {
                    panic!("{} cleanup ingested file {:?}: {:?}", tag, sst, e);
                });
            }
        }
        // Take the applied commands and their callback
        let ApplyCallbackBatch {
            cmd_batch,
            batch_max_level,
            mut cb_batch,
        } = mem::replace(&mut self.applied_batch, ApplyCallbackBatch::new());
        // Call it before invoking callback for preventing Commit is executed before
        // Prewrite is observed.
        self.host
            .on_flush_applied_cmd_batch(batch_max_level, cmd_batch, &self.engine);
        // Invoke callbacks
        let now = std::time::Instant::now();
        for (cb, resp) in cb_batch.drain(..) {
            for tracker in cb.get_trackers().iter().flat_map(|v| *v) {
                tracker.observe(now, &self.apply_time, |t| &mut t.metrics.apply_time_nanos);
            }
            cb.invoke_with_response(resp);
        }
        self.apply_time.flush();
        self.apply_wait.flush();
        (need_sync, sequence)
    }

    /// Finishes `Apply`s for the delegate.
    pub fn finish_for(
        &mut self,
        delegate: &mut ApplyDelegate<EK>,
        results: VecDeque<ExecResult<EK::Snapshot>>,
    ) {
        if !delegate.pending_remove {
            delegate.write_apply_state(self.kv_wb_mut());
        }
        self.commit_opt(delegate, false);
        // TODO: keep region local state in memory.
        let region_local_state = if !results.is_empty() {
            let region_state_key = keys::region_state_key(delegate.region_id());
            let state = match self.engine.get_msg_cf(CF_RAFT, &region_state_key) {
                Ok(Some(s)) => s,
                e => panic!(
                    "{} failed to get regions state of {:?}: {:?}",
                    self.tag,
                    delegate.region_id(),
                    e
                ),
            };
            Some(state)
        } else {
            None
        };
        self.apply_res.push(Box::new(ApplyRes {
            region_id: delegate.region_id(),
            apply_state: delegate.apply_state.clone(),
            last_seqno: delegate.last_write_seqno.take(),
            exec_res: results,
            metrics: delegate.metrics.clone(),
<<<<<<< HEAD
            applied_index_term: delegate.applied_index_term,
            bucket_stat: delegate.buckets.clone(),
            region_local_state,
        }));
=======
            applied_term: delegate.applied_term,
            bucket_stat: delegate.buckets.clone().map(Box::new),
        });
>>>>>>> 0576484e
    }

    pub fn delta_bytes(&self) -> u64 {
        self.kv_wb().data_size() as u64 - self.kv_wb_last_bytes
    }

    pub fn delta_keys(&self) -> u64 {
        self.kv_wb().count() as u64 - self.kv_wb_last_keys
    }

    #[inline]
    pub fn kv_wb(&self) -> &EK::WriteBatch {
        &self.kv_wb
    }

    #[inline]
    pub fn kv_wb_mut(&mut self) -> &mut EK::WriteBatch {
        &mut self.kv_wb
    }

    /// Flush all pending writes to engines.
    /// If it returns true, all pending writes are persisted in engines.
    pub fn flush(&mut self) -> bool {
        // TODO: this check is too hacky, need to be more verbose and less buggy.
        let t = match self.timer.take() {
            Some(t) => t,
            None => return false,
        };

        // Write to engine
        // raftstore.sync-log = true means we need prevent data loss when power failure.
        // take raft log gc for example, we write kv WAL first, then write raft WAL,
        // if power failure happen, raft WAL may synced to disk, but kv WAL may not.
        // so we use sync-log flag here.
        let (is_synced, seqno) = self.write_to_db();

        if !self.apply_res.is_empty() {
<<<<<<< HEAD
            let mut apply_res = mem::take(&mut self.apply_res);
            for res in &mut apply_res {
                if res.as_ref().last_seqno.is_none() {
                    res.as_mut().last_seqno = seqno;
                }
            }
            if self.disable_wal {
                self.notifier.notify_store(apply_res);
            } else {
                self.notifier.notify(apply_res);
            }
=======
            fail_point!("before_nofity_apply_res");
            let apply_res = mem::take(&mut self.apply_res);
            self.notifier.notify(apply_res);
>>>>>>> 0576484e
        }

        let elapsed = t.saturating_elapsed();
        STORE_APPLY_LOG_HISTOGRAM.observe(duration_to_sec(elapsed) as f64);
        for mut inspector in std::mem::take(&mut self.pending_latency_inspect) {
            inspector.record_apply_process(elapsed);
            inspector.finish();
        }

        slow_log!(
            elapsed,
            "{} handle ready {} committed entries",
            self.tag,
            self.committed_count
        );
        self.committed_count = 0;
        is_synced
    }
}

/// Calls the callback of `cmd` when the Region is removed.
fn notify_region_removed(region_id: u64, peer_id: u64, mut cmd: PendingCmd<impl Snapshot>) {
    debug!(
        "region is removed, notify commands";
        "region_id" => region_id,
        "peer_id" => peer_id,
        "index" => cmd.index,
        "term" => cmd.term
    );
    notify_req_region_removed(region_id, cmd.cb.take().unwrap());
}

pub fn notify_req_region_removed(region_id: u64, cb: Callback<impl Snapshot>) {
    let region_not_found = Error::RegionNotFound(region_id);
    let resp = cmd_resp::new_error(region_not_found);
    cb.invoke_with_response(resp);
}

/// Calls the callback of `cmd` when it can not be processed further.
fn notify_stale_command(
    region_id: u64,
    peer_id: u64,
    term: u64,
    mut cmd: PendingCmd<impl Snapshot>,
) {
    info!(
        "command is stale, skip";
        "region_id" => region_id,
        "peer_id" => peer_id,
        "index" => cmd.index,
        "term" => cmd.term
    );
    notify_stale_req(term, cmd.cb.take().unwrap());
}

pub fn notify_stale_req(term: u64, cb: Callback<impl Snapshot>) {
    let resp = cmd_resp::err_resp(Error::StaleCommand, term);
    cb.invoke_with_response(resp);
}

pub fn notify_stale_req_with_msg(term: u64, msg: String, cb: Callback<impl Snapshot>) {
    let mut resp = cmd_resp::err_resp(Error::StaleCommand, term);
    resp.mut_header().mut_error().set_message(msg);
    cb.invoke_with_response(resp);
}

/// Checks if a write is needed to be issued before handling the command.
fn should_write_to_engine(cmd: &RaftCmdRequest) -> bool {
    if cmd.has_admin_request() {
        match cmd.get_admin_request().get_cmd_type() {
            // ComputeHash require an up to date snapshot.
            AdminCmdType::ComputeHash |
            // Merge needs to get the latest apply index.
            AdminCmdType::CommitMerge |
            AdminCmdType::RollbackMerge => return true,
            _ => {}
        }
    }

    // Some commands may modify keys covered by the current write batch, so we
    // must write the current write batch to the engine first.
    for req in cmd.get_requests() {
        if req.has_delete_range() {
            return true;
        }
        if req.has_ingest_sst() {
            return true;
        }
    }

    false
}

/// Checks if a write has high-latency operation.
fn has_high_latency_operation(cmd: &RaftCmdRequest) -> bool {
    for req in cmd.get_requests() {
        if req.has_delete_range() {
            return true;
        }
        if req.has_ingest_sst() {
            return true;
        }
    }
    false
}

/// Checks if a write is needed to be issued after handling the command.
fn should_sync_log(cmd: &RaftCmdRequest) -> bool {
    if cmd.has_admin_request() {
        if cmd.get_admin_request().get_cmd_type() == AdminCmdType::CompactLog {
            // We do not need to sync WAL before compact log, because this request will send
            // a msg to raft_gc_log thread to delete the entries before this
            // index instead of deleting them in apply thread directly.
            return false;
        }
        return true;
    }

    for req in cmd.get_requests() {
        // After ingest sst, sst files are deleted quickly. As a result,
        // ingest sst command can not be handled again and must be synced.
        // See more in Cleanup worker.
        if req.has_ingest_sst() {
            return true;
        }
    }

    false
}

/// A struct that stores the state related to Merge.
///
/// When executing a `CommitMerge`, the source peer may have not applied
/// to the required index, so the target peer has to abort current execution
/// and wait for it asynchronously.
///
/// When rolling the stack, all states required to recover are stored in
/// this struct.
/// TODO: check whether generator/coroutine is a good choice in this case.
struct WaitSourceMergeState {
    /// A flag that indicates whether the source peer has applied to the
    /// required index. If the source peer is ready, this flag should be set
    /// to the region id of source peer.
    logs_up_to_date: Arc<AtomicU64>,
}

struct YieldState<EK>
where
    EK: KvEngine,
{
    /// All of the entries that need to continue to be applied after
    /// the source peer has applied its logs.
    pending_entries: Vec<Entry>,
    /// All of messages that need to continue to be handled after
    /// the source peer has applied its logs and pending entries
    /// are all handled.
    pending_msgs: Vec<Msg<EK>>,

    /// Cache heap size for itself.
    heap_size: Option<usize>,
}

impl<EK> Debug for YieldState<EK>
where
    EK: KvEngine,
{
    fn fmt(&self, f: &mut fmt::Formatter<'_>) -> fmt::Result {
        f.debug_struct("YieldState")
            .field("pending_entries", &self.pending_entries.len())
            .field("pending_msgs", &self.pending_msgs.len())
            .finish()
    }
}

impl Debug for WaitSourceMergeState {
    fn fmt(&self, f: &mut fmt::Formatter<'_>) -> fmt::Result {
        f.debug_struct("WaitSourceMergeState")
            .field("logs_up_to_date", &self.logs_up_to_date)
            .finish()
    }
}

#[derive(Debug, Clone)]
pub struct NewSplitPeer {
    pub peer_id: u64,
    // `None` => success,
    // `Some(s)` => fail due to `s`.
    pub result: Option<String>,
}

/// The apply delegate of a Region which is responsible for handling committed
/// raft log entries of a Region.
///
/// `Apply` is a term of Raft, which means executing the actual commands.
/// In Raft, once some log entries are committed, for every peer of the Raft
/// group will apply the logs one by one. For write commands, it does write or
/// delete to local engine; for admin commands, it does some meta change of the
/// Raft group.
///
/// `Delegate` is just a structure to congregate all apply related fields of a
/// Region. The apply worker receives all the apply tasks of different Regions
/// located at this store, and it will get the corresponding apply delegate to
/// handle the apply task to make the code logic more clear.
#[derive(Derivative)]
#[derivative(Debug)]
pub struct ApplyDelegate<EK>
where
    EK: KvEngine,
{
    /// The ID of the peer.
    id: u64,
    /// The term of the Region.
    term: u64,
    /// The Region information of the peer.
    region: Region,
    /// Peer_tag, "[region region_id] peer_id".
    tag: String,

    /// If the delegate should be stopped from polling.
    /// A delegate can be stopped in conf change, merge or requested by destroy
    /// message.
    stopped: bool,
    /// The start time of the current round to execute commands.
    handle_start: Option<Instant>,
    /// Set to true when removing itself because of
    /// `ConfChangeType::RemoveNode`, and then any following committed logs
    /// in same Ready should be applied failed.
    pending_remove: bool,

    /// The commands waiting to be committed and applied
    pending_cmds: PendingCmdQueue<EK::Snapshot>,
    /// The counter of pending request snapshots. See more in `Peer`.
    pending_request_snapshot_count: Arc<AtomicUsize>,

    /// Indicates the peer is in merging, if that compact log won't be
    /// performed.
    is_merging: bool,
    /// Records the epoch version after the last merge.
    last_merge_version: u64,
    yield_state: Option<YieldState<EK>>,
    /// A temporary state that keeps track of the progress of the source peer
    /// state when CommitMerge is unable to be executed.
    wait_merge_state: Option<WaitSourceMergeState>,
    // ID of last region that reports ready.
    ready_source_region_id: u64,

    /// TiKV writes apply_state to KV RocksDB, in one write batch together with
    /// kv data.
    ///
    /// If we write it to Raft RocksDB, apply_state and kv data (Put, Delete)
    /// are in separate WAL file. When power failure, for current raft log,
    /// apply_index may synced to file, but KV data may not synced to file,
    /// so we will lose data.
    apply_state: RaftApplyState,
    /// The term of the raft log at applied index.
    applied_term: u64,
    /// The latest flushed applied index.
    last_flush_applied_index: u64,

    /// Info about cmd observer.
    observe_info: CmdObserveInfo,

    /// The local metrics, and it will be flushed periodically.
    metrics: ApplyMetrics,

    /// Priority in batch system. When applying some commands which have high
    /// latency, we decrease the priority of current fsm to reduce the
    /// impact on other normal commands.
    priority: Priority,

    /// To fetch Raft entries for applying if necessary.
    #[derivative(Debug = "ignore")]
    raft_engine: Box<dyn RaftEngineReadOnly>,

    trace: ApplyMemoryTrace,

    buckets: Option<BucketStat>,

    last_write_seqno: Option<SequenceNumber>,
}

impl<EK> ApplyDelegate<EK>
where
    EK: KvEngine,
{
    fn from_registration(reg: Registration) -> ApplyDelegate<EK> {
        ApplyDelegate {
            id: reg.id,
            tag: format!("[region {}] {}", reg.region.get_id(), reg.id),
            region: reg.region,
            pending_remove: false,
            last_flush_applied_index: reg.apply_state.get_applied_index(),
            apply_state: reg.apply_state,
            applied_term: reg.applied_term,
            term: reg.term,
            stopped: false,
            handle_start: None,
            ready_source_region_id: 0,
            yield_state: None,
            wait_merge_state: None,
            is_merging: reg.is_merging,
            pending_cmds: PendingCmdQueue::new(),
            metrics: Default::default(),
            last_merge_version: 0,
            pending_request_snapshot_count: reg.pending_request_snapshot_count,
            // use a default `CmdObserveInfo` because observing is disable by default
            observe_info: CmdObserveInfo::default(),
            priority: Priority::Normal,
            raft_engine: reg.raft_engine,
            trace: ApplyMemoryTrace::default(),
            buckets: None,
            last_write_seqno: None,
        }
    }

    pub fn region_id(&self) -> u64 {
        self.region.get_id()
    }

    pub fn id(&self) -> u64 {
        self.id
    }

    /// Handles all the committed_entries, namely, applies the committed
    /// entries.
    fn handle_raft_committed_entries(
        &mut self,
        apply_ctx: &mut ApplyContext<EK>,
        mut committed_entries_drainer: Drain<'_, Entry>,
    ) {
        if committed_entries_drainer.len() == 0 {
            return;
        }
        apply_ctx.prepare_for(self);
        // If we send multiple ConfChange commands, only first one will be proposed
        // correctly, others will be saved as a normal entry with no data, so we
        // must re-propose these commands again.
        apply_ctx.committed_count += committed_entries_drainer.len();
        let mut results = VecDeque::new();
        while let Some(entry) = committed_entries_drainer.next() {
            if self.pending_remove {
                // This peer is about to be destroyed, skip everything.
                break;
            }

            let expect_index = self.apply_state.get_applied_index() + 1;
            if expect_index != entry.get_index() {
                panic!(
                    "{} expect index {}, but got {}, ctx {}",
                    self.tag,
                    expect_index,
                    entry.get_index(),
                    apply_ctx.tag,
                );
            }

            // NOTE: before v5.0, `EntryType::EntryConfChangeV2` entry is handled by
            // `unimplemented!()`, which can break compatibility (i.e. old version tikv
            // running on data written by new version tikv), but PD will reject old version
            // tikv join the cluster, so this should not happen.
            let res = match entry.get_entry_type() {
                EntryType::EntryNormal => self.handle_raft_entry_normal(apply_ctx, &entry),
                EntryType::EntryConfChange | EntryType::EntryConfChangeV2 => {
                    self.handle_raft_entry_conf_change(apply_ctx, &entry)
                }
            };

            match res {
                ApplyResult::None => {}
                ApplyResult::Res(res) => results.push_back(res),
                ApplyResult::Yield | ApplyResult::WaitMergeSource(_) => {
                    // Both cancel and merge will yield current processing.
                    apply_ctx.committed_count -= committed_entries_drainer.len() + 1;
                    let mut pending_entries =
                        Vec::with_capacity(committed_entries_drainer.len() + 1);
                    // Note that current entry is skipped when yield.
                    pending_entries.push(entry);
                    pending_entries.extend(committed_entries_drainer);
                    apply_ctx.finish_for(self, results);
                    self.yield_state = Some(YieldState {
                        pending_entries,
                        pending_msgs: Vec::default(),
                        heap_size: None,
                    });
                    if let ApplyResult::WaitMergeSource(logs_up_to_date) = res {
                        self.wait_merge_state = Some(WaitSourceMergeState { logs_up_to_date });
                    }
                    return;
                }
            }
        }
        apply_ctx.finish_for(self, results);

        if self.pending_remove {
            self.destroy(apply_ctx);
        }
    }

    fn update_metrics(&mut self, apply_ctx: &ApplyContext<EK>) {
        self.metrics.written_bytes += apply_ctx.delta_bytes();
        self.metrics.written_keys += apply_ctx.delta_keys();
    }

    fn write_apply_state(&self, wb: &mut EK::WriteBatch) {
        wb.put_msg_cf(
            CF_RAFT,
            &keys::apply_state_key(self.region.get_id()),
            &self.apply_state,
        )
        .unwrap_or_else(|e| {
            panic!(
                "{} failed to save apply state to write batch, error: {:?}",
                self.tag, e
            );
        });
    }

    fn handle_raft_entry_normal(
        &mut self,
        apply_ctx: &mut ApplyContext<EK>,
        entry: &Entry,
    ) -> ApplyResult<EK::Snapshot> {
        fail_point!(
            "yield_apply_first_region",
            self.region.get_start_key().is_empty() && !self.region.get_end_key().is_empty(),
            |_| ApplyResult::Yield
        );

        let index = entry.get_index();
        let term = entry.get_term();
        let data = entry.get_data();

        if !data.is_empty() {
            let cmd = util::parse_data_at(data, index, &self.tag);

            if apply_ctx.yield_high_latency_operation && has_high_latency_operation(&cmd) {
                self.priority = Priority::Low;
            }
            let mut has_unflushed_data =
                self.last_flush_applied_index != self.apply_state.get_applied_index();
            if has_unflushed_data && should_write_to_engine(&cmd)
                || apply_ctx.kv_wb().should_write_to_engine()
            {
                apply_ctx.commit(self);
                if let Some(start) = self.handle_start.as_ref() {
                    if start.saturating_elapsed() >= apply_ctx.yield_duration {
                        return ApplyResult::Yield;
                    }
                }
                has_unflushed_data = false;
            }
            if self.priority != apply_ctx.priority {
                if has_unflushed_data {
                    apply_ctx.commit(self);
                }
                return ApplyResult::Yield;
            }

            return self.process_raft_cmd(apply_ctx, index, term, cmd);
        }

        // we should observe empty cmd, aka leader change,
        // read index during confchange, or other situations.
        apply_ctx.host.on_empty_cmd(&self.region, index, term);

        self.apply_state.set_applied_index(index);
        self.applied_term = term;
        assert!(term > 0);

        // 1. When a peer become leader, it will send an empty entry.
        // 2. When a leader tries to read index during transferring leader,
        //    it will also propose an empty entry. But that entry will not contain
        //    any associated callback. So no need to clear callback.
        while let Some(mut cmd) = self.pending_cmds.pop_normal(u64::MAX, term - 1) {
            if let Some(cb) = cmd.cb.take() {
                apply_ctx
                    .applied_batch
                    .push_cb(cb, cmd_resp::err_resp(Error::StaleCommand, term));
            }
        }
        ApplyResult::None
    }

    fn handle_raft_entry_conf_change(
        &mut self,
        apply_ctx: &mut ApplyContext<EK>,
        entry: &Entry,
    ) -> ApplyResult<EK::Snapshot> {
        // Although conf change can't yield in normal case, it is convenient to
        // simulate yield before applying a conf change log.
        fail_point!("yield_apply_conf_change_3", self.id() == 3, |_| {
            ApplyResult::Yield
        });
        let (index, term) = (entry.get_index(), entry.get_term());
        let conf_change: ConfChangeV2 = match entry.get_entry_type() {
            EntryType::EntryConfChange => {
                let conf_change: ConfChange =
                    util::parse_data_at(entry.get_data(), index, &self.tag);
                conf_change.into_v2()
            }
            EntryType::EntryConfChangeV2 => util::parse_data_at(entry.get_data(), index, &self.tag),
            _ => unreachable!(),
        };
        let cmd = util::parse_data_at(conf_change.get_context(), index, &self.tag);
        match self.process_raft_cmd(apply_ctx, index, term, cmd) {
            ApplyResult::None => {
                // If failed, tell Raft that the `ConfChange` was aborted.
                ApplyResult::Res(ExecResult::ChangePeer(Default::default()))
            }
            ApplyResult::Res(mut res) => {
                if let ExecResult::ChangePeer(ref mut cp) = res {
                    cp.conf_change = conf_change;
                } else {
                    panic!(
                        "{} unexpected result {:?} for conf change {:?} at {}",
                        self.tag, res, conf_change, index
                    );
                }
                ApplyResult::Res(res)
            }
            ApplyResult::Yield | ApplyResult::WaitMergeSource(_) => unreachable!(),
        }
    }

    fn find_pending(
        &mut self,
        index: u64,
        term: u64,
        is_conf_change: bool,
    ) -> Option<Callback<EK::Snapshot>> {
        let (region_id, peer_id) = (self.region_id(), self.id());
        if is_conf_change {
            if let Some(mut cmd) = self.pending_cmds.take_conf_change() {
                if cmd.index == index && cmd.term == term {
                    return Some(cmd.cb.take().unwrap());
                } else {
                    notify_stale_command(region_id, peer_id, self.term, cmd);
                }
            }
            return None;
        }
        while let Some(mut head) = self.pending_cmds.pop_normal(index, term) {
            if head.term == term {
                if head.index == index {
                    return Some(head.cb.take().unwrap());
                } else {
                    panic!(
                        "{} unexpected callback at term {}, found index {}, expected {}",
                        self.tag, term, head.index, index
                    );
                }
            } else {
                // Because of the lack of original RaftCmdRequest, we skip calling
                // coprocessor here.
                notify_stale_command(region_id, peer_id, self.term, head);
            }
        }
        None
    }

    fn process_raft_cmd(
        &mut self,
        apply_ctx: &mut ApplyContext<EK>,
        index: u64,
        term: u64,
        cmd: RaftCmdRequest,
    ) -> ApplyResult<EK::Snapshot> {
        if index == 0 {
            panic!(
                "{} processing raft command needs a none zero index",
                self.tag
            );
        }

        // Set sync log hint if the cmd requires so.
        apply_ctx.sync_log_hint |= should_sync_log(&cmd);

        apply_ctx.host.pre_apply(&self.region, &cmd);
        let (mut resp, exec_result, should_write) =
            self.apply_raft_cmd(apply_ctx, index, term, &cmd);
        if let ApplyResult::WaitMergeSource(_) = exec_result {
            return exec_result;
        }

        debug!(
            "applied command";
            "region_id" => self.region_id(),
            "peer_id" => self.id(),
            "index" => index
        );

        // TODO: if we have exec_result, maybe we should return this callback too. Outer
        // store will call it after handing exec result.
        cmd_resp::bind_term(&mut resp, self.term);
        let cmd_cb = self.find_pending(index, term, is_conf_change_cmd(&cmd));
        let cmd = Cmd::new(index, term, cmd, resp);
        apply_ctx
            .applied_batch
            .push(cmd_cb, cmd, &self.observe_info, self.region_id());
        if should_write {
            debug!("persist data and apply state"; "region_id" => self.region_id(), "peer_id" => self.id(), "state" => ?self.apply_state);
            apply_ctx.commit(self);
        }
        exec_result
    }

    /// Applies raft command.
    ///
    /// An apply operation can fail in the following situations:
    ///   - it encounters an error that will occur on all stores, it can
    /// continue applying next entry safely, like epoch not match for
    /// example;
    ///   - it encounters an error that may not occur on all stores, in this
    ///     case we should try to apply the entry again or panic. Considering
    ///     that this usually due to disk operation fail, which is rare, so just
    ///     panic is ok.
    fn apply_raft_cmd(
        &mut self,
        ctx: &mut ApplyContext<EK>,
        index: u64,
        term: u64,
        req: &RaftCmdRequest,
    ) -> (RaftCmdResponse, ApplyResult<EK::Snapshot>, bool) {
        // if pending remove, apply should be aborted already.
        assert!(!self.pending_remove);

        // Remember if the raft cmd fails to be applied, it must have no side effects.
        // E.g. `RaftApplyState` must not be changed.

        let mut origin_epoch = None;
        let (resp, exec_result) = if ctx.host.pre_exec(&self.region, req, index, term) {
            // One of the observers want to filter execution of the command.
            let mut resp = RaftCmdResponse::default();
            if !req.get_header().get_uuid().is_empty() {
                let uuid = req.get_header().get_uuid().to_vec();
                resp.mut_header().set_uuid(uuid);
            }
            (resp, ApplyResult::None)
        } else {
            ctx.exec_log_index = index;
            ctx.exec_log_term = term;
            ctx.kv_wb_mut().set_save_point();
            let (resp, exec_result) = match self.exec_raft_cmd(ctx, req) {
                Ok(a) => {
                    ctx.kv_wb_mut().pop_save_point().unwrap();
                    if req.has_admin_request() {
                        origin_epoch = Some(self.region.get_region_epoch().clone());
                    }
                    a
                }
                Err(e) => {
                    // clear dirty values.
                    ctx.kv_wb_mut().rollback_to_save_point().unwrap();
                    match e {
                        Error::EpochNotMatch(..) => debug!(
                            "epoch not match";
                            "region_id" => self.region_id(),
                            "peer_id" => self.id(),
                            "err" => ?e
                        ),
                        _ => error!(?e;
                            "execute raft command";
                            "region_id" => self.region_id(),
                            "peer_id" => self.id(),
                        ),
                    }
                    (cmd_resp::new_error(e), ApplyResult::None)
                }
            };
            (resp, exec_result)
        };
        if let ApplyResult::WaitMergeSource(_) = exec_result {
            return (resp, exec_result, false);
        }

        self.apply_state.set_applied_index(index);
        self.applied_term = term;

        let cmd = Cmd::new(index, term, req.clone(), resp.clone());
        let should_write = ctx.host.post_exec(
            &self.region,
            &cmd,
            &self.apply_state,
            &RegionState {
                peer_id: self.id(),
                pending_remove: self.pending_remove,
                modified_region: match exec_result {
                    ApplyResult::Res(ref e) => match e {
                        ExecResult::SplitRegion { ref derived, .. } => Some(derived.clone()),
                        ExecResult::PrepareMerge { ref region, .. } => Some(region.clone()),
                        ExecResult::CommitMerge { ref region, .. } => Some(region.clone()),
                        ExecResult::RollbackMerge { ref region, .. } => Some(region.clone()),
                        _ => None,
                    },
                    _ => None,
                },
            },
        );

        if let ApplyResult::Res(ref exec_result) = exec_result {
            match *exec_result {
                ExecResult::ChangePeer(ref cp) => {
                    self.region = cp.region.clone();
                }
                ExecResult::ComputeHash { .. }
                | ExecResult::VerifyHash { .. }
                | ExecResult::CompactLog { .. }
                | ExecResult::DeleteRange { .. }
                | ExecResult::IngestSst { .. }
                | ExecResult::TransferLeader { .. } => {}
                ExecResult::SplitRegion { ref derived, .. } => {
                    self.region = derived.clone();
                    self.metrics.size_diff_hint = 0;
                    self.metrics.delete_keys_hint = 0;
                }
                ExecResult::PrepareMerge { ref region, .. } => {
                    self.region = region.clone();
                    self.is_merging = true;
                }
                ExecResult::CommitMerge { ref region, .. } => {
                    self.region = region.clone();
                    self.last_merge_version = region.get_region_epoch().get_version();
                }
                ExecResult::RollbackMerge { ref region, .. } => {
                    self.region = region.clone();
                    self.is_merging = false;
                }
            }
        }
        if let Some(epoch) = origin_epoch {
            let cmd_type = req.get_admin_request().get_cmd_type();
            let epoch_state = admin_cmd_epoch_lookup(cmd_type);
            // The change-epoch behavior **MUST BE** equal to the settings in
            // `admin_cmd_epoch_lookup`
            if (epoch_state.change_ver
                && epoch.get_version() == self.region.get_region_epoch().get_version())
                || (epoch_state.change_conf_ver
                    && epoch.get_conf_ver() == self.region.get_region_epoch().get_conf_ver())
            {
                panic!(
                    "{} apply admin cmd {:?} but epoch change is not expected, epoch state {:?}, before {:?}, after {:?}",
                    self.tag,
                    req,
                    epoch_state,
                    epoch,
                    self.region.get_region_epoch()
                );
            }
        }

        (resp, exec_result, should_write)
    }

    fn destroy(&mut self, apply_ctx: &mut ApplyContext<EK>) {
        self.stopped = true;
        apply_ctx.router.close(self.region_id());
        for cmd in self.pending_cmds.normals.drain(..) {
            notify_region_removed(self.region.get_id(), self.id, cmd);
        }
        if let Some(cmd) = self.pending_cmds.conf_change.take() {
            notify_region_removed(self.region.get_id(), self.id, cmd);
        }
        self.yield_state = None;

        let mut event = TraceEvent::default();
        if let Some(e) = self.trace.reset(ApplyMemoryTrace::default()) {
            event = event + e;
        }
        MEMTRACE_APPLYS.trace(event);
    }

    fn clear_all_commands_as_stale(&mut self) {
        let (region_id, peer_id) = (self.region_id(), self.id());
        for cmd in self.pending_cmds.normals.drain(..) {
            notify_stale_command(region_id, peer_id, self.term, cmd);
        }
        if let Some(cmd) = self.pending_cmds.conf_change.take() {
            notify_stale_command(region_id, peer_id, self.term, cmd);
        }
    }

    fn clear_all_commands_silently(&mut self) {
        for mut cmd in self.pending_cmds.normals.drain(..) {
            cmd.cb.take();
        }
        if let Some(mut cmd) = self.pending_cmds.conf_change.take() {
            cmd.cb.take();
        }
    }
}

impl<EK> ApplyDelegate<EK>
where
    EK: KvEngine,
{
    // Only errors that will also occur on all other stores should be returned.
    fn exec_raft_cmd(
        &mut self,
        ctx: &mut ApplyContext<EK>,
        req: &RaftCmdRequest,
    ) -> Result<(RaftCmdResponse, ApplyResult<EK::Snapshot>)> {
        // Include region for epoch not match after merge may cause key not in range.
        let include_region =
            req.get_header().get_region_epoch().get_version() >= self.last_merge_version;
        check_region_epoch(req, &self.region, include_region)?;
        if req.has_admin_request() {
            self.exec_admin_cmd(ctx, req)
        } else {
            self.exec_write_cmd(ctx, req)
        }
    }

    fn exec_admin_cmd(
        &mut self,
        ctx: &mut ApplyContext<EK>,
        req: &RaftCmdRequest,
    ) -> Result<(RaftCmdResponse, ApplyResult<EK::Snapshot>)> {
        let request = req.get_admin_request();
        let cmd_type = request.get_cmd_type();
        if cmd_type != AdminCmdType::CompactLog && cmd_type != AdminCmdType::CommitMerge {
            info!(
                "execute admin command";
                "region_id" => self.region_id(),
                "peer_id" => self.id(),
                "term" => ctx.exec_log_term,
                "index" => ctx.exec_log_index,
                "command" => ?request,
            );
        }

        let (mut response, exec_result) = match cmd_type {
            AdminCmdType::ChangePeer => self.exec_change_peer(ctx, request),
            AdminCmdType::ChangePeerV2 => self.exec_change_peer_v2(ctx, request),
            AdminCmdType::Split => self.exec_split(ctx, request),
            AdminCmdType::BatchSplit => self.exec_batch_split(ctx, request),
            AdminCmdType::CompactLog => self.exec_compact_log(request),
            AdminCmdType::TransferLeader => self.exec_transfer_leader(request, ctx.exec_log_term),
            AdminCmdType::ComputeHash => self.exec_compute_hash(ctx, request),
            AdminCmdType::VerifyHash => self.exec_verify_hash(ctx, request),
            // TODO: is it backward compatible to add new cmd_type?
            AdminCmdType::PrepareMerge => self.exec_prepare_merge(ctx, request),
            AdminCmdType::CommitMerge => self.exec_commit_merge(ctx, request),
            AdminCmdType::RollbackMerge => self.exec_rollback_merge(ctx, request),
            AdminCmdType::InvalidAdmin => Err(box_err!("unsupported admin command type")),
        }?;
        response.set_cmd_type(cmd_type);

        let mut resp = RaftCmdResponse::default();
        if !req.get_header().get_uuid().is_empty() {
            let uuid = req.get_header().get_uuid().to_vec();
            resp.mut_header().set_uuid(uuid);
        }
        resp.set_admin_response(response);
        Ok((resp, exec_result))
    }

    fn exec_write_cmd(
        &mut self,
        ctx: &mut ApplyContext<EK>,
        req: &RaftCmdRequest,
    ) -> Result<(RaftCmdResponse, ApplyResult<EK::Snapshot>)> {
        fail_point!(
            "on_apply_write_cmd",
            cfg!(release) || self.id() == 3,
            |_| {
                unimplemented!();
            }
        );

        let requests = req.get_requests();

        let mut ranges = vec![];
        let mut ssts = vec![];
        for req in requests {
            let cmd_type = req.get_cmd_type();
            match cmd_type {
                CmdType::Put => self.handle_put(ctx, req),
                CmdType::Delete => self.handle_delete(ctx, req),
                CmdType::DeleteRange => {
                    self.handle_delete_range(&ctx.engine, req, &mut ranges, ctx.use_delete_range)
                }
                CmdType::IngestSst => self.handle_ingest_sst(ctx, req, &mut ssts),
                // Readonly commands are handled in raftstore directly.
                // Don't panic here in case there are old entries need to be applied.
                // It's also safe to skip them here, because a restart must have happened,
                // hence there is no callback to be called.
                CmdType::Snap | CmdType::Get => {
                    warn!(
                        "skip readonly command";
                        "region_id" => self.region_id(),
                        "peer_id" => self.id(),
                        "command" => ?req,
                    );
                    continue;
                }
                CmdType::Prewrite | CmdType::Invalid | CmdType::ReadIndex => {
                    Err(box_err!("invalid cmd type, message maybe corrupted"))
                }
            }?;
        }

        let mut resp = RaftCmdResponse::default();
        if !req.get_header().get_uuid().is_empty() {
            let uuid = req.get_header().get_uuid().to_vec();
            resp.mut_header().set_uuid(uuid);
        }

        assert!(ranges.is_empty() || ssts.is_empty());
        let exec_res = if !ranges.is_empty() {
            ApplyResult::Res(ExecResult::DeleteRange { ranges })
        } else if !ssts.is_empty() {
            #[cfg(feature = "failpoints")]
            {
                let mut dont_delete_ingested_sst_fp = || {
                    fail_point!("dont_delete_ingested_sst", |_| {
                        ssts.clear();
                    });
                };
                dont_delete_ingested_sst_fp();
            }
            ctx.delete_ssts.append(&mut ssts.clone());
            ApplyResult::Res(ExecResult::IngestSst { ssts })
        } else {
            ApplyResult::None
        };

        Ok((resp, exec_res))
    }
}

// Write commands related.
impl<EK> ApplyDelegate<EK>
where
    EK: KvEngine,
{
    fn handle_put(&mut self, ctx: &mut ApplyContext<EK>, req: &Request) -> Result<()> {
        PEER_WRITE_CMD_COUNTER.put.inc();
        let (key, value) = (req.get_put().get_key(), req.get_put().get_value());
        // region key range has no data prefix, so we must use origin key to check.
        util::check_key_in_region(key, &self.region)?;
        if let Some(s) = self.buckets.as_mut() {
            s.write_key(key, value.len() as u64);
        }

        keys::data_key_with_buffer(key, &mut ctx.key_buffer);
        let key = ctx.key_buffer.as_slice();

        self.metrics.size_diff_hint += key.len() as i64;
        self.metrics.size_diff_hint += value.len() as i64;
        if !req.get_put().get_cf().is_empty() {
            let cf = req.get_put().get_cf();
            // TODO: don't allow write preseved cfs.
            if cf == CF_LOCK {
                self.metrics.lock_cf_written_bytes += key.len() as u64;
                self.metrics.lock_cf_written_bytes += value.len() as u64;
            }
            // TODO: check whether cf exists or not.
            ctx.kv_wb.put_cf(cf, key, value).unwrap_or_else(|e| {
                panic!(
                    "{} failed to write ({}, {}) to cf {}: {:?}",
                    self.tag,
                    log_wrappers::Value::key(key),
                    log_wrappers::Value::value(value),
                    cf,
                    e
                )
            });
        } else {
            ctx.kv_wb.put(key, value).unwrap_or_else(|e| {
                panic!(
                    "{} failed to write ({}, {}): {:?}",
                    self.tag,
                    log_wrappers::Value::key(key),
                    log_wrappers::Value::value(value),
                    e
                );
            });
        }
        Ok(())
    }

    fn handle_delete(&mut self, ctx: &mut ApplyContext<EK>, req: &Request) -> Result<()> {
        PEER_WRITE_CMD_COUNTER.delete.inc();
        let key = req.get_delete().get_key();
        // region key range has no data prefix, so we must use origin key to check.
        util::check_key_in_region(key, &self.region)?;
        if let Some(s) = self.buckets.as_mut() {
            s.write_key(key, 0);
        }

        keys::data_key_with_buffer(key, &mut ctx.key_buffer);
        let key = ctx.key_buffer.as_slice();

        // since size_diff_hint is not accurate, so we just skip calculate the value
        // size.
        self.metrics.size_diff_hint -= key.len() as i64;
        if !req.get_delete().get_cf().is_empty() {
            let cf = req.get_delete().get_cf();
            // TODO: check whether cf exists or not.
            ctx.kv_wb.delete_cf(cf, key).unwrap_or_else(|e| {
                panic!(
                    "{} failed to delete {}: {}",
                    self.tag,
                    log_wrappers::Value::key(key),
                    e
                )
            });

            if cf == CF_LOCK {
                // delete is a kind of write for RocksDB.
                self.metrics.lock_cf_written_bytes += key.len() as u64;
            } else {
                self.metrics.delete_keys_hint += 1;
            }
        } else {
            ctx.kv_wb.delete(key).unwrap_or_else(|e| {
                panic!(
                    "{} failed to delete {}: {}",
                    self.tag,
                    log_wrappers::Value::key(key),
                    e
                )
            });
            self.metrics.delete_keys_hint += 1;
        }

        Ok(())
    }

    fn handle_delete_range(
        &mut self,
        engine: &EK,
        req: &Request,
        ranges: &mut Vec<Range>,
        use_delete_range: bool,
    ) -> Result<()> {
        PEER_WRITE_CMD_COUNTER.delete_range.inc();
        let s_key = req.get_delete_range().get_start_key();
        let e_key = req.get_delete_range().get_end_key();
        let notify_only = req.get_delete_range().get_notify_only();
        if !e_key.is_empty() && s_key >= e_key {
            return Err(box_err!(
                "invalid delete range command, start_key: {:?}, end_key: {:?}",
                s_key,
                e_key
            ));
        }
        // region key range has no data prefix, so we must use origin key to check.
        util::check_key_in_region(s_key, &self.region)?;
        let end_key = keys::data_end_key(e_key);
        let region_end_key = keys::data_end_key(self.region.get_end_key());
        if end_key > region_end_key {
            return Err(Error::KeyNotInRegion(e_key.to_vec(), self.region.clone()));
        }

        let mut cf = req.get_delete_range().get_cf();
        if cf.is_empty() {
            cf = CF_DEFAULT;
        }
        if !ALL_CFS.iter().any(|x| *x == cf) {
            return Err(box_err!("invalid delete range command, cf: {:?}", cf));
        }

        let start_key = keys::data_key(s_key);
        // Use delete_files_in_range to drop as many sst files as possible, this
        // is a way to reclaim disk space quickly after drop a table/index.
        if !notify_only {
            let range = vec![EngineRange::new(&start_key, &end_key)];
            let fail_f = |e: engine_traits::Error, strategy: DeleteStrategy| {
                panic!(
                    "{} failed to delete {:?} in ranges [{}, {}): {:?}",
                    self.tag,
                    strategy,
                    &log_wrappers::Value::key(&start_key),
                    &log_wrappers::Value::key(&end_key),
                    e
                )
            };
            engine
                .delete_ranges_cf(cf, DeleteStrategy::DeleteFiles, &range)
                .unwrap_or_else(|e| fail_f(e, DeleteStrategy::DeleteFiles));

            let strategy = if use_delete_range {
                DeleteStrategy::DeleteByRange
            } else {
                DeleteStrategy::DeleteByKey
            };
            // Delete all remaining keys.
            engine
                .delete_ranges_cf(cf, strategy.clone(), &range)
                .unwrap_or_else(move |e| fail_f(e, strategy));
            engine
                .delete_ranges_cf(cf, DeleteStrategy::DeleteBlobs, &range)
                .unwrap_or_else(move |e| fail_f(e, DeleteStrategy::DeleteBlobs));
        }

        // TODO: Should this be executed when `notify_only` is set?
        ranges.push(Range::new(cf.to_owned(), start_key, end_key));

        Ok(())
    }

    fn handle_ingest_sst(
        &mut self,
        ctx: &mut ApplyContext<EK>,
        req: &Request,
        ssts: &mut Vec<SstMetaInfo>,
    ) -> Result<()> {
        PEER_WRITE_CMD_COUNTER.ingest_sst.inc();
        let sst = req.get_ingest_sst().get_sst();

        if let Err(e) = check_sst_for_ingestion(sst, &self.region) {
            error!(?e;
                 "ingest fail";
                 "region_id" => self.region_id(),
                 "peer_id" => self.id(),
                 "sst" => ?sst,
                 "region" => ?&self.region,
            );
            // This file is not valid, we can delete it here.
            let _ = ctx.importer.delete(sst);
            return Err(e);
        }

        match ctx.importer.validate(sst) {
            Ok(meta_info) => {
                ctx.pending_ssts.push(meta_info.clone());
                ssts.push(meta_info)
            }
            Err(e) => {
                // If this failed, it means that the file is corrupted or something
                // is wrong with the engine, but we can do nothing about that.
                panic!("{} ingest {:?}: {:?}", self.tag, sst, e);
            }
        };

        Ok(())
    }
}

mod confchange_cmd_metric {
    use super::*;

    fn write_metric(cct: ConfChangeType, kind: &str) {
        let metric = match cct {
            ConfChangeType::AddNode => "add_peer",
            ConfChangeType::RemoveNode => "remove_peer",
            ConfChangeType::AddLearnerNode => "add_learner",
        };
        PEER_ADMIN_CMD_COUNTER_VEC
            .with_label_values(&[metric, kind])
            .inc();
    }

    pub fn inc_all(cct: ConfChangeType) {
        write_metric(cct, "all")
    }

    pub fn inc_success(cct: ConfChangeType) {
        write_metric(cct, "success")
    }
}

// Admin commands related.
impl<EK> ApplyDelegate<EK>
where
    EK: KvEngine,
{
    fn exec_change_peer(
        &mut self,
        ctx: &mut ApplyContext<EK>,
        request: &AdminRequest,
    ) -> Result<(AdminResponse, ApplyResult<EK::Snapshot>)> {
        assert!(request.has_change_peer());
        let request = request.get_change_peer();
        let peer = request.get_peer();
        let store_id = peer.get_store_id();
        let change_type = request.get_change_type();
        let mut region = self.region.clone();

        fail_point!(
            "apply_on_conf_change_1_3_1",
            (self.id == 1 || self.id == 3) && self.region_id() == 1,
            |_| panic!("should not use return")
        );
        fail_point!(
            "apply_on_conf_change_3_1",
            self.id == 3 && self.region_id() == 1,
            |_| panic!("should not use return")
        );
        fail_point!(
            "apply_on_conf_change_all_1",
            self.region_id() == 1,
            |_| panic!("should not use return")
        );
        info!(
            "exec ConfChange";
            "region_id" => self.region_id(),
            "peer_id" => self.id(),
            "type" => util::conf_change_type_str(change_type),
            "epoch" => ?region.get_region_epoch(),
        );

        // TODO: we should need more check, like peer validation, duplicated id, etc.
        let conf_ver = region.get_region_epoch().get_conf_ver() + 1;
        region.mut_region_epoch().set_conf_ver(conf_ver);

        match change_type {
            ConfChangeType::AddNode => {
                let add_ndoe_fp = || {
                    fail_point!(
                        "apply_on_add_node_1_2",
                        self.id == 2 && self.region_id() == 1,
                        |_| {}
                    )
                };
                add_ndoe_fp();

                PEER_ADMIN_CMD_COUNTER_VEC
                    .with_label_values(&["add_peer", "all"])
                    .inc();

                let mut exists = false;
                if let Some(p) = util::find_peer_mut(&mut region, store_id) {
                    exists = true;
                    if !is_learner(p) || p.get_id() != peer.get_id() {
                        error!(
                            "can't add duplicated peer";
                            "region_id" => self.region_id(),
                            "peer_id" => self.id(),
                            "peer" => ?peer,
                            "region" => ?&self.region
                        );
                        return Err(box_err!(
                            "can't add duplicated peer {:?} to region {:?}",
                            peer,
                            self.region
                        ));
                    } else {
                        p.set_role(PeerRole::Voter);
                    }
                }
                if !exists {
                    // TODO: Do we allow adding peer in same node?
                    region.mut_peers().push(peer.clone());
                }

                PEER_ADMIN_CMD_COUNTER_VEC
                    .with_label_values(&["add_peer", "success"])
                    .inc();
                info!(
                    "add peer successfully";
                    "region_id" => self.region_id(),
                    "peer_id" => self.id(),
                    "peer" => ?peer,
                    "region" => ?&self.region
                );
            }
            ConfChangeType::RemoveNode => {
                PEER_ADMIN_CMD_COUNTER_VEC
                    .with_label_values(&["remove_peer", "all"])
                    .inc();

                if let Some(p) = util::remove_peer(&mut region, store_id) {
                    // Considering `is_learner` flag in `Peer` here is by design.
                    if &p != peer {
                        error!(
                            "ignore remove unmatched peer";
                            "region_id" => self.region_id(),
                            "peer_id" => self.id(),
                            "expect_peer" => ?peer,
                            "get_peeer" => ?p
                        );
                        return Err(box_err!(
                            "remove unmatched peer: expect: {:?}, get {:?}, ignore",
                            peer,
                            p
                        ));
                    }
                    if self.id == peer.get_id() {
                        // Remove ourself, we will destroy all region data later.
                        // So we need not to apply following logs.
                        self.stopped = true;
                        self.pending_remove = true;
                    }
                } else {
                    error!(
                        "remove missing peer";
                        "region_id" => self.region_id(),
                        "peer_id" => self.id(),
                        "peer" => ?peer,
                        "region" => ?&self.region
                    );
                    return Err(box_err!(
                        "remove missing peer {:?} from region {:?}",
                        peer,
                        self.region
                    ));
                }

                PEER_ADMIN_CMD_COUNTER_VEC
                    .with_label_values(&["remove_peer", "success"])
                    .inc();
                info!(
                    "remove peer successfully";
                    "region_id" => self.region_id(),
                    "peer_id" => self.id(),
                    "peer" => ?peer,
                    "region" => ?&self.region
                );
            }
            ConfChangeType::AddLearnerNode => {
                PEER_ADMIN_CMD_COUNTER_VEC
                    .with_label_values(&["add_learner", "all"])
                    .inc();

                if util::find_peer(&region, store_id).is_some() {
                    error!(
                        "can't add duplicated learner";
                        "region_id" => self.region_id(),
                        "peer_id" => self.id(),
                        "peer" => ?peer,
                        "region" => ?&self.region
                    );
                    return Err(box_err!(
                        "can't add duplicated learner {:?} to region {:?}",
                        peer,
                        self.region
                    ));
                }
                region.mut_peers().push(peer.clone());

                PEER_ADMIN_CMD_COUNTER_VEC
                    .with_label_values(&["add_learner", "success"])
                    .inc();
                info!(
                    "add learner successfully";
                    "region_id" => self.region_id(),
                    "peer_id" => self.id(),
                    "peer" => ?peer,
                    "region" => ?&self.region
                );
            }
        }

        let state = if self.pending_remove {
            PeerState::Tombstone
        } else {
            PeerState::Normal
        };
        if let Err(e) = write_peer_state(ctx.kv_wb_mut(), &region, state, None) {
            panic!("{} failed to update region state: {:?}", self.tag, e);
        }

        let mut resp = AdminResponse::default();
        resp.mut_change_peer().set_region(region.clone());

        Ok((
            resp,
            ApplyResult::Res(ExecResult::ChangePeer(ChangePeer {
                index: ctx.exec_log_index,
                conf_change: Default::default(),
                changes: vec![request.clone()],
                region,
            })),
        ))
    }

    fn exec_change_peer_v2(
        &mut self,
        ctx: &mut ApplyContext<EK>,
        request: &AdminRequest,
    ) -> Result<(AdminResponse, ApplyResult<EK::Snapshot>)> {
        assert!(request.has_change_peer_v2());
        let changes = request.get_change_peer_v2().get_change_peers().to_vec();

        info!(
            "exec ConfChangeV2";
            "region_id" => self.region_id(),
            "peer_id" => self.id(),
            "kind" => ?ConfChangeKind::confchange_kind(changes.len()),
            "epoch" => ?self.region.get_region_epoch(),
        );

        let region = match ConfChangeKind::confchange_kind(changes.len()) {
            ConfChangeKind::LeaveJoint => self.apply_leave_joint()?,
            kind => self.apply_conf_change(kind, changes.as_slice())?,
        };

        let state = if self.pending_remove {
            PeerState::Tombstone
        } else {
            PeerState::Normal
        };

        if let Err(e) = write_peer_state(ctx.kv_wb_mut(), &region, state, None) {
            panic!("{} failed to update region state: {:?}", self.tag, e);
        }

        let mut resp = AdminResponse::default();
        resp.mut_change_peer().set_region(region.clone());
        Ok((
            resp,
            ApplyResult::Res(ExecResult::ChangePeer(ChangePeer {
                index: ctx.exec_log_index,
                conf_change: Default::default(),
                changes,
                region,
            })),
        ))
    }

    fn apply_conf_change(
        &mut self,
        kind: ConfChangeKind,
        changes: &[ChangePeerRequest],
    ) -> Result<Region> {
        let mut region = self.region.clone();
        for cp in changes.iter() {
            let (change_type, peer) = (cp.get_change_type(), cp.get_peer());
            let store_id = peer.get_store_id();

            confchange_cmd_metric::inc_all(change_type);

            if let Some(exist_peer) = util::find_peer(&region, store_id) {
                let r = exist_peer.get_role();
                if r == PeerRole::IncomingVoter || r == PeerRole::DemotingVoter {
                    panic!(
                        "{} can't apply confchange because configuration is still in joint state, confchange: {:?}, region: {:?}",
                        self.tag, cp, self.region
                    );
                }
            }
            match (util::find_peer_mut(&mut region, store_id), change_type) {
                (None, ConfChangeType::AddNode) => {
                    let mut peer = peer.clone();
                    match kind {
                        ConfChangeKind::Simple => peer.set_role(PeerRole::Voter),
                        ConfChangeKind::EnterJoint => peer.set_role(PeerRole::IncomingVoter),
                        _ => unreachable!(),
                    }
                    region.mut_peers().push(peer);
                }
                (None, ConfChangeType::AddLearnerNode) => {
                    let mut peer = peer.clone();
                    peer.set_role(PeerRole::Learner);
                    region.mut_peers().push(peer);
                }
                (None, ConfChangeType::RemoveNode) => {
                    error!(
                        "remove missing peer";
                        "region_id" => self.region_id(),
                        "peer_id" => self.id(),
                        "peer" => ?peer,
                        "region" => ?&self.region,
                    );
                    return Err(box_err!(
                        "remove missing peer {:?} from region {:?}",
                        peer,
                        self.region
                    ));
                }
                // Add node
                (Some(exist_peer), ConfChangeType::AddNode)
                | (Some(exist_peer), ConfChangeType::AddLearnerNode) => {
                    let (role, exist_id, incoming_id) =
                        (exist_peer.get_role(), exist_peer.get_id(), peer.get_id());

                    if exist_id != incoming_id // Add peer with different id to the same store
                            // The peer is already the requested role
                            || (role, change_type) == (PeerRole::Voter, ConfChangeType::AddNode)
                            || (role, change_type) == (PeerRole::Learner, ConfChangeType::AddLearnerNode)
                    {
                        error!(
                            "can't add duplicated peer";
                            "region_id" => self.region_id(),
                            "peer_id" => self.id(),
                            "peer" => ?peer,
                            "exist peer" => ?exist_peer,
                            "confchnage type" => ?change_type,
                            "region" => ?&self.region
                        );
                        return Err(box_err!(
                            "can't add duplicated peer {:?} to region {:?}, duplicated with exist peer {:?}",
                            peer,
                            self.region,
                            exist_peer
                        ));
                    }
                    match (role, change_type) {
                        (PeerRole::Voter, ConfChangeType::AddLearnerNode) => match kind {
                            ConfChangeKind::Simple => exist_peer.set_role(PeerRole::Learner),
                            ConfChangeKind::EnterJoint => {
                                exist_peer.set_role(PeerRole::DemotingVoter)
                            }
                            _ => unreachable!(),
                        },
                        (PeerRole::Learner, ConfChangeType::AddNode) => match kind {
                            ConfChangeKind::Simple => exist_peer.set_role(PeerRole::Voter),
                            ConfChangeKind::EnterJoint => {
                                exist_peer.set_role(PeerRole::IncomingVoter)
                            }
                            _ => unreachable!(),
                        },
                        _ => unreachable!(),
                    }
                }
                // Remove node
                (Some(exist_peer), ConfChangeType::RemoveNode) => {
                    if kind == ConfChangeKind::EnterJoint
                        && exist_peer.get_role() == PeerRole::Voter
                    {
                        error!(
                            "can't remove voter directly";
                            "region_id" => self.region_id(),
                            "peer_id" => self.id(),
                            "peer" => ?peer,
                            "region" => ?&self.region
                        );
                        return Err(box_err!(
                            "can not remove voter {:?} directly from region {:?}",
                            peer,
                            self.region
                        ));
                    }
                    match util::remove_peer(&mut region, store_id) {
                        Some(p) => {
                            if &p != peer {
                                error!(
                                    "ignore remove unmatched peer";
                                    "region_id" => self.region_id(),
                                    "peer_id" => self.id(),
                                    "expect_peer" => ?peer,
                                    "get_peeer" => ?p
                                );
                                return Err(box_err!(
                                    "remove unmatched peer: expect: {:?}, get {:?}, ignore",
                                    peer,
                                    p
                                ));
                            }
                            if self.id == peer.get_id() {
                                // Remove ourself, we will destroy all region data later.
                                // So we need not to apply following logs.
                                self.stopped = true;
                                self.pending_remove = true;
                            }
                        }
                        None => unreachable!(),
                    }
                }
            }
            confchange_cmd_metric::inc_success(change_type);
        }
        let conf_ver = region.get_region_epoch().get_conf_ver() + changes.len() as u64;
        region.mut_region_epoch().set_conf_ver(conf_ver);
        info!(
            "conf change successfully";
            "region_id" => self.region_id(),
            "peer_id" => self.id(),
            "changes" => ?changes,
            "original region" => ?&self.region,
            "current region" => ?&region,
        );
        Ok(region)
    }

    fn apply_leave_joint(&self) -> Result<Region> {
        let mut region = self.region.clone();
        let mut change_num = 0;
        for peer in region.mut_peers().iter_mut() {
            match peer.get_role() {
                PeerRole::IncomingVoter => peer.set_role(PeerRole::Voter),
                PeerRole::DemotingVoter => peer.set_role(PeerRole::Learner),
                _ => continue,
            }
            change_num += 1;
        }
        if change_num == 0 {
            panic!(
                "{} can't leave a non-joint config, region: {:?}",
                self.tag, self.region
            );
        }
        let conf_ver = region.get_region_epoch().get_conf_ver() + change_num;
        region.mut_region_epoch().set_conf_ver(conf_ver);
        info!(
            "leave joint state successfully";
            "region_id" => self.region_id(),
            "peer_id" => self.id(),
            "region" => ?&region,
        );
        Ok(region)
    }

    fn exec_split(
        &mut self,
        ctx: &mut ApplyContext<EK>,
        req: &AdminRequest,
    ) -> Result<(AdminResponse, ApplyResult<EK::Snapshot>)> {
        info!(
            "split is deprecated, redirect to use batch split";
            "region_id" => self.region_id(),
            "peer_id" => self.id(),
        );
        let split = req.get_split().to_owned();
        let mut admin_req = AdminRequest::default();
        admin_req
            .mut_splits()
            .set_right_derive(split.get_right_derive());
        admin_req.mut_splits().mut_requests().push(split);
        // This method is executed only when there are unapplied entries after being
        // restarted. So there will be no callback, it's OK to return a response
        // that does not matched with its request.
        self.exec_batch_split(ctx, &admin_req)
    }

    fn exec_batch_split(
        &mut self,
        ctx: &mut ApplyContext<EK>,
        req: &AdminRequest,
    ) -> Result<(AdminResponse, ApplyResult<EK::Snapshot>)> {
        fail_point!("apply_before_split");
        fail_point!(
            "apply_before_split_1_3",
            self.id == 3 && self.region_id() == 1,
            |_| { unreachable!() }
        );

        PEER_ADMIN_CMD_COUNTER.batch_split.all.inc();

        let split_reqs = req.get_splits();
        let right_derive = split_reqs.get_right_derive();
        if split_reqs.get_requests().is_empty() {
            return Err(box_err!("missing split requests"));
        }
        let mut derived = self.region.clone();
        let new_region_cnt = split_reqs.get_requests().len();
        let mut regions = Vec::with_capacity(new_region_cnt + 1);
        let mut keys: VecDeque<Vec<u8>> = VecDeque::with_capacity(new_region_cnt + 1);
        for req in split_reqs.get_requests() {
            let split_key = req.get_split_key();
            if split_key.is_empty() {
                return Err(box_err!("missing split key"));
            }
            if split_key
                <= keys
                    .back()
                    .map_or_else(|| derived.get_start_key(), Vec::as_slice)
            {
                return Err(box_err!("invalid split request: {:?}", split_reqs));
            }
            if req.get_new_peer_ids().len() != derived.get_peers().len() {
                return Err(box_err!(
                    "invalid new peer id count, need {:?}, but got {:?}",
                    derived.get_peers(),
                    req.get_new_peer_ids()
                ));
            }
            keys.push_back(split_key.to_vec());
        }

        util::check_key_in_region(keys.back().unwrap(), &self.region)?;

        info!(
            "split region";
            "region_id" => self.region_id(),
            "peer_id" => self.id(),
            "region" => ?derived,
            "keys" => %KeysInfoFormatter(keys.iter()),
        );
        let new_version = derived.get_region_epoch().get_version() + new_region_cnt as u64;
        derived.mut_region_epoch().set_version(new_version);
        // Note that the split requests only contain ids for new regions, so we need
        // to handle new regions and old region separately.
        if right_derive {
            // So the range of new regions is [old_start_key, split_key1, ...,
            // last_split_key].
            keys.push_front(derived.get_start_key().to_vec());
        } else {
            // So the range of new regions is [split_key1, ..., last_split_key,
            // old_end_key].
            keys.push_back(derived.get_end_key().to_vec());
            derived.set_end_key(keys.front().unwrap().to_vec());
            regions.push(derived.clone());
        }

        let mut new_split_regions: HashMap<u64, NewSplitPeer> = HashMap::default();
        for req in split_reqs.get_requests() {
            let mut new_region = Region::default();
            new_region.set_id(req.get_new_region_id());
            new_region.set_region_epoch(derived.get_region_epoch().to_owned());
            new_region.set_start_key(keys.pop_front().unwrap());
            new_region.set_end_key(keys.front().unwrap().to_vec());
            new_region.set_peers(derived.get_peers().to_vec().into());
            for (peer, peer_id) in new_region
                .mut_peers()
                .iter_mut()
                .zip(req.get_new_peer_ids())
            {
                peer.set_id(*peer_id);
            }
            new_split_regions.insert(
                new_region.get_id(),
                NewSplitPeer {
                    peer_id: util::find_peer(&new_region, ctx.store_id).unwrap().get_id(),
                    result: None,
                },
            );
            regions.push(new_region);
        }

        if right_derive {
            derived.set_start_key(keys.pop_front().unwrap());
            regions.push(derived.clone());
        }

        let mut replace_regions = HashSet::default();
        {
            let mut pending_create_peers = ctx.pending_create_peers.lock().unwrap();
            for (region_id, new_split_peer) in new_split_regions.iter_mut() {
                match pending_create_peers.entry(*region_id) {
                    HashMapEntry::Occupied(mut v) => {
                        if *v.get() != (new_split_peer.peer_id, false) {
                            new_split_peer.result =
                                Some(format!("status {:?} is not expected", v.get()));
                        } else {
                            replace_regions.insert(*region_id);
                            v.insert((new_split_peer.peer_id, true));
                        }
                    }
                    HashMapEntry::Vacant(v) => {
                        v.insert((new_split_peer.peer_id, true));
                    }
                }
            }
        }

        fail_point!(
            "on_handle_apply_split_2_after_mem_check",
            self.id() == 2,
            |_| unimplemented!()
        );

        // region_id -> peer_id
        let mut already_exist_regions = Vec::new();
        for (region_id, new_split_peer) in new_split_regions.iter_mut() {
            let region_state_key = keys::region_state_key(*region_id);
            match ctx
                .engine
                .get_msg_cf::<RegionLocalState>(CF_RAFT, &region_state_key)
            {
                Ok(None) => (),
                Ok(Some(state)) => {
                    if replace_regions.get(region_id).is_some() {
                        // It's marked replaced, then further destroy will skip cleanup, so there
                        // should be no region local state.
                        panic!(
                            "{} failed to replace region {} peer {} because state {:?} alread exist in kv engine",
                            self.tag, region_id, new_split_peer.peer_id, state
                        )
                    }
                    already_exist_regions.push((*region_id, new_split_peer.peer_id));
                    new_split_peer.result = Some(format!("state {:?} exist in kv engine", state));
                }
                e => panic!(
                    "{} failed to get regions state of {}: {:?}",
                    self.tag, region_id, e
                ),
            }
        }

        if !already_exist_regions.is_empty() {
            let mut pending_create_peers = ctx.pending_create_peers.lock().unwrap();
            for (region_id, peer_id) in &already_exist_regions {
                assert_eq!(
                    pending_create_peers.remove(region_id),
                    Some((*peer_id, true))
                );
            }
        }

        let kv_wb_mut = ctx.kv_wb_mut();
        for new_region in &regions {
            if new_region.get_id() == derived.get_id() {
                continue;
            }
            let new_split_peer = new_split_regions.get(&new_region.get_id()).unwrap();
            if let Some(ref r) = new_split_peer.result {
                warn!(
                    "new region from splitting already exists";
                    "new_region_id" => new_region.get_id(),
                    "new_peer_id" => new_split_peer.peer_id,
                    "reason" => r,
                    "region_id" => self.region_id(),
                    "peer_id" => self.id(),
                );
                continue;
            }
            write_peer_state(kv_wb_mut, new_region, PeerState::Normal, None)
                .and_then(|_| write_initial_apply_state(kv_wb_mut, new_region.get_id()))
                .unwrap_or_else(|e| {
                    panic!(
                        "{} fails to save split region {:?}: {:?}",
                        self.tag, new_region, e
                    )
                });
        }
        write_peer_state(kv_wb_mut, &derived, PeerState::Normal, None).unwrap_or_else(|e| {
            panic!("{} fails to update region {:?}: {:?}", self.tag, derived, e)
        });
        let mut resp = AdminResponse::default();
        resp.mut_splits().set_regions(regions.clone().into());
        PEER_ADMIN_CMD_COUNTER.batch_split.success.inc();

        fail_point!(
            "apply_after_split_1_3",
            self.id == 3 && self.region_id() == 1,
            |_| { unreachable!() }
        );

        Ok((
            resp,
            ApplyResult::Res(ExecResult::SplitRegion {
                regions,
                derived,
                new_split_regions,
            }),
        ))
    }

    fn exec_prepare_merge(
        &mut self,
        ctx: &mut ApplyContext<EK>,
        req: &AdminRequest,
    ) -> Result<(AdminResponse, ApplyResult<EK::Snapshot>)> {
        fail_point!("apply_before_prepare_merge");
        fail_point!(
            "apply_before_prepare_merge_2_3",
            ctx.store_id == 2 || ctx.store_id == 3,
            |_| { unreachable!() }
        );

        PEER_ADMIN_CMD_COUNTER.prepare_merge.all.inc();

        let prepare_merge = req.get_prepare_merge();
        let index = prepare_merge.get_min_index();
        let first_index = entry_storage::first_index(&self.apply_state);
        if index < first_index {
            // We filter `CompactLog` command before.
            panic!(
                "{} first index {} > min_index {}, skip pre merge",
                self.tag, first_index, index
            );
        }
        let mut region = self.region.clone();
        let region_version = region.get_region_epoch().get_version() + 1;
        region.mut_region_epoch().set_version(region_version);
        // In theory conf version should not be increased when executing prepare_merge.
        // However, we don't want to do conf change after prepare_merge is committed.
        // This can also be done by iterating all proposal to find if prepare_merge is
        // proposed before proposing conf change, but it make things complicated.
        // Another way is make conf change also check region version, but this is not
        // backward compatible.
        let conf_version = region.get_region_epoch().get_conf_ver() + 1;
        region.mut_region_epoch().set_conf_ver(conf_version);
        let mut merging_state = MergeState::default();
        merging_state.set_min_index(index);
        merging_state.set_target(prepare_merge.get_target().to_owned());
        merging_state.set_commit(ctx.exec_log_index);
        write_peer_state(
            ctx.kv_wb_mut(),
            &region,
            PeerState::Merging,
            Some(merging_state.clone()),
        )
        .unwrap_or_else(|e| {
            panic!(
                "{} failed to save merging state {:?} for region {:?}: {:?}",
                self.tag, merging_state, region, e
            )
        });
        fail_point!("apply_after_prepare_merge");
        PEER_ADMIN_CMD_COUNTER.prepare_merge.success.inc();

        Ok((
            AdminResponse::default(),
            ApplyResult::Res(ExecResult::PrepareMerge {
                region,
                state: merging_state,
            }),
        ))
    }

    // The target peer should send missing log entries to the source peer.
    //
    // So, the merge process order would be:
    // - `exec_commit_merge` in target apply fsm and send `CatchUpLogs` to source
    //   peer fsm
    // - `on_catch_up_logs_for_merge` in source peer fsm
    // - if the source peer has already executed the corresponding
    //   `on_ready_prepare_merge`, set pending_remove and jump to step 6
    // - ... (raft append and apply logs)
    // - `on_ready_prepare_merge` in source peer fsm and set pending_remove (means
    //   source region has finished applying all logs)
    // - `logs_up_to_date_for_merge` in source apply fsm (destroy its apply fsm and
    //   send Noop to trigger the target apply fsm)
    // - resume `exec_commit_merge` in target apply fsm
    // - `on_ready_commit_merge` in target peer fsm and send `MergeResult` to source
    //   peer fsm
    // - `on_merge_result` in source peer fsm (destroy itself)
    fn exec_commit_merge(
        &mut self,
        ctx: &mut ApplyContext<EK>,
        req: &AdminRequest,
    ) -> Result<(AdminResponse, ApplyResult<EK::Snapshot>)> {
        {
            fail_point!("apply_before_commit_merge");
            let apply_before_commit_merge = || {
                fail_point!(
                    "apply_before_commit_merge_except_1_4",
                    self.region_id() == 1 && self.id != 4,
                    |_| {}
                );
            };
            apply_before_commit_merge();
        }

        PEER_ADMIN_CMD_COUNTER.commit_merge.all.inc();

        let merge = req.get_commit_merge();
        let source_region = merge.get_source();
        let source_region_id = source_region.get_id();

        // No matter whether the source peer has applied to the required index,
        // it's a race to write apply state in both source delegate and target
        // delegate. So asking the source delegate to stop first.
        if self.ready_source_region_id != source_region_id {
            if self.ready_source_region_id != 0 {
                panic!(
                    "{} unexpected ready source region {}, expecting {}",
                    self.tag, self.ready_source_region_id, source_region_id
                );
            }
            info!(
                "asking delegate to stop";
                "region_id" => self.region_id(),
                "peer_id" => self.id(),
                "source_region_id" => source_region_id
            );
            fail_point!("before_handle_catch_up_logs_for_merge");
            // Sends message to the source peer fsm and pause `exec_commit_merge` process
            let logs_up_to_date = Arc::new(AtomicU64::new(0));
            let msg = SignificantMsg::CatchUpLogs(CatchUpLogs {
                target_region_id: self.region_id(),
                merge: merge.to_owned(),
                logs_up_to_date: logs_up_to_date.clone(),
            });
            ctx.notifier
                .notify_one(source_region_id, PeerMsg::SignificantMsg(msg));
            return Ok((
                AdminResponse::default(),
                ApplyResult::WaitMergeSource(logs_up_to_date),
            ));
        }

        info!(
            "execute CommitMerge";
            "region_id" => self.region_id(),
            "peer_id" => self.id(),
            "commit" => merge.get_commit(),
            "entries" => merge.get_entries().len(),
            "term" => ctx.exec_log_term,
            "index" => ctx.exec_log_index,
            "source_region" => ?source_region
        );

        self.ready_source_region_id = 0;

        let region_state_key = keys::region_state_key(source_region_id);
        let state: RegionLocalState = match ctx.engine.get_msg_cf(CF_RAFT, &region_state_key) {
            Ok(Some(s)) => s,
            e => panic!(
                "{} failed to get regions state of {:?}: {:?}",
                self.tag, source_region, e
            ),
        };
        if state.get_state() != PeerState::Merging {
            panic!(
                "{} unexpected state of merging region {:?}",
                self.tag, state
            );
        }
        let exist_region = state.get_region().to_owned();
        if *source_region != exist_region {
            panic!(
                "{} source_region {:?} not match exist region {:?}",
                self.tag, source_region, exist_region
            );
        }
        let mut region = self.region.clone();
        // Use a max value so that pd can ensure overlapped region has a priority.
        let version = cmp::max(
            source_region.get_region_epoch().get_version(),
            region.get_region_epoch().get_version(),
        ) + 1;
        region.mut_region_epoch().set_version(version);
        if keys::enc_end_key(&region) == keys::enc_start_key(source_region) {
            region.set_end_key(source_region.get_end_key().to_vec());
        } else {
            region.set_start_key(source_region.get_start_key().to_vec());
        }
        let kv_wb_mut = ctx.kv_wb_mut();
        write_peer_state(kv_wb_mut, &region, PeerState::Normal, None)
            .and_then(|_| {
                // TODO: maybe all information needs to be filled?
                let mut merging_state = MergeState::default();
                merging_state.set_target(self.region.clone());
                write_peer_state(
                    kv_wb_mut,
                    source_region,
                    PeerState::Tombstone,
                    Some(merging_state),
                )
            })
            .unwrap_or_else(|e| {
                panic!(
                    "{} failed to save merge region {:?}: {:?}",
                    self.tag, region, e
                )
            });

        PEER_ADMIN_CMD_COUNTER.commit_merge.success.inc();

        let resp = AdminResponse::default();
        Ok((
            resp,
            ApplyResult::Res(ExecResult::CommitMerge {
                index: ctx.exec_log_index,
                region,
                source: source_region.to_owned(),
            }),
        ))
    }

    fn exec_rollback_merge(
        &mut self,
        ctx: &mut ApplyContext<EK>,
        req: &AdminRequest,
    ) -> Result<(AdminResponse, ApplyResult<EK::Snapshot>)> {
        fail_point!("apply_before_rollback_merge");

        PEER_ADMIN_CMD_COUNTER.rollback_merge.all.inc();
        let region_state_key = keys::region_state_key(self.region_id());
        let state: RegionLocalState = match ctx.engine.get_msg_cf(CF_RAFT, &region_state_key) {
            Ok(Some(s)) => s,
            e => panic!("{} failed to get regions state: {:?}", self.tag, e),
        };
        assert_eq!(state.get_state(), PeerState::Merging, "{}", self.tag);
        let rollback = req.get_rollback_merge();
        assert_eq!(
            state.get_merge_state().get_commit(),
            rollback.get_commit(),
            "{}",
            self.tag
        );
        let mut region = self.region.clone();
        let version = region.get_region_epoch().get_version();
        // Update version to avoid duplicated rollback requests.
        region.mut_region_epoch().set_version(version + 1);
        write_peer_state(ctx.kv_wb_mut(), &region, PeerState::Normal, None).unwrap_or_else(|e| {
            panic!(
                "{} failed to rollback merge {:?}: {:?}",
                self.tag, rollback, e
            )
        });

        PEER_ADMIN_CMD_COUNTER.rollback_merge.success.inc();
        let resp = AdminResponse::default();
        Ok((
            resp,
            ApplyResult::Res(ExecResult::RollbackMerge {
                region,
                commit: rollback.get_commit(),
            }),
        ))
    }

    fn exec_compact_log(
        &mut self,
        req: &AdminRequest,
    ) -> Result<(AdminResponse, ApplyResult<EK::Snapshot>)> {
        PEER_ADMIN_CMD_COUNTER.compact.all.inc();

        let compact_index = req.get_compact_log().get_compact_index();
        let resp = AdminResponse::default();
        let first_index = entry_storage::first_index(&self.apply_state);
        if compact_index <= first_index {
            debug!(
                "compact index <= first index, no need to compact";
                "region_id" => self.region_id(),
                "peer_id" => self.id(),
                "compact_index" => compact_index,
                "first_index" => first_index,
            );
            return Ok((resp, ApplyResult::None));
        }
        if self.is_merging {
            info!(
                "in merging mode, skip compact";
                "region_id" => self.region_id(),
                "peer_id" => self.id(),
                "compact_index" => compact_index
            );
            return Ok((resp, ApplyResult::None));
        }

        let compact_term = req.get_compact_log().get_compact_term();
        // TODO: add unit tests to cover all the message integrity checks.
        if compact_term == 0 {
            info!(
                "compact term missing, skip";
                "region_id" => self.region_id(),
                "peer_id" => self.id(),
                "command" => ?req.get_compact_log()
            );
            // old format compact log command, safe to ignore.
            return Err(box_err!(
                "command format is outdated, please upgrade leader"
            ));
        }

        // compact failure is safe to be omitted, no need to assert.
        compact_raft_log(
            &self.tag,
            &mut self.apply_state,
            compact_index,
            compact_term,
        )?;

        PEER_ADMIN_CMD_COUNTER.compact.success.inc();

        Ok((
            resp,
            ApplyResult::Res(ExecResult::CompactLog {
                state: self.apply_state.get_truncated_state().clone(),
                first_index,
            }),
        ))
    }

    fn exec_transfer_leader(
        &mut self,
        req: &AdminRequest,
        term: u64,
    ) -> Result<(AdminResponse, ApplyResult<EK::Snapshot>)> {
        PEER_ADMIN_CMD_COUNTER.transfer_leader.all.inc();
        let resp = AdminResponse::default();

        let peer = req.get_transfer_leader().get_peer();
        // Only execute TransferLeader if the expected new leader is self.
        if peer.get_id() == self.id {
            Ok((resp, ApplyResult::Res(ExecResult::TransferLeader { term })))
        } else {
            Ok((resp, ApplyResult::None))
        }
    }

    fn exec_compute_hash(
        &self,
        ctx: &ApplyContext<EK>,
        req: &AdminRequest,
    ) -> Result<(AdminResponse, ApplyResult<EK::Snapshot>)> {
        let resp = AdminResponse::default();
        Ok((
            resp,
            ApplyResult::Res(ExecResult::ComputeHash {
                region: self.region.clone(),
                index: ctx.exec_log_index,
                context: req.get_compute_hash().get_context().to_vec(),
                // This snapshot may be held for a long time, which may cause too many
                // open files in rocksdb.
                // TODO: figure out another way to do consistency check without snapshot
                // or short life snapshot.
                snap: ctx.engine.snapshot(),
            }),
        ))
    }

    fn exec_verify_hash(
        &self,
        _: &ApplyContext<EK>,
        req: &AdminRequest,
    ) -> Result<(AdminResponse, ApplyResult<EK::Snapshot>)> {
        let verify_req = req.get_verify_hash();
        let index = verify_req.get_index();
        let context = verify_req.get_context().to_vec();
        let hash = verify_req.get_hash().to_vec();
        let resp = AdminResponse::default();
        Ok((
            resp,
            ApplyResult::Res(ExecResult::VerifyHash {
                index,
                context,
                hash,
            }),
        ))
    }

    fn update_memory_trace(&mut self, event: &mut TraceEvent) {
        let pending_cmds = self.pending_cmds.heap_size();
        let merge_yield = if let Some(ref mut state) = self.yield_state {
            if state.heap_size.is_none() {
                state.heap_size = Some(state.heap_size());
            }
            state.heap_size.unwrap()
        } else {
            0
        };

        let task = ApplyMemoryTrace {
            pending_cmds,
            merge_yield,
        };
        if let Some(e) = self.trace.reset(task) {
            *event = *event + e;
        }
    }
}

pub fn is_conf_change_cmd(msg: &RaftCmdRequest) -> bool {
    if !msg.has_admin_request() {
        return false;
    }
    let req = msg.get_admin_request();
    req.has_change_peer() || req.has_change_peer_v2()
}

/// This function is used to check whether an sst is valid for ingestion.
///
/// The `sst` must have epoch and range matched with `region`.
pub fn check_sst_for_ingestion(sst: &SstMeta, region: &Region) -> Result<()> {
    let uuid = sst.get_uuid();
    if let Err(e) = UuidBuilder::from_slice(uuid) {
        return Err(box_err!("invalid uuid {:?}: {:?}", uuid, e));
    }

    let cf_name = sst.get_cf_name();
    if cf_name != CF_DEFAULT && cf_name != CF_WRITE {
        return Err(box_err!("invalid cf name {}", cf_name));
    }

    let region_id = sst.get_region_id();
    if region_id != region.get_id() {
        return Err(Error::RegionNotFound(region_id));
    }

    let epoch = sst.get_region_epoch();
    let region_epoch = region.get_region_epoch();
    if epoch.get_conf_ver() != region_epoch.get_conf_ver()
        || epoch.get_version() != region_epoch.get_version()
    {
        let error = format!("{:?} != {:?}", epoch, region_epoch);
        return Err(Error::EpochNotMatch(error, vec![region.clone()]));
    }

    let range = sst.get_range();
    util::check_key_in_region(range.get_start(), region)?;
    util::check_key_in_region(range.get_end(), region)?;

    Ok(())
}

/// Updates the `state` with given `compact_index` and `compact_term`.
///
/// Remember the Raft log is not deleted here.
pub fn compact_raft_log(
    tag: &str,
    state: &mut RaftApplyState,
    compact_index: u64,
    compact_term: u64,
) -> Result<()> {
    debug!("{} compact log entries to prior to {}", tag, compact_index);

    if compact_index <= state.get_truncated_state().get_index() {
        return Err(box_err!("try to truncate compacted entries"));
    } else if compact_index > state.get_applied_index() {
        return Err(box_err!(
            "compact index {} > applied index {}",
            compact_index,
            state.get_applied_index()
        ));
    }

    // we don't actually delete the logs now, we add an async task to do it.

    state.mut_truncated_state().set_index(compact_index);
    state.mut_truncated_state().set_term(compact_term);

    Ok(())
}

pub struct Apply<S>
where
    S: Snapshot,
{
    pub peer_id: u64,
    pub region_id: u64,
    pub term: u64,
    pub commit_index: u64,
    pub commit_term: u64,
    pub entries: SmallVec<[CachedEntries; 1]>,
    pub entries_size: usize,
    pub cbs: Vec<Proposal<S>>,
    pub bucket_meta: Option<Arc<BucketMeta>>,
}

impl<S: Snapshot> Apply<S> {
    pub(crate) fn new(
        peer_id: u64,
        region_id: u64,
        term: u64,
        commit_index: u64,
        commit_term: u64,
        entries: Vec<Entry>,
        cbs: Vec<Proposal<S>>,
        buckets: Option<Arc<BucketMeta>>,
    ) -> Apply<S> {
        let mut entries_size = 0;
        for e in &entries {
            entries_size += bytes_capacity(&e.data) + bytes_capacity(&e.context);
        }
        let cached_entries = CachedEntries::new(entries);
        Apply {
            peer_id,
            region_id,
            term,
            commit_index,
            commit_term,
            entries: smallvec![cached_entries],
            entries_size,
            cbs,
            bucket_meta: buckets,
        }
    }

    pub fn on_schedule(&mut self, metrics: &RaftMetrics) {
        let now = std::time::Instant::now();
        for cb in &mut self.cbs {
            if let Callback::Write { trackers, .. } = &mut cb.cb {
                for tracker in trackers {
                    tracker.observe(now, &metrics.store_time, |t| {
                        t.metrics.write_instant = Some(now);
                        &mut t.metrics.store_time_nanos
                    });
                    if let TimeTracker::Instant(t) = tracker {
                        *t = now;
                    }
                }
            }
        }
    }

    fn try_batch(&mut self, other: &mut Apply<S>) -> bool {
        assert_eq!(self.region_id, other.region_id);
        assert_eq!(self.peer_id, other.peer_id);
        if self.entries_size + other.entries_size <= MAX_APPLY_BATCH_SIZE {
            if other.bucket_meta.is_some() {
                self.bucket_meta = other.bucket_meta.take();
            }

            assert!(other.term >= self.term);
            self.term = other.term;

            assert!(other.commit_index >= self.commit_index);
            self.commit_index = other.commit_index;
            assert!(other.commit_term >= self.commit_term);
            self.commit_term = other.commit_term;

            self.entries.append(&mut other.entries);
            self.entries_size += other.entries_size;

            self.cbs.append(&mut other.cbs);
            true
        } else {
            false
        }
    }
}

pub struct Registration {
    pub id: u64,
    pub term: u64,
    pub apply_state: RaftApplyState,
    pub applied_term: u64,
    pub region: Region,
    pub pending_request_snapshot_count: Arc<AtomicUsize>,
    pub is_merging: bool,
    raft_engine: Box<dyn RaftEngineReadOnly>,
}

impl Registration {
    pub fn new<EK: KvEngine, ER: RaftEngine>(peer: &Peer<EK, ER>) -> Registration {
        Registration {
            id: peer.peer_id(),
            term: peer.term(),
            apply_state: peer.get_store().apply_state().clone(),
            applied_term: peer.get_store().applied_term(),
            region: peer.region().clone(),
            pending_request_snapshot_count: peer.pending_request_snapshot_count.clone(),
            is_merging: peer.pending_merge_state.is_some(),
            raft_engine: Box::new(peer.get_store().engines.raft.clone()),
        }
    }
}

#[derive(Debug)]
pub struct Proposal<S>
where
    S: Snapshot,
{
    pub is_conf_change: bool,
    pub index: u64,
    pub term: u64,
    pub cb: Callback<S>,
    /// `propose_time` is set to the last time when a peer starts to renew
    /// lease.
    pub propose_time: Option<Timespec>,
    pub must_pass_epoch_check: bool,
}

impl<S: Snapshot> HeapSize for Proposal<S> {}

pub struct Destroy {
    region_id: u64,
    merge_from_snapshot: bool,
}

/// A message that asks the delegate to apply to the given logs and then reply
/// to target mailbox.
#[derive(Default, Debug)]
pub struct CatchUpLogs {
    /// The target region to be notified when given logs are applied.
    pub target_region_id: u64,
    /// Merge request that contains logs to be applied.
    pub merge: CommitMergeRequest,
    /// A flag indicate that all source region's logs are applied.
    ///
    /// This is still necessary although we have a mailbox field already.
    /// Mailbox is used to notify target region, and trigger a round of polling.
    /// But due to the FIFO natural of channel, we need a flag to check if it's
    /// ready when polling.
    pub logs_up_to_date: Arc<AtomicU64>,
}

pub struct GenSnapTask {
    pub(crate) region_id: u64,
    // Fill it after the RocksDB snapshot is taken.
    pub index: Arc<AtomicU64>,
    // Fetch it to cancel the task if necessary.
    pub canceled: Arc<AtomicBool>,

    snap_notifier: SyncSender<RaftSnapshot>,
    // indicates whether the snapshot is triggered due to load balance
    for_balance: bool,
    // the store id the snapshot will be sent to
    to_store_id: u64,
}

impl GenSnapTask {
    pub fn new(
        region_id: u64,
        index: Arc<AtomicU64>,
        canceled: Arc<AtomicBool>,
        snap_notifier: SyncSender<RaftSnapshot>,
        to_store_id: u64,
    ) -> GenSnapTask {
        GenSnapTask {
            region_id,
            index,
            canceled,
            snap_notifier,
            for_balance: false,
            to_store_id,
        }
    }

    pub fn set_for_balance(&mut self) {
        self.for_balance = true;
    }

    pub fn generate_and_schedule_snapshot<EK>(
        self,
        kv_snap: EK::Snapshot,
        last_applied_term: u64,
        last_applied_state: RaftApplyState,
        region_sched: &Scheduler<RegionTask<EK::Snapshot>>,
    ) -> Result<()>
    where
        EK: KvEngine,
    {
        self.index
            .store(last_applied_state.applied_index, Ordering::SeqCst);
        let snapshot = RegionTask::Gen {
            region_id: self.region_id,
            notifier: self.snap_notifier,
            for_balance: self.for_balance,
            last_applied_term,
            last_applied_state,
            canceled: self.canceled,
            // This snapshot may be held for a long time, which may cause too many
            // open files in rocksdb.
            kv_snap,
            to_store_id: self.to_store_id,
        };
        box_try!(region_sched.schedule(snapshot));
        Ok(())
    }
}

impl Debug for GenSnapTask {
    fn fmt(&self, f: &mut fmt::Formatter<'_>) -> fmt::Result {
        f.debug_struct("GenSnapTask")
            .field("region_id", &self.region_id)
            .finish()
    }
}

#[derive(Debug)]
enum ObserverType {
    Cdc(ObserveHandle),
    Rts(ObserveHandle),
    Pitr(ObserveHandle),
}

impl ObserverType {
    fn handle(&self) -> &ObserveHandle {
        match self {
            ObserverType::Cdc(h) => h,
            ObserverType::Rts(h) => h,
            ObserverType::Pitr(h) => h,
        }
    }
}

#[derive(Debug)]
pub struct ChangeObserver {
    ty: ObserverType,
    region_id: u64,
}

impl ChangeObserver {
    pub fn from_cdc(region_id: u64, id: ObserveHandle) -> Self {
        Self {
            ty: ObserverType::Cdc(id),
            region_id,
        }
    }

    pub fn from_rts(region_id: u64, id: ObserveHandle) -> Self {
        Self {
            ty: ObserverType::Rts(id),
            region_id,
        }
    }

    pub fn from_pitr(region_id: u64, id: ObserveHandle) -> Self {
        Self {
            ty: ObserverType::Pitr(id),
            region_id,
        }
    }
}

pub enum Msg<EK>
where
    EK: KvEngine,
{
    Apply {
        start: Instant,
        apply: Apply<EK::Snapshot>,
    },
    Registration(Registration),
    LogsUpToDate(CatchUpLogs),
    Noop,
    Destroy(Destroy),
    Snapshot(GenSnapTask),
    Change {
        cmd: ChangeObserver,
        region_epoch: RegionEpoch,
        cb: Callback<EK::Snapshot>,
    },
    #[cfg(any(test, feature = "testexport"))]
    #[allow(clippy::type_complexity)]
    Validate(u64, Box<dyn FnOnce(*const u8) + Send>),
}

impl<EK> Msg<EK>
where
    EK: KvEngine,
{
    pub fn apply(apply: Apply<EK::Snapshot>) -> Msg<EK> {
        Msg::Apply {
            start: Instant::now(),
            apply,
        }
    }

    pub fn register<ER: RaftEngine>(peer: &Peer<EK, ER>) -> Msg<EK> {
        Msg::Registration(Registration::new(peer))
    }

    pub fn destroy(region_id: u64, merge_from_snapshot: bool) -> Msg<EK> {
        Msg::Destroy(Destroy {
            region_id,
            merge_from_snapshot,
        })
    }
}

impl<EK> Debug for Msg<EK>
where
    EK: KvEngine,
{
    fn fmt(&self, f: &mut Formatter<'_>) -> fmt::Result {
        match self {
            Msg::Apply { apply, .. } => write!(f, "[region {}] async apply", apply.region_id),
            Msg::Registration(ref r) => {
                write!(f, "[region {}] Reg {:?}", r.region.get_id(), r.apply_state)
            }
            Msg::LogsUpToDate(_) => write!(f, "logs are updated"),
            Msg::Noop => write!(f, "noop"),
            Msg::Destroy(ref d) => write!(f, "[region {}] destroy", d.region_id),
            Msg::Snapshot(GenSnapTask { region_id, .. }) => {
                write!(f, "[region {}] requests a snapshot", region_id)
            }
            Msg::Change {
                cmd: ChangeObserver { region_id, .. },
                ..
            } => write!(f, "[region {}] change cmd", region_id),
            #[cfg(any(test, feature = "testexport"))]
            Msg::Validate(region_id, _) => write!(f, "[region {}] validate", region_id),
        }
    }
}

#[derive(Default, Clone, Debug, PartialEq)]
pub struct ApplyMetrics {
    /// an inaccurate difference in region size since last reset.
    pub size_diff_hint: i64,
    /// delete keys' count since last reset.
    pub delete_keys_hint: u64,

    pub written_bytes: u64,
    pub written_keys: u64,
    pub lock_cf_written_bytes: u64,
}

#[derive(Debug)]
pub struct ApplyRes<S>
where
    S: Snapshot,
{
    pub region_id: u64,
    pub apply_state: RaftApplyState,
    pub applied_term: u64,
    pub exec_res: VecDeque<ExecResult<S>>,
    pub metrics: ApplyMetrics,
    pub bucket_stat: Option<BucketStat>,
    pub last_seqno: Option<SequenceNumber>,
    pub region_local_state: Option<RegionLocalState>,
}

#[derive(Debug)]
pub enum TaskRes<S>
where
    S: Snapshot,
{
    Apply(Box<ApplyRes<S>>),
    Destroy {
        // ID of region that has been destroyed.
        region_id: u64,
        // ID of peer that has been destroyed.
        peer_id: u64,
        // Whether destroy request is from its target region's snapshot
        merge_from_snapshot: bool,
    },
}

pub struct ApplyFsm<EK>
where
    EK: KvEngine,
{
    delegate: ApplyDelegate<EK>,
    receiver: Receiver<Msg<EK>>,
    mailbox: Option<BasicMailbox<ApplyFsm<EK>>>,
}

impl<EK> ApplyFsm<EK>
where
    EK: KvEngine,
{
    fn from_peer<ER: RaftEngine>(
        peer: &Peer<EK, ER>,
    ) -> (LooseBoundedSender<Msg<EK>>, Box<ApplyFsm<EK>>) {
        let reg = Registration::new(peer);
        ApplyFsm::from_registration(reg)
    }

    fn from_registration(reg: Registration) -> (LooseBoundedSender<Msg<EK>>, Box<ApplyFsm<EK>>) {
        let (tx, rx) = loose_bounded(usize::MAX);
        let delegate = ApplyDelegate::from_registration(reg);
        (
            tx,
            Box::new(ApplyFsm {
                delegate,
                receiver: rx,
                mailbox: None,
            }),
        )
    }

    /// Handles peer registration. When a peer is created, it will register an
    /// apply delegate.
    fn handle_registration(&mut self, reg: Registration) {
        info!(
            "re-register to apply delegates";
            "region_id" => self.delegate.region_id(),
            "peer_id" => self.delegate.id(),
            "term" => reg.term
        );
        assert_eq!(self.delegate.id, reg.id);
        self.delegate.term = reg.term;
        self.delegate.clear_all_commands_as_stale();
        self.delegate = ApplyDelegate::from_registration(reg);
    }

    /// Handles apply tasks, and uses the apply delegate to handle the committed
    /// entries.
    fn handle_apply(&mut self, apply_ctx: &mut ApplyContext<EK>, mut apply: Apply<EK::Snapshot>) {
        if apply_ctx.timer.is_none() {
            apply_ctx.timer = Some(Instant::now_coarse());
        }

        fail_point!("on_handle_apply_1003", self.delegate.id() == 1003, |_| {});
        fail_point!("on_handle_apply_2", self.delegate.id() == 2, |_| {});
        fail_point!("on_handle_apply", |_| {});
        fail_point!("on_handle_apply_store_1", apply_ctx.store_id == 1, |_| {});

        if self.delegate.pending_remove || self.delegate.stopped {
            return;
        }

        let mut entries = Vec::new();

        let mut dangle_size = 0;
        for cached_entries in apply.entries {
            let (e, sz) = cached_entries.take_entries();
            dangle_size += sz;
            if e.is_empty() {
                let rid = self.delegate.region_id();
                let StdRange { start, end } = cached_entries.range;
                self.delegate
                    .raft_engine
                    .fetch_entries_to(rid, start, end, None, &mut entries)
                    .unwrap();
            } else if entries.is_empty() {
                entries = e;
            } else {
                entries.extend(e);
            }
        }
        if dangle_size > 0 {
            MEMTRACE_ENTRY_CACHE.trace(TraceEvent::Sub(dangle_size));
            RAFT_ENTRIES_CACHES_GAUGE.sub(dangle_size as i64);
        }

        self.delegate.metrics = ApplyMetrics::default();
        self.delegate.term = apply.term;
        if let Some(meta) = apply.bucket_meta.clone() {
            let buckets = self
                .delegate
                .buckets
                .get_or_insert_with(BucketStat::default);
            buckets.stats = new_bucket_stats(&meta);
            buckets.meta = meta;
        }

        let prev_state = (
            self.delegate.apply_state.get_commit_index(),
            self.delegate.apply_state.get_commit_term(),
        );
        let cur_state = (apply.commit_index, apply.commit_term);
        if prev_state.0 > cur_state.0 || prev_state.1 > cur_state.1 {
            panic!(
                "{} commit state jump backward {:?} -> {:?}",
                self.delegate.tag, prev_state, cur_state
            );
        }
        self.delegate.apply_state.set_commit_index(cur_state.0);
        self.delegate.apply_state.set_commit_term(cur_state.1);

        self.append_proposal(apply.cbs.drain(..));
        // If there is any apply task, we change this fsm to normal-priority.
        // When it meets a ingest-request or a delete-range request, it will change to
        // low-priority.
        self.delegate.priority = Priority::Normal;
        self.delegate
            .handle_raft_committed_entries(apply_ctx, entries.drain(..));
        fail_point!("post_handle_apply_1003", self.delegate.id() == 1003, |_| {});
    }

    /// Handles proposals, and appends the commands to the apply delegate.
    fn append_proposal(&mut self, props_drainer: Drain<'_, Proposal<EK::Snapshot>>) {
        let (region_id, peer_id) = (self.delegate.region_id(), self.delegate.id());
        let propose_num = props_drainer.len();
        if self.delegate.stopped {
            for p in props_drainer {
                let cmd = PendingCmd::<EK::Snapshot>::new(p.index, p.term, p.cb);
                notify_stale_command(region_id, peer_id, self.delegate.term, cmd);
            }
            return;
        }
        for p in props_drainer {
            let cmd = PendingCmd::new(p.index, p.term, p.cb);
            if p.is_conf_change {
                if let Some(cmd) = self.delegate.pending_cmds.take_conf_change() {
                    // if it loses leadership before conf change is replicated, there may be
                    // a stale pending conf change before next conf change is applied. If it
                    // becomes leader again with the stale pending conf change, will enter
                    // this block, so we notify leadership may have been changed.
                    notify_stale_command(region_id, peer_id, self.delegate.term, cmd);
                }
                self.delegate.pending_cmds.set_conf_change(cmd);
            } else {
                self.delegate.pending_cmds.append_normal(cmd);
            }
        }
        // TODO: observe it in batch.
        APPLY_PROPOSAL.observe(propose_num as f64);
    }

    fn destroy(&mut self, ctx: &mut ApplyContext<EK>) {
        let region_id = self.delegate.region_id();
        if ctx.apply_res.iter().any(|res| res.region_id == region_id) {
            // Flush before destroying to avoid reordering messages.
            ctx.flush();
        }
        fail_point!(
            "before_peer_destroy_1003",
            self.delegate.id() == 1003,
            |_| {}
        );
        info!(
            "remove delegate from apply delegates";
            "region_id" => self.delegate.region_id(),
            "peer_id" => self.delegate.id(),
        );
        self.delegate.destroy(ctx);
    }

    /// Handles peer destroy. When a peer is destroyed, the corresponding apply
    /// delegate should be removed too.
    fn handle_destroy(&mut self, ctx: &mut ApplyContext<EK>, d: Destroy) {
        assert_eq!(d.region_id, self.delegate.region_id());
        if d.merge_from_snapshot {
            assert_eq!(self.delegate.stopped, false);
        }
        if !self.delegate.stopped {
            self.destroy(ctx);
            ctx.notifier.notify_one(
                self.delegate.region_id(),
                PeerMsg::ApplyRes {
                    res: TaskRes::Destroy {
                        region_id: self.delegate.region_id(),
                        peer_id: self.delegate.id,
                        merge_from_snapshot: d.merge_from_snapshot,
                    },
                },
            );
        }
    }

    fn resume_pending(&mut self, ctx: &mut ApplyContext<EK>) {
        if let Some(ref state) = self.delegate.wait_merge_state {
            let source_region_id = state.logs_up_to_date.load(Ordering::SeqCst);
            if source_region_id == 0 {
                return;
            }
            self.delegate.ready_source_region_id = source_region_id;
        }
        self.delegate.wait_merge_state = None;

        let mut state = self.delegate.yield_state.take().unwrap();

        if ctx.timer.is_none() {
            ctx.timer = Some(Instant::now_coarse());
        }
        if !state.pending_entries.is_empty() {
            self.delegate
                .handle_raft_committed_entries(ctx, state.pending_entries.drain(..));
            if let Some(ref mut s) = self.delegate.yield_state {
                // So the delegate is expected to yield the CPU.
                // It can either be executing another `CommitMerge` in pending_msgs
                // or has been written too much data.
                s.pending_msgs = state.pending_msgs;
                return;
            }
        }

        if !state.pending_msgs.is_empty() {
            self.handle_tasks(ctx, &mut state.pending_msgs);
        }
    }

    fn logs_up_to_date_for_merge(
        &mut self,
        ctx: &mut ApplyContext<EK>,
        catch_up_logs: CatchUpLogs,
    ) {
        fail_point!("after_handle_catch_up_logs_for_merge", |_| {});
        fail_point!(
            "after_handle_catch_up_logs_for_merge_1003",
            self.delegate.id() == 1003,
            |_| {}
        );

        let region_id = self.delegate.region_id();
        info!(
            "source logs are all applied now";
            "region_id" => region_id,
            "peer_id" => self.delegate.id(),
        );
        // The source peer fsm will be destroyed when the target peer executes
        // `on_ready_commit_merge` and sends `merge result` to the source peer
        // fsm.
        self.destroy(ctx);
        catch_up_logs
            .logs_up_to_date
            .store(region_id, Ordering::SeqCst);
        // To trigger the target apply fsm
        if let Some(mailbox) = ctx.router.mailbox(catch_up_logs.target_region_id) {
            let _ = mailbox.force_send(Msg::Noop);
        } else {
            error!(
                "failed to get mailbox, are we shutting down?";
                "region_id" => region_id,
                "peer_id" => self.delegate.id(),
            );
        }
    }

    #[allow(unused_mut, clippy::redundant_closure_call)]
    fn handle_snapshot(&mut self, apply_ctx: &mut ApplyContext<EK>, snap_task: GenSnapTask) {
        if self.delegate.pending_remove || self.delegate.stopped {
            return;
        }
        let applied_index = self.delegate.apply_state.get_applied_index();
        let mut need_sync = apply_ctx
            .apply_res
            .iter()
            .any(|res| res.region_id == self.delegate.region_id())
            && self.delegate.last_flush_applied_index != applied_index;
        (|| fail_point!("apply_on_handle_snapshot_sync", |_| { need_sync = true }))();
        if need_sync {
            if apply_ctx.timer.is_none() {
                apply_ctx.timer = Some(Instant::now_coarse());
            }
            self.delegate.write_apply_state(apply_ctx.kv_wb_mut());
            fail_point!(
                "apply_on_handle_snapshot_1_1",
                self.delegate.id == 1 && self.delegate.region_id() == 1,
                |_| unimplemented!()
            );

            apply_ctx.flush();
            self.delegate.last_flush_applied_index = applied_index;
        }

        if let Err(e) = snap_task.generate_and_schedule_snapshot::<EK>(
            apply_ctx.engine.snapshot(),
            self.delegate.applied_term,
            self.delegate.apply_state.clone(),
            &apply_ctx.region_scheduler,
        ) {
            error!(
                "schedule snapshot failed";
                "error" => ?e,
                "region_id" => self.delegate.region_id(),
                "peer_id" => self.delegate.id()
            );
        }
        self.delegate
            .pending_request_snapshot_count
            .fetch_sub(1, Ordering::SeqCst);
        fail_point!(
            "apply_on_handle_snapshot_finish_1_1",
            self.delegate.id == 1 && self.delegate.region_id() == 1,
            |_| unimplemented!()
        );
    }

    fn handle_change(
        &mut self,
        apply_ctx: &mut ApplyContext<EK>,
        cmd: ChangeObserver,
        region_epoch: RegionEpoch,
        cb: Callback<EK::Snapshot>,
    ) {
        let ChangeObserver { region_id, ty } = cmd;

        let is_stale_cmd = match ty {
            ObserverType::Cdc(ObserveHandle { id, .. }) => {
                self.delegate.observe_info.cdc_id.id > id
            }
            ObserverType::Rts(ObserveHandle { id, .. }) => {
                self.delegate.observe_info.rts_id.id > id
            }
            ObserverType::Pitr(ObserveHandle { id, .. }) => {
                self.delegate.observe_info.pitr_id.id > id
            }
        };
        if is_stale_cmd {
            notify_stale_req_with_msg(
                self.delegate.term,
                format!(
                    "stale observe id {:?}, current id: {:?}",
                    ty.handle().id,
                    self.delegate.observe_info.pitr_id.id
                ),
                cb,
            );
            return;
        }

        assert_eq!(self.delegate.region_id(), region_id);
        let resp = match compare_region_epoch(
            &region_epoch,
            &self.delegate.region,
            false, // check_conf_ver
            true,  // check_ver
            true,  // include_region
        ) {
            Ok(()) => {
                // Commit the writebatch for ensuring the following snapshot can get all
                // previous writes.
                if apply_ctx.kv_wb().count() > 0 {
                    apply_ctx.commit(&mut self.delegate);
                    // Call `finish_for` here for generating an ApplyRes to keep track of sequence number relation.
                    apply_ctx.finish_for(&mut self.delegate, VecDeque::new());
                }
                ReadResponse {
                    response: Default::default(),
                    snapshot: Some(RegionSnapshot::from_snapshot(
                        Arc::new(apply_ctx.engine.snapshot()),
                        Arc::new(self.delegate.region.clone()),
                    )),
                    txn_extra_op: TxnExtraOp::Noop,
                }
            }
            Err(e) => {
                // Return error if epoch not match
                cb.invoke_read(ReadResponse {
                    response: cmd_resp::new_error(e),
                    snapshot: None,
                    txn_extra_op: TxnExtraOp::Noop,
                });
                return;
            }
        };

        match ty {
            ObserverType::Cdc(id) => {
                self.delegate.observe_info.cdc_id = id;
            }
            ObserverType::Rts(id) => {
                self.delegate.observe_info.rts_id = id;
            }
            ObserverType::Pitr(id) => {
                self.delegate.observe_info.pitr_id = id;
            }
        }
        cb.invoke_read(resp);
    }

    fn handle_tasks(&mut self, apply_ctx: &mut ApplyContext<EK>, msgs: &mut Vec<Msg<EK>>) {
        let mut drainer = msgs.drain(..);
        let mut batch_apply = None;
        loop {
            let msg = match drainer.next() {
                Some(m) => m,
                None => {
                    if let Some(apply) = batch_apply {
                        self.handle_apply(apply_ctx, apply);
                    }
                    break;
                }
            };

            if batch_apply.is_some() {
                match &msg {
                    Msg::Apply { .. } => (),
                    _ => {
                        self.handle_apply(apply_ctx, batch_apply.take().unwrap());
                        if let Some(ref mut state) = self.delegate.yield_state {
                            state.pending_msgs.push(msg);
                            state.pending_msgs.extend(drainer);
                            break;
                        }
                    }
                }
            }

            match msg {
                Msg::Apply { start, mut apply } => {
                    let apply_wait = start.saturating_elapsed();
                    apply_ctx.apply_wait.observe(apply_wait.as_secs_f64());
                    for tracker in apply
                        .cbs
                        .iter()
                        .flat_map(|p| p.cb.get_trackers())
                        .flat_map(|ts| ts.iter().flat_map(|t| t.as_tracker_token()))
                    {
                        GLOBAL_TRACKERS.with_tracker(tracker, |t| {
                            t.metrics.apply_wait_nanos = apply_wait.as_nanos() as u64;
                        });
                    }

                    if let Some(batch) = batch_apply.as_mut() {
                        if batch.try_batch(&mut apply) {
                            continue;
                        } else {
                            self.handle_apply(apply_ctx, batch_apply.take().unwrap());
                            if let Some(ref mut state) = self.delegate.yield_state {
                                state.pending_msgs.push(Msg::Apply { start, apply });
                                state.pending_msgs.extend(drainer);
                                break;
                            }
                        }
                    }
                    batch_apply = Some(apply);
                }
                Msg::Registration(reg) => self.handle_registration(reg),
                Msg::Destroy(d) => self.handle_destroy(apply_ctx, d),
                Msg::LogsUpToDate(cul) => self.logs_up_to_date_for_merge(apply_ctx, cul),
                Msg::Noop => {}
                Msg::Snapshot(snap_task) => self.handle_snapshot(apply_ctx, snap_task),
                Msg::Change {
                    cmd,
                    region_epoch,
                    cb,
                } => self.handle_change(apply_ctx, cmd, region_epoch, cb),
                #[cfg(any(test, feature = "testexport"))]
                Msg::Validate(_, f) => {
                    let delegate: *const u8 = unsafe { mem::transmute(&self.delegate) };
                    f(delegate)
                }
            }
        }
    }
}

impl<EK> Fsm for ApplyFsm<EK>
where
    EK: KvEngine,
{
    type Message = Msg<EK>;

    #[inline]
    fn is_stopped(&self) -> bool {
        self.delegate.stopped
    }

    #[inline]
    fn set_mailbox(&mut self, mailbox: Cow<'_, BasicMailbox<Self>>)
    where
        Self: Sized,
    {
        self.mailbox = Some(mailbox.into_owned());
    }

    #[inline]
    fn take_mailbox(&mut self) -> Option<BasicMailbox<Self>>
    where
        Self: Sized,
    {
        self.mailbox.take()
    }

    #[inline]
    fn get_priority(&self) -> Priority {
        self.delegate.priority
    }
}

impl<EK> Drop for ApplyFsm<EK>
where
    EK: KvEngine,
{
    fn drop(&mut self) {
        if tikv_util::thread_group::is_shutdown(!cfg!(test)) {
            self.delegate.clear_all_commands_silently()
        } else {
            self.delegate.clear_all_commands_as_stale();
        }
        let mut event = TraceEvent::default();
        self.delegate.update_memory_trace(&mut event);
        MEMTRACE_APPLYS.trace(event);
    }
}

pub enum ControlMsg {
    LatencyInspect {
        send_time: Instant,
        inspector: LatencyInspector,
    },
}

pub struct ControlFsm {
    receiver: Receiver<ControlMsg>,
    stopped: bool,
}

impl ControlFsm {
    pub fn new() -> (LooseBoundedSender<ControlMsg>, Box<ControlFsm>) {
        let (tx, rx) = loose_bounded(std::usize::MAX);
        let fsm = Box::new(ControlFsm {
            stopped: false,
            receiver: rx,
        });
        (tx, fsm)
    }

    pub fn handle_messages(&mut self, pending_latency_inspect: &mut Vec<LatencyInspector>) {
        // Usually there will be only 1 control message.
        loop {
            match self.receiver.try_recv() {
                Ok(ControlMsg::LatencyInspect {
                    send_time,
                    mut inspector,
                }) => {
                    inspector.record_apply_wait(send_time.saturating_elapsed());
                    pending_latency_inspect.push(inspector);
                }
                Err(TryRecvError::Empty) => {
                    return;
                }
                Err(TryRecvError::Disconnected) => {
                    self.stopped = true;
                    return;
                }
            }
        }
    }
}

impl Fsm for ControlFsm {
    type Message = ControlMsg;

    #[inline]
    fn is_stopped(&self) -> bool {
        self.stopped
    }
}

pub struct ApplyPoller<EK>
where
    EK: KvEngine,
{
    msg_buf: Vec<Msg<EK>>,
    apply_ctx: ApplyContext<EK>,
    messages_per_tick: usize,
    cfg_tracker: Tracker<Config>,

    trace_event: TraceEvent,
}

impl<EK> PollHandler<ApplyFsm<EK>, ControlFsm> for ApplyPoller<EK>
where
    EK: KvEngine,
{
    fn begin<F>(&mut self, _batch_size: usize, update_cfg: F)
    where
        for<'a> F: FnOnce(&'a BatchSystemConfig),
    {
        if let Some(incoming) = self.cfg_tracker.any_new() {
            match Ord::cmp(&incoming.messages_per_tick, &self.messages_per_tick) {
                CmpOrdering::Greater => {
                    self.msg_buf.reserve(incoming.messages_per_tick);
                    self.messages_per_tick = incoming.messages_per_tick;
                }
                CmpOrdering::Less => {
                    self.msg_buf.shrink_to(incoming.messages_per_tick);
                    self.messages_per_tick = incoming.messages_per_tick;
                }
                _ => {}
            }
            update_cfg(&incoming.apply_batch_system);
        }
    }

    fn handle_control(&mut self, control: &mut ControlFsm) -> Option<usize> {
        control.handle_messages(&mut self.apply_ctx.pending_latency_inspect);
        if !self.apply_ctx.pending_latency_inspect.is_empty() && self.apply_ctx.timer.is_none() {
            self.apply_ctx.timer = Some(Instant::now_coarse());
        }
        Some(0)
    }

    fn handle_normal(&mut self, normal: &mut impl DerefMut<Target = ApplyFsm<EK>>) -> HandleResult {
        let mut handle_result = HandleResult::KeepProcessing;
        normal.delegate.handle_start = Some(Instant::now_coarse());
        if normal.delegate.yield_state.is_some() {
            if normal.delegate.wait_merge_state.is_some() {
                // We need to query the length first, otherwise there is a race
                // condition that new messages are queued after resuming and before
                // query the length.
                handle_result = HandleResult::stop_at(normal.receiver.len(), false);
            }
            normal.resume_pending(&mut self.apply_ctx);
            if normal.delegate.wait_merge_state.is_some() {
                // Yield due to applying CommitMerge, this fsm can be released if its
                // channel msg count equals to last count because it will receive
                // a new message if its source region has applied all needed logs.
                return handle_result;
            } else if normal.delegate.yield_state.is_some() {
                // Yield due to other reasons, this fsm must not be released because
                // it's possible that no new message will be sent to itself.
                // The remaining messages will be handled in next rounds.
                return HandleResult::KeepProcessing;
            }
            handle_result = HandleResult::KeepProcessing;
        }
        fail_point!("before_handle_normal_3", normal.delegate.id() == 3, |_| {
            HandleResult::KeepProcessing
        });
        fail_point!(
            "before_handle_normal_1003",
            normal.delegate.id() == 1003,
            |_| { HandleResult::KeepProcessing }
        );
        while self.msg_buf.len() < self.messages_per_tick {
            match normal.receiver.try_recv() {
                Ok(msg) => self.msg_buf.push(msg),
                Err(TryRecvError::Empty) => {
                    handle_result = HandleResult::stop_at(0, false);
                    break;
                }
                Err(TryRecvError::Disconnected) => {
                    normal.delegate.stopped = true;
                    handle_result = HandleResult::stop_at(0, false);
                    break;
                }
            }
        }

        normal.handle_tasks(&mut self.apply_ctx, &mut self.msg_buf);

        if normal.delegate.wait_merge_state.is_some() {
            // Check it again immediately as catching up logs can be very fast.
            handle_result = HandleResult::stop_at(0, false);
        } else if normal.delegate.yield_state.is_some() {
            // Let it continue to run next time.
            handle_result = HandleResult::KeepProcessing;
        }
        handle_result
    }

    fn end(&mut self, fsms: &mut [Option<impl DerefMut<Target = ApplyFsm<EK>>>]) {
        self.apply_ctx.flush();
        for fsm in fsms.iter_mut().flatten() {
            fsm.delegate.last_flush_applied_index = fsm.delegate.apply_state.get_applied_index();
            fsm.delegate.update_memory_trace(&mut self.trace_event);
        }
        MEMTRACE_APPLYS.trace(mem::take(&mut self.trace_event));
    }

    fn get_priority(&self) -> Priority {
        self.apply_ctx.priority
    }
}

pub struct Builder<EK: KvEngine> {
    tag: String,
    cfg: Arc<VersionTrack<Config>>,
    coprocessor_host: CoprocessorHost<EK>,
    importer: Arc<SstImporter>,
    region_scheduler: Scheduler<RegionTask<<EK as KvEngine>::Snapshot>>,
    engine: EK,
    sender: Box<dyn Notifier<EK>>,
    router: ApplyRouter<EK>,
    store_id: u64,
    pending_create_peers: Arc<Mutex<HashMap<u64, (u64, bool)>>>,
}

impl<EK: KvEngine> Builder<EK> {
    pub fn new<T, ER: RaftEngine>(
        builder: &RaftPollerBuilder<EK, ER, T>,
        sender: Box<dyn Notifier<EK>>,
        router: ApplyRouter<EK>,
    ) -> Builder<EK> {
        Builder {
            tag: format!("[store {}]", builder.store.get_id()),
            cfg: builder.cfg.clone(),
            coprocessor_host: builder.coprocessor_host.clone(),
            importer: builder.importer.clone(),
            region_scheduler: builder.region_scheduler.clone(),
            engine: builder.engines.kv.clone(),
            sender,
            router,
            store_id: builder.store.get_id(),
            pending_create_peers: builder.pending_create_peers.clone(),
        }
    }
}

impl<EK> HandlerBuilder<ApplyFsm<EK>, ControlFsm> for Builder<EK>
where
    EK: KvEngine,
{
    type Handler = ApplyPoller<EK>;

    fn build(&mut self, priority: Priority) -> ApplyPoller<EK> {
        let cfg = self.cfg.value();
        ApplyPoller {
            msg_buf: Vec::with_capacity(cfg.messages_per_tick),
            apply_ctx: ApplyContext::new(
                self.tag.clone(),
                self.coprocessor_host.clone(),
                self.importer.clone(),
                self.region_scheduler.clone(),
                self.engine.clone(),
                self.router.clone(),
                self.sender.clone_box(),
                &cfg,
                self.store_id,
                self.pending_create_peers.clone(),
                priority,
            ),
            messages_per_tick: cfg.messages_per_tick,
            cfg_tracker: self.cfg.clone().tracker(self.tag.clone()),
            trace_event: Default::default(),
        }
    }
}

impl<EK> Clone for Builder<EK>
where
    EK: KvEngine,
{
    fn clone(&self) -> Self {
        Builder {
            tag: self.tag.clone(),
            cfg: self.cfg.clone(),
            coprocessor_host: self.coprocessor_host.clone(),
            importer: self.importer.clone(),
            region_scheduler: self.region_scheduler.clone(),
            engine: self.engine.clone(),
            sender: self.sender.clone_box(),
            router: self.router.clone(),
            store_id: self.store_id,
            pending_create_peers: self.pending_create_peers.clone(),
        }
    }
}

#[derive(Clone)]
pub struct ApplyRouter<EK>
where
    EK: KvEngine,
{
    pub router: BatchRouter<ApplyFsm<EK>, ControlFsm>,
}

impl<EK> Deref for ApplyRouter<EK>
where
    EK: KvEngine,
{
    type Target = BatchRouter<ApplyFsm<EK>, ControlFsm>;

    fn deref(&self) -> &BatchRouter<ApplyFsm<EK>, ControlFsm> {
        &self.router
    }
}

impl<EK> DerefMut for ApplyRouter<EK>
where
    EK: KvEngine,
{
    fn deref_mut(&mut self) -> &mut BatchRouter<ApplyFsm<EK>, ControlFsm> {
        &mut self.router
    }
}

impl<EK> ApplyRouter<EK>
where
    EK: KvEngine,
{
    pub fn schedule_task(&self, region_id: u64, msg: Msg<EK>) {
        let reg = match self.try_send(region_id, msg) {
            Either::Left(Ok(())) => return,
            Either::Left(Err(TrySendError::Disconnected(msg))) | Either::Right(msg) => match msg {
                Msg::Registration(reg) => reg,
                Msg::Apply { mut apply, .. } => {
                    info!(
                        "target region is not found, drop proposals";
                        "region_id" => region_id
                    );
                    // Invoking callback can release txn latch, if it's still leader, following
                    // command may not read the writes of previous commands and break ACID. If
                    // it's still leader, there are two possibility that mailbox is closed:
                    // 1. The process is shutting down.
                    // 2. The leader is destroyed. A leader won't propose to destroy itself, so
                    //     it should either destroyed by older leaders or newer leaders. Leader
                    //     won't respond to read until it has applied to current term, so no
                    //     command will be proposed until command from older leaders have applied,
                    //     which will then stop it from accepting proposals. If the command is
                    //     proposed by new leader, then it won't be able to propose new proposals.
                    // So only shutdown needs to be checked here.
                    if !tikv_util::thread_group::is_shutdown(!cfg!(test)) {
                        for p in apply.cbs.drain(..) {
                            let cmd = PendingCmd::<EK::Snapshot>::new(p.index, p.term, p.cb);
                            notify_region_removed(apply.region_id, apply.peer_id, cmd);
                        }
                    }
                    return;
                }
                Msg::Destroy(_) | Msg::Noop => {
                    info!(
                        "target region is not found, drop messages";
                        "region_id" => region_id
                    );
                    return;
                }
                Msg::Snapshot(_) => {
                    warn!(
                        "region is removed before taking snapshot, are we shutting down?";
                        "region_id" => region_id
                    );
                    return;
                }
                Msg::LogsUpToDate(cul) => {
                    warn!(
                        "region is removed before merged, are we shutting down?";
                        "region_id" => region_id,
                        "merge" => ?cul.merge,
                    );
                    return;
                }
                Msg::Change {
                    cmd: ChangeObserver { region_id, .. },
                    cb,
                    ..
                } => {
                    warn!("target region is not found";
                            "region_id" => region_id);
                    let resp = ReadResponse {
                        response: cmd_resp::new_error(Error::RegionNotFound(region_id)),
                        snapshot: None,
                        txn_extra_op: TxnExtraOp::Noop,
                    };
                    cb.invoke_read(resp);
                    return;
                }
                #[cfg(any(test, feature = "testexport"))]
                Msg::Validate(..) => return,
            },
            Either::Left(Err(TrySendError::Full(_))) => unreachable!(),
        };

        // Messages in one region are sent in sequence, so there is no race here.
        // However, this can't be handled inside control fsm, as messages can be
        // queued inside both queue of control fsm and normal fsm, which can reorder
        // messages.
        let (sender, apply_fsm) = ApplyFsm::from_registration(reg);
        let mailbox = BasicMailbox::new(sender, apply_fsm, self.state_cnt().clone());
        self.register(region_id, mailbox);
    }

    pub fn register(&self, region_id: u64, mailbox: BasicMailbox<ApplyFsm<EK>>) {
        self.router.register(region_id, mailbox);
        self.update_trace();
    }

    pub fn register_all(&self, mailboxes: Vec<(u64, BasicMailbox<ApplyFsm<EK>>)>) {
        self.router.register_all(mailboxes);
        self.update_trace();
    }

    pub fn close(&self, region_id: u64) {
        self.router.close(region_id);
        self.update_trace();
    }

    fn update_trace(&self) {
        let router_trace = self.router.trace();
        MEMTRACE_APPLY_ROUTER_ALIVE.trace(TraceEvent::Reset(router_trace.alive));
        MEMTRACE_APPLY_ROUTER_LEAK.trace(TraceEvent::Reset(router_trace.leak));
    }
}

pub struct ApplyBatchSystem<EK: KvEngine> {
    system: BatchSystem<ApplyFsm<EK>, ControlFsm>,
}

impl<EK: KvEngine> Deref for ApplyBatchSystem<EK> {
    type Target = BatchSystem<ApplyFsm<EK>, ControlFsm>;

    fn deref(&self) -> &BatchSystem<ApplyFsm<EK>, ControlFsm> {
        &self.system
    }
}

impl<EK: KvEngine> DerefMut for ApplyBatchSystem<EK> {
    fn deref_mut(&mut self) -> &mut BatchSystem<ApplyFsm<EK>, ControlFsm> {
        &mut self.system
    }
}

impl<EK: KvEngine> ApplyBatchSystem<EK> {
    pub fn schedule_all<'a, ER: RaftEngine>(&self, peers: impl Iterator<Item = &'a Peer<EK, ER>>) {
        let mut mailboxes = Vec::with_capacity(peers.size_hint().0);
        for peer in peers {
            let (tx, fsm) = ApplyFsm::from_peer(peer);
            mailboxes.push((
                peer.region().get_id(),
                BasicMailbox::new(tx, fsm, self.router().state_cnt().clone()),
            ));
        }
        self.router().register_all(mailboxes);
    }
}

pub fn create_apply_batch_system<EK: KvEngine>(
    cfg: &Config,
) -> (ApplyRouter<EK>, ApplyBatchSystem<EK>) {
    let (control_tx, control_fsm) = ControlFsm::new();
    let (router, system) =
        batch_system::create_system(&cfg.apply_batch_system, control_tx, control_fsm);
    (ApplyRouter { router }, ApplyBatchSystem { system })
}

mod memtrace {
    use memory_trace_macros::MemoryTraceHelper;

    use super::*;

    #[derive(MemoryTraceHelper, Default, Debug)]
    pub struct ApplyMemoryTrace {
        pub pending_cmds: usize,
        pub merge_yield: usize,
    }

    impl<S> HeapSize for PendingCmdQueue<S>
    where
        S: Snapshot,
    {
        fn heap_size(&self) -> usize {
            // Some fields of `PendingCmd` are on stack, but ignore them because they are
            // just some small boxed closures.
            self.normals.capacity() * mem::size_of::<PendingCmd<S>>()
        }
    }

    impl<EK> HeapSize for YieldState<EK>
    where
        EK: KvEngine,
    {
        fn heap_size(&self) -> usize {
            let mut size = self.pending_entries.capacity() * mem::size_of::<Entry>();
            for e in &self.pending_entries {
                size += bytes_capacity(&e.data) + bytes_capacity(&e.context);
            }

            size += self.pending_msgs.capacity() * mem::size_of::<Msg<EK>>();
            for msg in &self.pending_msgs {
                size += msg.heap_size();
            }

            size
        }
    }

    impl<EK> HeapSize for Msg<EK>
    where
        EK: KvEngine,
    {
        /// Only consider large fields in `Msg`.
        fn heap_size(&self) -> usize {
            match self {
                Msg::LogsUpToDate(l) => l.heap_size(),
                // For entries in `Msg::Apply`, heap size is already updated when fetching them
                // from `raft::Storage`. So use `0` here.
                Msg::Apply { .. } => 0,
                Msg::Registration(_)
                | Msg::Snapshot(_)
                | Msg::Destroy(_)
                | Msg::Noop
                | Msg::Change { .. } => 0,
                #[cfg(any(test, feature = "testexport"))]
                Msg::Validate(..) => 0,
            }
        }
    }

    impl HeapSize for CatchUpLogs {
        fn heap_size(&self) -> usize {
            let mut size: usize = 0;
            for e in &self.merge.entries {
                size += bytes_capacity(&e.data) + bytes_capacity(&e.context);
            }
            size
        }
    }
}

#[cfg(test)]
mod tests {
    use std::{
        cell::RefCell,
        rc::Rc,
        sync::{atomic::*, *},
        thread,
        time::*,
    };

    use engine_panic::PanicEngine;
    use engine_test::kv::{new_engine, KvTestEngine, KvTestSnapshot};
    use engine_traits::{Peekable as PeekableTrait, WriteBatchExt};
    use kvproto::{
        kvrpcpb::ApiVersion,
        metapb::{self, RegionEpoch},
        raft_cmdpb::*,
    };
    use protobuf::Message;
    use sst_importer::Config as ImportConfig;
    use tempfile::{Builder, TempDir};
    use test_sst_importer::*;
    use tikv_util::{config::VersionTrack, worker::dummy_scheduler};
    use uuid::Uuid;

    use super::*;
    use crate::{
        coprocessor::*,
        store::{
            msg::WriteResponse,
            peer_storage::RAFT_INIT_LOG_INDEX,
            util::{new_learner_peer, new_peer},
            Config, RegionTask,
        },
    };

    impl GenSnapTask {
        fn new_for_test(region_id: u64, snap_notifier: SyncSender<RaftSnapshot>) -> GenSnapTask {
            let index = Arc::new(AtomicU64::new(0));
            let canceled = Arc::new(AtomicBool::new(false));
            Self::new(region_id, index, canceled, snap_notifier, 0)
        }
    }

    pub fn create_tmp_engine(path: &str) -> (TempDir, KvTestEngine) {
        let path = Builder::new().prefix(path).tempdir().unwrap();
        let engine = new_engine(path.path().join("db").to_str().unwrap(), ALL_CFS).unwrap();
        (path, engine)
    }

    pub fn create_tmp_importer(path: &str) -> (TempDir, Arc<SstImporter>) {
        let dir = Builder::new().prefix(path).tempdir().unwrap();
        let importer = Arc::new(
            SstImporter::new(&ImportConfig::default(), dir.path(), None, ApiVersion::V1).unwrap(),
        );
        (dir, importer)
    }

    pub fn new_entry(term: u64, index: u64, set_data: bool) -> Entry {
        let mut e = Entry::default();
        e.set_index(index);
        e.set_term(term);
        if set_data {
            let mut cmd = Request::default();
            cmd.set_cmd_type(CmdType::Put);
            cmd.mut_put().set_key(b"key".to_vec());
            cmd.mut_put().set_value(b"value".to_vec());
            let mut req = RaftCmdRequest::default();
            req.mut_requests().push(cmd);
            e.set_data(req.write_to_bytes().unwrap().into())
        }
        e
    }

    #[derive(Clone)]
    pub struct TestNotifier<EK: KvEngine> {
        tx: Sender<PeerMsg<EK>>,
    }

    impl<EK: KvEngine> Notifier<EK> for TestNotifier<EK> {
        fn notify(&self, apply_res: Vec<Box<ApplyRes<EK::Snapshot>>>) {
            for r in apply_res {
                let res = TaskRes::Apply(r);
                let _ = self.tx.send(PeerMsg::ApplyRes { res });
            }
        }
        fn notify_store(&self, apply_res: Vec<Box<ApplyRes<EK::Snapshot>>>) {
            self.notify(apply_res)
        }
        fn notify_one(&self, _: u64, msg: PeerMsg<EK>) {
            let _ = self.tx.send(msg);
        }
        fn clone_box(&self) -> Box<dyn Notifier<EK>> {
            Box::new(self.clone())
        }
    }

    impl Default for Registration {
        fn default() -> Self {
            Registration {
                id: Default::default(),
                term: Default::default(),
                apply_state: Default::default(),
                applied_term: Default::default(),
                region: Default::default(),
                pending_request_snapshot_count: Default::default(),
                is_merging: Default::default(),
                raft_engine: Box::new(PanicEngine),
            }
        }
    }

    impl Registration {
        fn dup(&self) -> Self {
            Registration {
                id: self.id,
                term: self.term,
                apply_state: self.apply_state.clone(),
                applied_term: self.applied_term,
                region: self.region.clone(),
                pending_request_snapshot_count: self.pending_request_snapshot_count.clone(),
                is_merging: self.is_merging,
                raft_engine: Box::new(PanicEngine),
            }
        }
    }

    #[test]
    fn test_should_sync_log() {
        // Admin command
        let mut req = RaftCmdRequest::default();
        req.mut_admin_request()
            .set_cmd_type(AdminCmdType::ComputeHash);
        assert_eq!(should_sync_log(&req), true);

        // IngestSst command
        let mut req = Request::default();
        req.set_cmd_type(CmdType::IngestSst);
        req.set_ingest_sst(IngestSstRequest::default());
        let mut cmd = RaftCmdRequest::default();
        cmd.mut_requests().push(req);
        assert_eq!(should_write_to_engine(&cmd), true);
        assert_eq!(should_sync_log(&cmd), true);

        // Normal command
        let req = RaftCmdRequest::default();
        assert_eq!(should_sync_log(&req), false);
    }

    #[test]
    fn test_should_write_to_engine() {
        // ComputeHash command
        let mut req = RaftCmdRequest::default();
        req.mut_admin_request()
            .set_cmd_type(AdminCmdType::ComputeHash);
        assert_eq!(should_write_to_engine(&req), true);

        // IngestSst command
        let mut req = Request::default();
        req.set_cmd_type(CmdType::IngestSst);
        req.set_ingest_sst(IngestSstRequest::default());
        let mut cmd = RaftCmdRequest::default();
        cmd.mut_requests().push(req);
        assert_eq!(should_write_to_engine(&cmd), true);
    }

    #[test]
    fn test_has_high_latency_operation() {
        // Normal command
        let mut req = Request::default();
        req.set_cmd_type(CmdType::Put);
        req.set_put(PutRequest::default());
        let mut cmd = RaftCmdRequest::default();
        cmd.mut_requests().push(req);
        assert_eq!(has_high_latency_operation(&cmd), false);

        // IngestSst command
        let mut req = Request::default();
        req.set_cmd_type(CmdType::IngestSst);
        req.set_ingest_sst(IngestSstRequest::default());
        let mut cmd = RaftCmdRequest::default();
        cmd.mut_requests().push(req);
        assert_eq!(has_high_latency_operation(&cmd), true);

        // DeleteRange command
        let mut req = Request::default();
        req.set_cmd_type(CmdType::DeleteRange);
        req.set_delete_range(DeleteRangeRequest::default());
        let mut cmd = RaftCmdRequest::default();
        cmd.mut_requests().push(req);
        assert_eq!(has_high_latency_operation(&cmd), true);
    }

    fn validate<F, E>(router: &ApplyRouter<E>, region_id: u64, validate: F)
    where
        F: FnOnce(&ApplyDelegate<E>) + Send + 'static,
        E: KvEngine,
    {
        let (validate_tx, validate_rx) = mpsc::channel();
        router.schedule_task(
            region_id,
            Msg::Validate(
                region_id,
                Box::new(move |delegate: *const u8| {
                    let delegate = unsafe { &*(delegate as *const ApplyDelegate<E>) };
                    validate(delegate);
                    validate_tx.send(()).unwrap();
                }),
            ),
        );
        validate_rx.recv_timeout(Duration::from_secs(3)).unwrap();
    }

    // Make sure msgs are handled in the same batch.
    fn batch_messages<E>(router: &ApplyRouter<E>, region_id: u64, msgs: Vec<Msg<E>>)
    where
        E: KvEngine,
    {
        let (notify1, wait1) = mpsc::channel();
        let (notify2, wait2) = mpsc::channel();
        router.schedule_task(
            region_id,
            Msg::Validate(
                region_id,
                Box::new(move |_| {
                    notify1.send(()).unwrap();
                    wait2.recv().unwrap();
                }),
            ),
        );
        wait1.recv().unwrap();

        for msg in msgs {
            router.schedule_task(region_id, msg);
        }

        notify2.send(()).unwrap();
    }

    fn fetch_apply_res<E>(
        receiver: &::std::sync::mpsc::Receiver<PeerMsg<E>>,
    ) -> ApplyRes<E::Snapshot>
    where
        E: KvEngine,
    {
        match receiver.recv_timeout(Duration::from_secs(3)) {
            Ok(PeerMsg::ApplyRes {
                res: TaskRes::Apply(res),
                ..
            }) => *res,
            e => panic!("unexpected res {:?}", e),
        }
    }

    fn proposal<S: Snapshot>(
        is_conf_change: bool,
        index: u64,
        term: u64,
        cb: Callback<S>,
    ) -> Proposal<S> {
        Proposal {
            is_conf_change,
            index,
            term,
            cb,
            propose_time: None,
            must_pass_epoch_check: false,
        }
    }

    fn apply<S: Snapshot>(
        peer_id: u64,
        region_id: u64,
        term: u64,
        entries: Vec<Entry>,
        cbs: Vec<Proposal<S>>,
    ) -> Apply<S> {
        let (commit_index, commit_term) = entries
            .last()
            .map(|e| (e.get_index(), e.get_term()))
            .unwrap();
        Apply::new(
            peer_id,
            region_id,
            term,
            commit_index,
            commit_term,
            entries,
            cbs,
            None,
        )
    }

    #[test]
    fn test_basic_flow() {
        let (tx, rx) = mpsc::channel();
        let sender = Box::new(TestNotifier { tx });
        let (_tmp, engine) = create_tmp_engine("apply-basic");
        let (_dir, importer) = create_tmp_importer("apply-basic");
        let (region_scheduler, mut snapshot_rx) = dummy_scheduler();
        let cfg = Arc::new(VersionTrack::new(Config::default()));
        let (router, mut system) = create_apply_batch_system(&cfg.value());
        let pending_create_peers = Arc::new(Mutex::new(HashMap::default()));
        let builder = super::Builder::<KvTestEngine> {
            tag: "test-store".to_owned(),
            cfg,
            coprocessor_host: CoprocessorHost::<KvTestEngine>::default(),
            importer,
            region_scheduler,
            sender,
            engine,
            router: router.clone(),
            store_id: 1,
            pending_create_peers,
        };
        system.spawn("test-basic".to_owned(), builder);

        let mut reg = Registration {
            id: 1,
            term: 4,
            applied_term: 5,
            ..Default::default()
        };
        reg.region.set_id(2);
        reg.apply_state.set_applied_index(3);
        router.schedule_task(2, Msg::Registration(reg.dup()));
        validate(&router, 2, move |delegate| {
            assert_eq!(delegate.id, 1);
            assert_eq!(delegate.tag, "[region 2] 1");
            assert_eq!(delegate.region, reg.region);
            assert!(!delegate.pending_remove);
            assert_eq!(delegate.apply_state, reg.apply_state);
            assert_eq!(delegate.term, reg.term);
            assert_eq!(delegate.applied_term, reg.applied_term);
        });

        let (resp_tx, resp_rx) = mpsc::channel();
        let p = proposal(
            false,
            1,
            0,
            Callback::write(Box::new(move |resp: WriteResponse| {
                resp_tx.send(resp.response).unwrap();
            })),
        );
        router.schedule_task(
            1,
            Msg::apply(apply(1, 1, 0, vec![new_entry(0, 1, true)], vec![p])),
        );
        // unregistered region should be ignored and notify failed.
        let resp = resp_rx.recv_timeout(Duration::from_secs(3)).unwrap();
        assert!(resp.get_header().get_error().has_region_not_found());
        assert!(rx.try_recv().is_err());

        let (cc_tx, cc_rx) = mpsc::channel();
        let pops = vec![
            proposal(
                false,
                4,
                4,
                Callback::write(Box::new(move |write: WriteResponse| {
                    cc_tx.send(write.response).unwrap();
                })),
            ),
            proposal(false, 4, 5, Callback::None),
        ];
        router.schedule_task(
            2,
            Msg::apply(apply(1, 2, 11, vec![new_entry(5, 4, true)], pops)),
        );
        // proposal with not commit entry should be ignore
        validate(&router, 2, move |delegate| {
            assert_eq!(delegate.term, 11);
        });
        let cc_resp = cc_rx.try_recv().unwrap();
        assert!(cc_resp.get_header().get_error().has_stale_command());
        rx.recv_timeout(Duration::from_secs(3)).unwrap();

        // Make sure Apply and Snapshot are in the same batch.
        let (snap_tx, _) = mpsc::sync_channel(0);
        batch_messages(
            &router,
            2,
            vec![
                Msg::apply(apply(1, 2, 11, vec![new_entry(5, 5, false)], vec![])),
                Msg::Snapshot(GenSnapTask::new_for_test(2, snap_tx)),
            ],
        );
        let apply_res = match rx.recv_timeout(Duration::from_secs(3)) {
            Ok(PeerMsg::ApplyRes {
                res: TaskRes::Apply(res),
                ..
            }) => res,
            e => panic!("unexpected apply result: {:?}", e),
        };
        let apply_state_key = keys::apply_state_key(2);
        let apply_state = match snapshot_rx.recv_timeout(Duration::from_secs(3)) {
            Ok(Some(RegionTask::Gen { kv_snap, .. })) => kv_snap
                .get_msg_cf(CF_RAFT, &apply_state_key)
                .unwrap()
                .unwrap(),
            e => panic!("unexpected apply result: {:?}", e),
        };
        assert_eq!(apply_res.region_id, 2);
        assert_eq!(apply_res.apply_state, apply_state);
        assert_eq!(apply_res.apply_state.get_applied_index(), 5);
        assert!(apply_res.exec_res.is_empty());
        // empty entry will make applied_index step forward and should write apply state
        // to engine.
        assert_eq!(apply_res.metrics.written_keys, 1);
        assert_eq!(apply_res.applied_term, 5);
        validate(&router, 2, |delegate| {
            assert_eq!(delegate.term, 11);
            assert_eq!(delegate.applied_term, 5);
            assert_eq!(delegate.apply_state.get_applied_index(), 5);
            assert_eq!(
                delegate.apply_state.get_applied_index(),
                delegate.last_flush_applied_index
            );
        });

        router.schedule_task(2, Msg::destroy(2, false));
        let (region_id, peer_id) = match rx.recv_timeout(Duration::from_secs(3)) {
            Ok(PeerMsg::ApplyRes {
                res: TaskRes::Destroy {
                    region_id, peer_id, ..
                },
                ..
            }) => (region_id, peer_id),
            e => panic!("expected destroy result, but got {:?}", e),
        };
        assert_eq!(peer_id, 1);
        assert_eq!(region_id, 2);

        // Stopped peer should be removed.
        let (resp_tx, resp_rx) = mpsc::channel();
        let p = proposal(
            false,
            1,
            0,
            Callback::write(Box::new(move |resp: WriteResponse| {
                resp_tx.send(resp.response).unwrap();
            })),
        );
        router.schedule_task(
            2,
            Msg::apply(apply(1, 1, 0, vec![new_entry(0, 1, true)], vec![p])),
        );
        // unregistered region should be ignored and notify failed.
        let resp = resp_rx.recv_timeout(Duration::from_secs(3)).unwrap();
        assert!(
            resp.get_header().get_error().has_region_not_found(),
            "{:?}",
            resp
        );
        assert!(rx.try_recv().is_err());

        system.shutdown();
    }

    fn cb<S: Snapshot>(idx: u64, term: u64, tx: Sender<RaftCmdResponse>) -> Proposal<S> {
        proposal(
            false,
            idx,
            term,
            Callback::write(Box::new(move |resp: WriteResponse| {
                tx.send(resp.response).unwrap();
            })),
        )
    }

    struct EntryBuilder {
        entry: Entry,
        req: RaftCmdRequest,
    }

    impl EntryBuilder {
        fn new(index: u64, term: u64) -> EntryBuilder {
            let req = RaftCmdRequest::default();
            let mut entry = Entry::default();
            entry.set_index(index);
            entry.set_term(term);
            EntryBuilder { entry, req }
        }

        fn epoch(mut self, conf_ver: u64, version: u64) -> EntryBuilder {
            let mut epoch = RegionEpoch::default();
            epoch.set_version(version);
            epoch.set_conf_ver(conf_ver);
            self.req.mut_header().set_region_epoch(epoch);
            self
        }

        fn put(self, key: &[u8], value: &[u8]) -> EntryBuilder {
            self.add_put_req(None, key, value)
        }

        fn put_cf(self, cf: &str, key: &[u8], value: &[u8]) -> EntryBuilder {
            self.add_put_req(Some(cf), key, value)
        }

        fn add_put_req(mut self, cf: Option<&str>, key: &[u8], value: &[u8]) -> EntryBuilder {
            let mut cmd = Request::default();
            cmd.set_cmd_type(CmdType::Put);
            if let Some(cf) = cf {
                cmd.mut_put().set_cf(cf.to_owned());
            }
            cmd.mut_put().set_key(key.to_vec());
            cmd.mut_put().set_value(value.to_vec());
            self.req.mut_requests().push(cmd);
            self
        }

        fn delete(self, key: &[u8]) -> EntryBuilder {
            self.add_delete_req(None, key)
        }

        fn delete_cf(self, cf: &str, key: &[u8]) -> EntryBuilder {
            self.add_delete_req(Some(cf), key)
        }

        fn delete_range(self, start_key: &[u8], end_key: &[u8]) -> EntryBuilder {
            self.add_delete_range_req(None, start_key, end_key)
        }

        fn delete_range_cf(self, cf: &str, start_key: &[u8], end_key: &[u8]) -> EntryBuilder {
            self.add_delete_range_req(Some(cf), start_key, end_key)
        }

        fn add_delete_req(mut self, cf: Option<&str>, key: &[u8]) -> EntryBuilder {
            let mut cmd = Request::default();
            cmd.set_cmd_type(CmdType::Delete);
            if let Some(cf) = cf {
                cmd.mut_delete().set_cf(cf.to_owned());
            }
            cmd.mut_delete().set_key(key.to_vec());
            self.req.mut_requests().push(cmd);
            self
        }

        fn add_delete_range_req(
            mut self,
            cf: Option<&str>,
            start_key: &[u8],
            end_key: &[u8],
        ) -> EntryBuilder {
            let mut cmd = Request::default();
            cmd.set_cmd_type(CmdType::DeleteRange);
            if let Some(cf) = cf {
                cmd.mut_delete_range().set_cf(cf.to_owned());
            }
            cmd.mut_delete_range().set_start_key(start_key.to_vec());
            cmd.mut_delete_range().set_end_key(end_key.to_vec());
            self.req.mut_requests().push(cmd);
            self
        }

        fn ingest_sst(mut self, meta: &SstMeta) -> EntryBuilder {
            let mut cmd = Request::default();
            cmd.set_cmd_type(CmdType::IngestSst);
            cmd.mut_ingest_sst().set_sst(meta.clone());
            self.req.mut_requests().push(cmd);
            self
        }

        fn split(mut self, splits: BatchSplitRequest) -> EntryBuilder {
            let mut req = AdminRequest::default();
            req.set_cmd_type(AdminCmdType::BatchSplit);
            req.set_splits(splits);
            self.req.set_admin_request(req);
            self
        }

        fn prepare_merge(mut self, target: metapb::Region) -> EntryBuilder {
            let mut request = AdminRequest::default();
            request.set_cmd_type(AdminCmdType::PrepareMerge);
            request.mut_prepare_merge().set_target(target);
            self.req.set_admin_request(request);
            self
        }

        fn compact_log(mut self, index: u64, term: u64) -> EntryBuilder {
            let mut req = AdminRequest::default();
            req.set_cmd_type(AdminCmdType::CompactLog);
            req.mut_compact_log().set_compact_index(index);
            req.mut_compact_log().set_compact_term(term);
            self.req.set_admin_request(req);
            self
        }

        fn compute_hash(mut self, context: Vec<u8>) -> EntryBuilder {
            let mut req = AdminRequest::default();
            req.set_cmd_type(AdminCmdType::ComputeHash);
            req.mut_compute_hash().set_context(context);
            self.req.set_admin_request(req);
            self
        }

        fn build(mut self) -> Entry {
            self.entry
                .set_data(self.req.write_to_bytes().unwrap().into());
            self.entry
        }
    }

    #[derive(Clone, Default)]
    struct ApplyObserver {
        pre_query_count: Arc<AtomicUsize>,
        post_query_count: Arc<AtomicUsize>,
        cmd_sink: Option<Arc<Mutex<Sender<CmdBatch>>>>,
        filter_compact_log: Arc<AtomicBool>,
        filter_consistency_check: Arc<AtomicBool>,
    }

    impl Coprocessor for ApplyObserver {}

    impl QueryObserver for ApplyObserver {
        fn pre_apply_query(&self, _: &mut ObserverContext<'_>, _: &[Request]) {
            self.pre_query_count.fetch_add(1, Ordering::SeqCst);
        }

        fn post_apply_query(&self, _: &mut ObserverContext<'_>, _: &Cmd) {
            self.post_query_count.fetch_add(1, Ordering::SeqCst);
        }
    }

    impl AdminObserver for ApplyObserver {
        fn post_exec_admin(
            &self,
            _: &mut ObserverContext<'_>,
            cmd: &Cmd,
            _: &RaftApplyState,
            region_state: &RegionState,
        ) -> bool {
            let request = cmd.request.get_admin_request();
            match request.get_cmd_type() {
                AdminCmdType::CompactLog => true,
                AdminCmdType::CommitMerge
                | AdminCmdType::PrepareMerge
                | AdminCmdType::RollbackMerge => {
                    assert!(region_state.modified_region.is_some());
                    true
                }
                AdminCmdType::BatchSplit => true,
                _ => false,
            }
        }

        fn pre_exec_admin(
            &self,
            _: &mut ObserverContext<'_>,
            req: &AdminRequest,
            _: u64,
            _: u64,
        ) -> bool {
            let cmd_type = req.get_cmd_type();
            if cmd_type == AdminCmdType::CompactLog
                && self.filter_compact_log.deref().load(Ordering::SeqCst)
            {
                return true;
            };
            if (cmd_type == AdminCmdType::ComputeHash || cmd_type == AdminCmdType::VerifyHash)
                && self.filter_consistency_check.deref().load(Ordering::SeqCst)
            {
                return true;
            };
            false
        }
    }

    impl<E> CmdObserver<E> for ApplyObserver
    where
        E: KvEngine,
    {
        fn on_flush_applied_cmd_batch(
            &self,
            _: ObserveLevel,
            cmd_batches: &mut Vec<CmdBatch>,
            _: &E,
        ) {
            for b in std::mem::take(cmd_batches) {
                if b.is_empty() {
                    continue;
                }
                if let Some(sink) = self.cmd_sink.as_ref() {
                    sink.lock().unwrap().send(b).unwrap();
                }
            }
        }

        fn on_applied_current_term(&self, _: raft::StateRole, _: &Region) {}
    }

    #[test]
    fn test_handle_raft_committed_entries() {
        let (_path, engine) = create_tmp_engine("test-delegate");
        let (import_dir, importer) = create_tmp_importer("test-delegate");
        let obs = ApplyObserver::default();
        let mut host = CoprocessorHost::<KvTestEngine>::default();
        host.registry
            .register_query_observer(1, BoxQueryObserver::new(obs.clone()));

        let (tx, rx) = mpsc::channel();
        let (region_scheduler, _) = dummy_scheduler();
        let sender = Box::new(TestNotifier { tx });
        let cfg = Arc::new(VersionTrack::new(Config::default()));
        let (router, mut system) = create_apply_batch_system(&cfg.value());
        let pending_create_peers = Arc::new(Mutex::new(HashMap::default()));
        let builder = super::Builder::<KvTestEngine> {
            tag: "test-store".to_owned(),
            cfg,
            sender,
            region_scheduler,
            coprocessor_host: host,
            importer: importer.clone(),
            engine: engine.clone(),
            router: router.clone(),
            store_id: 1,
            pending_create_peers,
        };
        system.spawn("test-handle-raft".to_owned(), builder);

        let peer_id = 3;
        let mut reg = Registration {
            id: peer_id,
            ..Default::default()
        };
        reg.region.set_id(1);
        reg.region.mut_peers().push(new_peer(2, 3));
        reg.region.set_end_key(b"k5".to_vec());
        reg.region.mut_region_epoch().set_conf_ver(1);
        reg.region.mut_region_epoch().set_version(3);
        router.schedule_task(1, Msg::Registration(reg));

        let (capture_tx, capture_rx) = mpsc::channel();
        let put_entry = EntryBuilder::new(1, 1)
            .put(b"k1", b"v1")
            .put(b"k2", b"v1")
            .put(b"k3", b"v1")
            .epoch(1, 3)
            .build();
        router.schedule_task(
            1,
            Msg::apply(apply(
                peer_id,
                1,
                1,
                vec![put_entry],
                vec![cb(1, 1, capture_tx.clone())],
            )),
        );
        let resp = capture_rx.recv_timeout(Duration::from_secs(3)).unwrap();
        assert!(!resp.get_header().has_error(), "{:?}", resp);
        let dk_k1 = keys::data_key(b"k1");
        let dk_k2 = keys::data_key(b"k2");
        let dk_k3 = keys::data_key(b"k3");
        assert_eq!(engine.get_value(&dk_k1).unwrap().unwrap(), b"v1");
        assert_eq!(engine.get_value(&dk_k2).unwrap().unwrap(), b"v1");
        assert_eq!(engine.get_value(&dk_k3).unwrap().unwrap(), b"v1");
        validate(&router, 1, |delegate| {
            assert_eq!(delegate.applied_term, 1);
            assert_eq!(delegate.apply_state.get_applied_index(), 1);
        });
        fetch_apply_res(&rx);

        let put_entry = EntryBuilder::new(2, 2)
            .put_cf(CF_LOCK, b"k1", b"v1")
            .epoch(1, 3)
            .build();
        router.schedule_task(1, Msg::apply(apply(peer_id, 1, 2, vec![put_entry], vec![])));
        let apply_res = fetch_apply_res(&rx);
        assert_eq!(apply_res.region_id, 1);
        assert_eq!(apply_res.apply_state.get_applied_index(), 2);
        assert_eq!(apply_res.applied_term, 2);
        assert!(apply_res.exec_res.is_empty());
        assert!(apply_res.metrics.written_bytes >= 5);
        assert_eq!(apply_res.metrics.written_keys, 2);
        assert_eq!(apply_res.metrics.size_diff_hint, 5);
        assert_eq!(apply_res.metrics.lock_cf_written_bytes, 5);
        assert_eq!(
            engine.get_value_cf(CF_LOCK, &dk_k1).unwrap().unwrap(),
            b"v1"
        );

        let put_entry = EntryBuilder::new(3, 2)
            .put(b"k2", b"v2")
            .epoch(1, 1)
            .build();
        router.schedule_task(
            1,
            Msg::apply(apply(
                peer_id,
                1,
                2,
                vec![put_entry],
                vec![cb(3, 2, capture_tx.clone())],
            )),
        );
        let resp = capture_rx.recv_timeout(Duration::from_secs(3)).unwrap();
        assert!(resp.get_header().get_error().has_epoch_not_match());
        let apply_res = fetch_apply_res(&rx);
        assert_eq!(apply_res.applied_term, 2);
        assert_eq!(apply_res.apply_state.get_applied_index(), 3);

        let put_entry = EntryBuilder::new(4, 2)
            .put(b"k3", b"v3")
            .put(b"k5", b"v5")
            .epoch(1, 3)
            .build();
        router.schedule_task(
            1,
            Msg::apply(apply(
                peer_id,
                1,
                2,
                vec![put_entry],
                vec![cb(4, 2, capture_tx.clone())],
            )),
        );
        let resp = capture_rx.recv_timeout(Duration::from_secs(3)).unwrap();
        assert!(resp.get_header().get_error().has_key_not_in_region());
        let apply_res = fetch_apply_res(&rx);
        assert_eq!(apply_res.applied_term, 2);
        assert_eq!(apply_res.apply_state.get_applied_index(), 4);
        // a writebatch should be atomic.
        assert_eq!(engine.get_value(&dk_k3).unwrap().unwrap(), b"v1");

        let put_entry = EntryBuilder::new(5, 3)
            .delete(b"k1")
            .delete_cf(CF_LOCK, b"k1")
            .delete_cf(CF_WRITE, b"k1")
            .epoch(1, 3)
            .build();
        router.schedule_task(
            1,
            Msg::apply(apply(
                peer_id,
                1,
                3,
                vec![put_entry],
                vec![cb(5, 2, capture_tx.clone()), cb(5, 3, capture_tx.clone())],
            )),
        );
        let resp = capture_rx.recv_timeout(Duration::from_secs(3)).unwrap();
        // stale command should be cleared.
        assert!(resp.get_header().get_error().has_stale_command());
        let resp = capture_rx.recv_timeout(Duration::from_secs(3)).unwrap();
        assert!(!resp.get_header().has_error(), "{:?}", resp);
        assert!(engine.get_value(&dk_k1).unwrap().is_none());
        let apply_res = fetch_apply_res(&rx);
        assert_eq!(apply_res.metrics.lock_cf_written_bytes, 3);
        assert_eq!(apply_res.metrics.delete_keys_hint, 2);
        assert_eq!(apply_res.metrics.size_diff_hint, -9);

        let delete_entry = EntryBuilder::new(6, 3).delete(b"k5").epoch(1, 3).build();
        router.schedule_task(
            1,
            Msg::apply(apply(
                peer_id,
                1,
                3,
                vec![delete_entry],
                vec![cb(6, 3, capture_tx.clone())],
            )),
        );
        let resp = capture_rx.recv_timeout(Duration::from_secs(3)).unwrap();
        assert!(resp.get_header().get_error().has_key_not_in_region());
        fetch_apply_res(&rx);

        let delete_range_entry = EntryBuilder::new(7, 3)
            .delete_range(b"", b"")
            .epoch(1, 3)
            .build();
        router.schedule_task(
            1,
            Msg::apply(apply(
                peer_id,
                1,
                3,
                vec![delete_range_entry],
                vec![cb(7, 3, capture_tx.clone())],
            )),
        );
        let resp = capture_rx.recv_timeout(Duration::from_secs(3)).unwrap();
        assert!(resp.get_header().get_error().has_key_not_in_region());
        assert_eq!(engine.get_value(&dk_k3).unwrap().unwrap(), b"v1");
        fetch_apply_res(&rx);

        let delete_range_entry = EntryBuilder::new(8, 3)
            .delete_range_cf(CF_DEFAULT, b"", b"k5")
            .delete_range_cf(CF_LOCK, b"", b"k5")
            .delete_range_cf(CF_WRITE, b"", b"k5")
            .epoch(1, 3)
            .build();
        router.schedule_task(
            1,
            Msg::apply(apply(
                peer_id,
                1,
                3,
                vec![delete_range_entry],
                vec![cb(8, 3, capture_tx.clone())],
            )),
        );
        let resp = capture_rx.recv_timeout(Duration::from_secs(3)).unwrap();
        assert!(!resp.get_header().has_error(), "{:?}", resp);
        assert!(engine.get_value(&dk_k1).unwrap().is_none());
        assert!(engine.get_value(&dk_k2).unwrap().is_none());
        assert!(engine.get_value(&dk_k3).unwrap().is_none());

        // The region was rescheduled from normal-priority handler to
        // low-priority handler, so the first apple_res.exec_res should be empty.
        let apply_res = fetch_apply_res(&rx);
        assert!(apply_res.exec_res.is_empty());
        // The entry should be applied now.
        let apply_res = fetch_apply_res(&rx);
        assert_eq!(apply_res.applied_term, 3);
        assert_eq!(apply_res.apply_state.get_applied_index(), 8);

        // UploadSST
        let sst_path = import_dir.path().join("test.sst");
        let mut sst_epoch = RegionEpoch::default();
        sst_epoch.set_conf_ver(1);
        sst_epoch.set_version(3);
        let sst_range = (0, 100);
        let (mut meta1, data1) = gen_sst_file(&sst_path, sst_range);
        meta1.set_region_id(1);
        meta1.set_region_epoch(sst_epoch);
        let mut file1 = importer.create(&meta1).unwrap();
        file1.append(&data1).unwrap();
        file1.finish().unwrap();
        let (mut meta2, data2) = gen_sst_file(&sst_path, sst_range);
        meta2.set_region_id(1);
        meta2.mut_region_epoch().set_conf_ver(1);
        meta2.mut_region_epoch().set_version(1234);
        let mut file2 = importer.create(&meta2).unwrap();
        file2.append(&data2).unwrap();
        file2.finish().unwrap();

        // IngestSst
        let put_ok = EntryBuilder::new(9, 3)
            .put(&[sst_range.0], &[sst_range.1])
            .epoch(0, 3)
            .build();
        // Add a put above to test flush before ingestion.
        let capture_tx_clone = capture_tx.clone();
        let ingest_ok = EntryBuilder::new(10, 3)
            .ingest_sst(&meta1)
            .epoch(0, 3)
            .build();
        let ingest_epoch_not_match = EntryBuilder::new(11, 3)
            .ingest_sst(&meta2)
            .epoch(0, 3)
            .build();
        let entries = vec![put_ok, ingest_ok, ingest_epoch_not_match];
        router.schedule_task(
            1,
            Msg::apply(apply(
                peer_id,
                1,
                3,
                entries,
                vec![
                    cb(9, 3, capture_tx.clone()),
                    proposal(
                        false,
                        10,
                        3,
                        Callback::write(Box::new(move |resp: WriteResponse| {
                            // Sleep until yield timeout.
                            thread::sleep(Duration::from_millis(500));
                            capture_tx_clone.send(resp.response).unwrap();
                        })),
                    ),
                    cb(11, 3, capture_tx.clone()),
                ],
            )),
        );
        let resp = capture_rx.recv_timeout(Duration::from_secs(3)).unwrap();
        assert!(!resp.get_header().has_error(), "{:?}", resp);
        let resp = capture_rx.recv_timeout(Duration::from_secs(3)).unwrap();
        assert!(!resp.get_header().has_error(), "{:?}", resp);
        check_db_range(&engine, sst_range);
        let resp = capture_rx.recv_timeout(Duration::from_secs(3)).unwrap();
        assert!(resp.get_header().has_error());

        // The region was rescheduled to normal-priority handler because of
        // nomral put command, so the first apple_res.exec_res should be empty.
        let apply_res = fetch_apply_res(&rx);
        assert!(apply_res.exec_res.is_empty());
        // The region was rescheduled low-priority becasuee of ingest command,
        // only put entry has been applied;
        let apply_res = fetch_apply_res(&rx);
        assert_eq!(apply_res.applied_term, 3);
        assert_eq!(apply_res.apply_state.get_applied_index(), 9);
        // The region will yield after timeout.
        let apply_res = fetch_apply_res(&rx);
        assert_eq!(apply_res.applied_term, 3);
        assert_eq!(apply_res.apply_state.get_applied_index(), 10);
        // The third entry should be applied now.
        let apply_res = fetch_apply_res(&rx);
        assert_eq!(apply_res.applied_term, 3);
        assert_eq!(apply_res.apply_state.get_applied_index(), 11);

        let write_batch_max_keys = <KvTestEngine as WriteBatchExt>::WRITE_BATCH_MAX_KEYS;

        let mut props = vec![];
        let mut entries = vec![];
        for i in 0..write_batch_max_keys {
            let put_entry = EntryBuilder::new(i as u64 + 12, 3)
                .put(b"k", b"v")
                .epoch(1, 3)
                .build();
            entries.push(put_entry);
            props.push(cb(i as u64 + 12, 3, capture_tx.clone()));
        }
        router.schedule_task(1, Msg::apply(apply(peer_id, 1, 3, entries, props)));
        for _ in 0..write_batch_max_keys {
            capture_rx.recv_timeout(Duration::from_secs(3)).unwrap();
        }
        let index = write_batch_max_keys + 11;
        // The region was rescheduled to normal-priority handler. Discard the first
        // apply_res.
        fetch_apply_res(&rx);
        let apply_res = fetch_apply_res(&rx);
        assert_eq!(apply_res.apply_state.get_applied_index(), index as u64);
        assert_eq!(obs.pre_query_count.load(Ordering::SeqCst), index);
        assert_eq!(obs.post_query_count.load(Ordering::SeqCst), index);

        system.shutdown();
    }

    #[test]
    fn test_handle_ingest_sst() {
        let (_path, engine) = create_tmp_engine("test-ingest");
        let (import_dir, importer) = create_tmp_importer("test-ingest");
        let obs = ApplyObserver::default();
        let mut host = CoprocessorHost::<KvTestEngine>::default();
        host.registry
            .register_query_observer(1, BoxQueryObserver::new(obs));

        let (tx, rx) = mpsc::channel();
        let (region_scheduler, _) = dummy_scheduler();
        let sender = Box::new(TestNotifier { tx });
        let cfg = {
            let mut cfg = Config::default();
            cfg.apply_batch_system.pool_size = 1;
            cfg.apply_batch_system.low_priority_pool_size = 0;
            Arc::new(VersionTrack::new(cfg))
        };
        let (router, mut system) = create_apply_batch_system(&cfg.value());
        let pending_create_peers = Arc::new(Mutex::new(HashMap::default()));
        let builder = super::Builder::<KvTestEngine> {
            tag: "test-store".to_owned(),
            cfg,
            sender,
            region_scheduler,
            coprocessor_host: host,
            importer: importer.clone(),
            engine: engine.clone(),
            router: router.clone(),
            store_id: 1,
            pending_create_peers,
        };
        system.spawn("test-ingest".to_owned(), builder);

        let mut reg = Registration {
            id: 1,
            ..Default::default()
        };
        reg.region.set_id(1);
        reg.region.mut_peers().push(new_peer(1, 1));
        reg.region.set_start_key(b"k1".to_vec());
        reg.region.set_end_key(b"k2".to_vec());
        reg.region.mut_region_epoch().set_conf_ver(1);
        reg.region.mut_region_epoch().set_version(3);
        router.schedule_task(1, Msg::Registration(reg));

        // Test whether put commands and ingest commands are applied to engine in a
        // correct order. We will generate 5 entries which are put, ingest, put,
        // ingest, put respectively. For a same key, it can exist in multiple
        // entries or in a single entries. We will test all all the possible
        // keys exsiting combinations.
        let mut keys = Vec::new();
        let keys_count = 1 << 5;
        for i in 0..keys_count {
            keys.push(format!("k1/{:02}", i).as_bytes().to_vec());
        }
        let mut expected_vals = Vec::new();
        expected_vals.resize(keys_count, Vec::new());

        let entry1 = {
            let mut entry = EntryBuilder::new(1, 1);
            for i in 0..keys_count {
                if (i & 1) > 0 {
                    entry = entry.put(&keys[i], b"1");
                    expected_vals[i] = b"1".to_vec();
                }
            }
            entry.epoch(1, 3).build()
        };
        let entry2 = {
            let mut kvs: Vec<(&[u8], &[u8])> = Vec::new();
            for i in 0..keys_count {
                if (i & 2) > 0 {
                    kvs.push((&keys[i], b"2"));
                    expected_vals[i] = b"2".to_vec();
                }
            }
            let sst_path = import_dir.path().join("test.sst");
            let (mut meta, data) = gen_sst_file_with_kvs(&sst_path, &kvs);
            meta.set_region_id(1);
            meta.mut_region_epoch().set_conf_ver(1);
            meta.mut_region_epoch().set_version(3);
            let mut file = importer.create(&meta).unwrap();
            file.append(&data).unwrap();
            file.finish().unwrap();
            EntryBuilder::new(2, 1)
                .ingest_sst(&meta)
                .epoch(1, 3)
                .build()
        };
        let entry3 = {
            let mut entry = EntryBuilder::new(3, 1);
            for i in 0..keys_count {
                if (i & 4) > 0 {
                    entry = entry.put(&keys[i], b"3");
                    expected_vals[i] = b"3".to_vec();
                }
            }
            entry.epoch(1, 3).build()
        };
        let entry4 = {
            let mut kvs: Vec<(&[u8], &[u8])> = Vec::new();
            for i in 0..keys_count {
                if (i & 8) > 0 {
                    kvs.push((&keys[i], b"4"));
                    expected_vals[i] = b"4".to_vec();
                }
            }
            let sst_path = import_dir.path().join("test2.sst");
            let (mut meta, data) = gen_sst_file_with_kvs(&sst_path, &kvs);
            meta.set_region_id(1);
            meta.mut_region_epoch().set_conf_ver(1);
            meta.mut_region_epoch().set_version(3);
            let mut file = importer.create(&meta).unwrap();
            file.append(&data).unwrap();
            file.finish().unwrap();
            EntryBuilder::new(4, 1)
                .ingest_sst(&meta)
                .epoch(1, 3)
                .build()
        };
        let entry5 = {
            let mut entry = EntryBuilder::new(5, 1);
            for i in 0..keys_count {
                if (i & 16) > 0 {
                    entry = entry.put(&keys[i], b"5");
                    expected_vals[i] = b"5".to_vec();
                }
            }
            entry.epoch(1, 3).build()
        };

        let (capture_tx, capture_rx) = mpsc::channel();
        router.schedule_task(
            1,
            Msg::apply(apply(
                1,
                1,
                1,
                vec![entry1, entry2, entry3],
                vec![
                    cb(1, 1, capture_tx.clone()),
                    cb(2, 1, capture_tx.clone()),
                    cb(3, 1, capture_tx.clone()),
                ],
            )),
        );
        router.schedule_task(
            1,
            Msg::apply(apply(
                1,
                1,
                1,
                vec![entry4, entry5],
                vec![cb(4, 1, capture_tx.clone()), cb(5, 1, capture_tx)],
            )),
        );
        for _ in 0..3 {
            let resp = capture_rx.recv_timeout(Duration::from_secs(3)).unwrap();
            assert!(!resp.get_header().has_error(), "{:?}", resp);
        }
        for _ in 0..2 {
            let resp = capture_rx.recv_timeout(Duration::from_secs(3)).unwrap();
            assert!(!resp.get_header().has_error(), "{:?}", resp);
        }
        let mut res = fetch_apply_res(&rx);
        // There may be one or two ApplyRes which depends on whether these two apply
        // msgs are batched together.
        if res.apply_state.get_applied_index() == 3 {
            res = fetch_apply_res(&rx);
        }
        assert_eq!(res.apply_state.get_applied_index(), 5);

        // Verify the engine keys.
        for i in 1..keys_count {
            let dk = keys::data_key(&keys[i]);
            assert_eq!(engine.get_value(&dk).unwrap().unwrap(), &expected_vals[i]);
        }
    }

    #[test]
    fn test_bucket_version_change_in_try_batch() {
        let (_path, engine) = create_tmp_engine("test-bucket");
        let (_, importer) = create_tmp_importer("test-bucket");
        let obs = ApplyObserver::default();
        let mut host = CoprocessorHost::<KvTestEngine>::default();
        host.registry
            .register_query_observer(1, BoxQueryObserver::new(obs));

        let (tx, rx) = mpsc::channel();
        let (region_scheduler, _) = dummy_scheduler();
        let sender = Box::new(TestNotifier { tx });
        let cfg = {
            let mut cfg = Config::default();
            cfg.apply_batch_system.pool_size = 1;
            cfg.apply_batch_system.low_priority_pool_size = 0;
            Arc::new(VersionTrack::new(cfg))
        };
        let (router, mut system) = create_apply_batch_system(&cfg.value());
        let pending_create_peers = Arc::new(Mutex::new(HashMap::default()));
        let builder = super::Builder::<KvTestEngine> {
            tag: "test-store".to_owned(),
            cfg,
            sender,
            region_scheduler,
            coprocessor_host: host,
            importer,
            engine,
            router: router.clone(),
            store_id: 1,
            pending_create_peers,
        };
        system.spawn("test-bucket".to_owned(), builder);

        let mut reg = Registration {
            id: 1,
            ..Default::default()
        };
        reg.region.set_id(1);
        reg.region.mut_peers().push(new_peer(1, 1));
        reg.region.set_start_key(b"k1".to_vec());
        reg.region.set_end_key(b"k2".to_vec());
        reg.region.mut_region_epoch().set_conf_ver(1);
        reg.region.mut_region_epoch().set_version(3);
        router.schedule_task(1, Msg::Registration(reg));

        let entry1 = {
            let mut entry = EntryBuilder::new(1, 1);
            entry = entry.put(b"key1", b"value1");
            entry.epoch(1, 3).build()
        };

        let entry2 = {
            let mut entry = EntryBuilder::new(2, 1);
            entry = entry.put(b"key2", b"value2");
            entry.epoch(1, 3).build()
        };

        let (capture_tx, _capture_rx) = mpsc::channel();
        let mut apply1 = apply(1, 1, 1, vec![entry1], vec![cb(1, 1, capture_tx.clone())]);
        let bucket_meta = BucketMeta {
            region_id: 1,
            region_epoch: RegionEpoch::default(),
            version: 1,
            keys: vec![b"".to_vec(), b"".to_vec()],
            sizes: vec![0, 0],
        };
        apply1.bucket_meta = Some(Arc::new(bucket_meta));

        let mut apply2 = apply(1, 1, 1, vec![entry2], vec![cb(2, 1, capture_tx)]);
        let mut bucket_meta2 = BucketMeta {
            region_id: 1,
            region_epoch: RegionEpoch::default(),
            version: 2,
            keys: vec![b"".to_vec(), b"".to_vec()],
            sizes: vec![0, 0],
        };
        bucket_meta2.version = 2;
        apply2.bucket_meta = Some(Arc::new(bucket_meta2));

        router.schedule_task(1, Msg::apply(apply1));
        router.schedule_task(1, Msg::apply(apply2));

        let res = fetch_apply_res(&rx);
        let bucket_version = res.bucket_stat.unwrap().meta.version;

        assert_eq!(bucket_version, 2);

        validate(&router, 1, |delegate| {
            let bucket_version = delegate.buckets.as_ref().unwrap().meta.version;
            assert_eq!(bucket_version, 2);
        });
    }

    #[test]
    fn test_exec_observer() {
        let (_path, engine) = create_tmp_engine("test-exec-observer");
        let (_import_dir, importer) = create_tmp_importer("test-exec-observer");
        let mut host = CoprocessorHost::<KvTestEngine>::default();
        let obs = ApplyObserver::default();
        host.registry
            .register_admin_observer(1, BoxAdminObserver::new(obs.clone()));

        let (tx, rx) = mpsc::channel();
        let (region_scheduler, _) = dummy_scheduler();
        let sender = Box::new(TestNotifier { tx });
        let cfg = Config::default();
        let (router, mut system) = create_apply_batch_system(&cfg);
        let pending_create_peers = Arc::new(Mutex::new(HashMap::default()));
        let builder = super::Builder::<KvTestEngine> {
            tag: "test-exec-observer".to_owned(),
            cfg: Arc::new(VersionTrack::new(cfg)),
            sender,
            region_scheduler,
            coprocessor_host: host,
            importer,
            engine: engine.clone(),
            router: router.clone(),
            store_id: 1,
            pending_create_peers,
        };
        system.spawn("test-exec-observer".to_owned(), builder);

        let peer_id = 3;
        let mut reg = Registration {
            id: peer_id,
            ..Default::default()
        };
        reg.region.set_id(1);
        reg.region.mut_peers().push(new_peer(1, peer_id));
        reg.region.set_end_key(b"k5".to_vec());
        reg.region.mut_region_epoch().set_conf_ver(1);
        reg.region.mut_region_epoch().set_version(3);
        router.schedule_task(1, Msg::Registration(reg));

        let mut index_id = 1;
        let put_entry = EntryBuilder::new(index_id, 1)
            .put(b"k1", b"v1")
            .put(b"k2", b"v2")
            .put(b"k3", b"v3")
            .epoch(1, 3)
            .build();
        router.schedule_task(1, Msg::apply(apply(peer_id, 1, 1, vec![put_entry], vec![])));
        fetch_apply_res(&rx);

        // Phase 1: we test if pre_exec will filter execution of commands correctly.
        index_id += 1;
        let compact_entry = EntryBuilder::new(index_id, 1)
            .compact_log(index_id - 1, 2)
            .epoch(1, 3)
            .build();
        // Filter CompactLog
        obs.filter_compact_log.store(true, Ordering::SeqCst);
        router.schedule_task(
            1,
            Msg::apply(apply(peer_id, 1, 1, vec![compact_entry], vec![])),
        );
        let apply_res = fetch_apply_res(&rx);
        // applied_index can still be advanced.
        assert_eq!(apply_res.apply_state.get_applied_index(), index_id);
        assert_eq!(apply_res.applied_term, 1);
        // Executing CompactLog is filtered and takes no effect.
        assert_eq!(apply_res.exec_res.len(), 0);
        assert_eq!(apply_res.apply_state.get_truncated_state().get_index(), 0);

        index_id += 1;
        // Don't filter CompactLog
        obs.filter_compact_log.store(false, Ordering::SeqCst);
        let compact_entry = EntryBuilder::new(index_id, 1)
            .compact_log(index_id - 1, 2)
            .epoch(1, 3)
            .build();
        router.schedule_task(
            1,
            Msg::apply(apply(peer_id, 1, 1, vec![compact_entry], vec![])),
        );
        let apply_res = fetch_apply_res(&rx);
        // applied_index can still be advanced.
        assert_eq!(apply_res.apply_state.get_applied_index(), index_id);
        assert_eq!(apply_res.applied_term, 1);
        // We can get exec result of CompactLog.
        assert_eq!(apply_res.exec_res.len(), 1);
        assert_eq!(
            apply_res.apply_state.get_truncated_state().get_index(),
            index_id - 1
        );

        index_id += 1;
        obs.filter_consistency_check.store(true, Ordering::SeqCst);
        let compute_hash_entry = EntryBuilder::new(index_id, 1).compute_hash(vec![]).build();
        router.schedule_task(
            1,
            Msg::apply(apply(peer_id, 1, 1, vec![compute_hash_entry], vec![])),
        );
        let apply_res = fetch_apply_res(&rx);
        // applied_index can still be advanced.
        assert_eq!(apply_res.apply_state.get_applied_index(), index_id);
        assert_eq!(apply_res.applied_term, 1);
        // We can't get exec result of ComputeHash.
        assert_eq!(apply_res.exec_res.len(), 0);
        obs.filter_consistency_check.store(false, Ordering::SeqCst);

        // Phase 2: we test if post_exec will persist when need.
        // We choose BatchSplit in order to make sure `modified_region` is filled.
        index_id += 1;
        let mut splits = BatchSplitRequest::default();
        splits.set_right_derive(true);
        splits.mut_requests().push(new_split_req(b"k2", 8, vec![7]));
        let split = EntryBuilder::new(index_id, 1)
            .split(splits)
            .epoch(1, 3)
            .build();
        router.schedule_task(1, Msg::apply(apply(peer_id, 1, 1, vec![split], vec![])));
        let apply_res = fetch_apply_res(&rx);
        assert_eq!(apply_res.apply_state.get_applied_index(), index_id);
        assert_eq!(apply_res.applied_term, 1);
        let (_, r8) = if let ExecResult::SplitRegion {
            regions,
            derived: _,
            new_split_regions: _,
        } = apply_res.exec_res.front().unwrap()
        {
            let r8 = regions.get(0).unwrap();
            let r1 = regions.get(1).unwrap();
            assert_eq!(r8.get_id(), 8);
            assert_eq!(r1.get_id(), 1);
            (r1, r8)
        } else {
            panic!("error split exec_res");
        };

        index_id += 1;
        let merge = EntryBuilder::new(index_id, 1)
            .prepare_merge(r8.clone())
            .epoch(1, 3)
            .build();
        router.schedule_task(1, Msg::apply(apply(peer_id, 1, 1, vec![merge], vec![])));
        let apply_res = fetch_apply_res(&rx);
        assert_eq!(apply_res.apply_state.get_applied_index(), index_id);
        assert_eq!(apply_res.applied_term, 1);
        // PrepareMerge will trigger commit.
        let state: RaftApplyState = engine
            .get_msg_cf(CF_RAFT, &keys::apply_state_key(1))
            .unwrap()
            .unwrap_or_default();
        assert_eq!(apply_res.apply_state, state);

        system.shutdown();
    }

    #[test]
    fn test_cmd_observer() {
        let (_path, engine) = create_tmp_engine("test-delegate");
        let (_import_dir, importer) = create_tmp_importer("test-delegate");
        let mut host = CoprocessorHost::<KvTestEngine>::default();
        let mut obs = ApplyObserver::default();
        let (sink, cmdbatch_rx) = mpsc::channel();
        obs.cmd_sink = Some(Arc::new(Mutex::new(sink)));
        host.registry
            .register_cmd_observer(1, BoxCmdObserver::new(obs));

        let (tx, rx) = mpsc::channel();
        let (region_scheduler, _) = dummy_scheduler();
        let sender = Box::new(TestNotifier { tx });
        let cfg = Config::default();
        let (router, mut system) = create_apply_batch_system(&cfg);
        let pending_create_peers = Arc::new(Mutex::new(HashMap::default()));
        let builder = super::Builder::<KvTestEngine> {
            tag: "test-store".to_owned(),
            cfg: Arc::new(VersionTrack::new(cfg)),
            sender,
            region_scheduler,
            coprocessor_host: host,
            importer,
            engine,
            router: router.clone(),
            store_id: 1,
            pending_create_peers,
        };
        system.spawn("test-handle-raft".to_owned(), builder);

        let peer_id = 3;
        let mut reg = Registration {
            id: peer_id,
            ..Default::default()
        };
        reg.region.set_id(1);
        reg.region.mut_peers().push(new_peer(2, 3));
        reg.region.set_end_key(b"k5".to_vec());
        reg.region.mut_region_epoch().set_conf_ver(1);
        reg.region.mut_region_epoch().set_version(3);
        let region_epoch = reg.region.get_region_epoch().clone();
        router.schedule_task(1, Msg::Registration(reg));

        let put_entry = EntryBuilder::new(1, 1)
            .put(b"k1", b"v1")
            .put(b"k2", b"v1")
            .put(b"k3", b"v1")
            .epoch(1, 3)
            .build();
        router.schedule_task(1, Msg::apply(apply(peer_id, 1, 1, vec![put_entry], vec![])));
        fetch_apply_res(&rx);
        let cmd_batch = cmdbatch_rx.recv_timeout(Duration::from_secs(3)).unwrap();
        assert_eq!(cmd_batch.len(), 1);
        let (block_tx, block_rx) = mpsc::channel::<()>();
        router.schedule_task(
            1,
            Msg::Validate(
                1,
                Box::new(move |_| {
                    // Block the apply worker
                    block_rx.recv().unwrap();
                }),
            ),
        );
        let put_entry = EntryBuilder::new(2, 2)
            .put(b"k0", b"v0")
            .epoch(1, 3)
            .build();
        router.schedule_task(1, Msg::apply(apply(peer_id, 1, 2, vec![put_entry], vec![])));
        // Register cmd observer to region 1.
        let observe_handle = ObserveHandle::with_id(1);
        router.schedule_task(
            1,
            Msg::Change {
                region_epoch: region_epoch.clone(),
                cmd: ChangeObserver::from_cdc(1, observe_handle.clone()),
                cb: Callback::Read(Box::new(|resp: ReadResponse<KvTestSnapshot>| {
                    assert!(!resp.response.get_header().has_error());
                    assert!(resp.snapshot.is_some());
                    let snap = resp.snapshot.unwrap();
                    assert_eq!(snap.get_value(b"k0").unwrap().unwrap(), b"v0");
                })),
            },
        );
        // Unblock the apply worker
        block_tx.send(()).unwrap();
        fetch_apply_res(&rx);
        let cmd_batch = cmdbatch_rx.recv_timeout(Duration::from_secs(3)).unwrap();
        assert_eq!(cmd_batch.cdc_id, ObserveHandle::with_id(0).id);
        assert_eq!(cmd_batch.rts_id, ObserveHandle::with_id(0).id);
        assert_eq!(cmd_batch.pitr_id, ObserveHandle::with_id(0).id);

        let (capture_tx, capture_rx) = mpsc::channel();
        let put_entry = EntryBuilder::new(3, 2)
            .put_cf(CF_LOCK, b"k1", b"v1")
            .epoch(1, 3)
            .build();
        router.schedule_task(
            1,
            Msg::apply(apply(
                peer_id,
                1,
                2,
                vec![put_entry],
                vec![cb(3, 2, capture_tx)],
            )),
        );
        fetch_apply_res(&rx);
        let resp = capture_rx.recv_timeout(Duration::from_secs(3)).unwrap();
        assert!(!resp.get_header().has_error(), "{:?}", resp);
        let cmd_batch = cmdbatch_rx.recv_timeout(Duration::from_secs(3)).unwrap();
        assert_eq!(cmd_batch.cdc_id, observe_handle.id);
        assert_eq!(resp, cmd_batch.into_iter(1).next().unwrap().response);

        let put_entry1 = EntryBuilder::new(4, 2)
            .put(b"k2", b"v2")
            .epoch(1, 3)
            .build();
        let put_entry2 = EntryBuilder::new(5, 2)
            .put(b"k2", b"v2")
            .epoch(1, 3)
            .build();
        router.schedule_task(
            1,
            Msg::apply(apply(peer_id, 1, 2, vec![put_entry1, put_entry2], vec![])),
        );
        let cmd_batch = cmdbatch_rx.recv_timeout(Duration::from_secs(3)).unwrap();
        assert_eq!(2, cmd_batch.len());

        // Stop observer regoin 1.
        observe_handle.stop_observing();

        let observe_handle = ObserveHandle::new();
        let put_entry = EntryBuilder::new(6, 2)
            .put(b"k2", b"v2")
            .epoch(1, 3)
            .build();
        router.schedule_task(1, Msg::apply(apply(peer_id, 1, 2, vec![put_entry], vec![])));

        // Must response a RegionNotFound error.
        router.schedule_task(
            2,
            Msg::Change {
                region_epoch,
                cmd: ChangeObserver::from_cdc(2, observe_handle),
                cb: Callback::Read(Box::new(|resp: ReadResponse<_>| {
                    assert!(
                        resp.response
                            .get_header()
                            .get_error()
                            .has_region_not_found()
                    );
                    assert!(resp.snapshot.is_none());
                })),
            },
        );

        system.shutdown();
    }

    #[test]
    fn test_check_sst_for_ingestion() {
        let mut sst = SstMeta::default();
        let mut region = Region::default();

        // Check uuid and cf name
        assert!(check_sst_for_ingestion(&sst, &region).is_err());
        sst.set_uuid(Uuid::new_v4().as_bytes().to_vec());
        sst.set_cf_name(CF_DEFAULT.to_owned());
        check_sst_for_ingestion(&sst, &region).unwrap();
        sst.set_cf_name("test".to_owned());
        assert!(check_sst_for_ingestion(&sst, &region).is_err());
        sst.set_cf_name(CF_WRITE.to_owned());
        check_sst_for_ingestion(&sst, &region).unwrap();

        // Check region id
        region.set_id(1);
        sst.set_region_id(2);
        assert!(check_sst_for_ingestion(&sst, &region).is_err());
        sst.set_region_id(1);
        check_sst_for_ingestion(&sst, &region).unwrap();

        // Check region epoch
        region.mut_region_epoch().set_conf_ver(1);
        assert!(check_sst_for_ingestion(&sst, &region).is_err());
        sst.mut_region_epoch().set_conf_ver(1);
        check_sst_for_ingestion(&sst, &region).unwrap();
        region.mut_region_epoch().set_version(1);
        assert!(check_sst_for_ingestion(&sst, &region).is_err());
        sst.mut_region_epoch().set_version(1);
        check_sst_for_ingestion(&sst, &region).unwrap();

        // Check region range
        region.set_start_key(vec![2]);
        region.set_end_key(vec![8]);
        sst.mut_range().set_start(vec![1]);
        sst.mut_range().set_end(vec![8]);
        assert!(check_sst_for_ingestion(&sst, &region).is_err());
        sst.mut_range().set_start(vec![2]);
        assert!(check_sst_for_ingestion(&sst, &region).is_err());
        sst.mut_range().set_end(vec![7]);
        check_sst_for_ingestion(&sst, &region).unwrap();
    }

    fn new_split_req(key: &[u8], id: u64, children: Vec<u64>) -> SplitRequest {
        let mut req = SplitRequest::default();
        req.set_split_key(key.to_vec());
        req.set_new_region_id(id);
        req.set_new_peer_ids(children);
        req
    }

    struct SplitResultChecker<'a, E>
    where
        E: KvEngine,
    {
        engine: E,
        origin_peers: &'a [metapb::Peer],
        epoch: Rc<RefCell<RegionEpoch>>,
    }

    impl<'a, E> SplitResultChecker<'a, E>
    where
        E: KvEngine,
    {
        fn check(&self, start: &[u8], end: &[u8], id: u64, children: &[u64], check_initial: bool) {
            let key = keys::region_state_key(id);
            let state: RegionLocalState = self.engine.get_msg_cf(CF_RAFT, &key).unwrap().unwrap();
            assert_eq!(state.get_state(), PeerState::Normal);
            assert_eq!(state.get_region().get_id(), id);
            assert_eq!(state.get_region().get_start_key(), start);
            assert_eq!(state.get_region().get_end_key(), end);
            let expect_peers: Vec<_> = self
                .origin_peers
                .iter()
                .zip(children)
                .map(|(p, new_id)| {
                    let mut new_peer = metapb::Peer::clone(p);
                    new_peer.set_id(*new_id);
                    new_peer
                })
                .collect();
            assert_eq!(state.get_region().get_peers(), expect_peers.as_slice());
            assert!(!state.has_merge_state(), "{:?}", state);
            let epoch = self.epoch.borrow();
            assert_eq!(*state.get_region().get_region_epoch(), *epoch);
            if !check_initial {
                return;
            }
            let key = keys::apply_state_key(id);
            let initial_state: RaftApplyState =
                self.engine.get_msg_cf(CF_RAFT, &key).unwrap().unwrap();
            assert_eq!(initial_state.get_applied_index(), RAFT_INIT_LOG_INDEX);
            assert_eq!(
                initial_state.get_truncated_state().get_index(),
                RAFT_INIT_LOG_INDEX
            );
            assert_eq!(
                initial_state.get_truncated_state().get_term(),
                RAFT_INIT_LOG_INDEX
            );
        }
    }

    fn error_msg(resp: &RaftCmdResponse) -> &str {
        resp.get_header().get_error().get_message()
    }

    #[test]
    fn test_split() {
        let (_path, engine) = create_tmp_engine("test-delegate");
        let (_import_dir, importer) = create_tmp_importer("test-delegate");
        let peer_id = 3;
        let mut reg = Registration {
            id: peer_id,
            term: 1,
            ..Default::default()
        };
        reg.region.set_id(1);
        reg.region.set_end_key(b"k5".to_vec());
        reg.region.mut_region_epoch().set_version(3);
        let region_epoch = reg.region.get_region_epoch().clone();
        let peers = vec![new_peer(2, 3), new_peer(4, 5), new_learner_peer(6, 7)];
        reg.region.set_peers(peers.clone().into());
        let (tx, _rx) = mpsc::channel();
        let sender = Box::new(TestNotifier { tx });
        let mut host = CoprocessorHost::<KvTestEngine>::default();
        let mut obs = ApplyObserver::default();
        let (sink, cmdbatch_rx) = mpsc::channel();
        obs.cmd_sink = Some(Arc::new(Mutex::new(sink)));
        host.registry
            .register_cmd_observer(1, BoxCmdObserver::new(obs));
        let (region_scheduler, _) = dummy_scheduler();
        let cfg = Arc::new(VersionTrack::new(Config::default()));
        let (router, mut system) = create_apply_batch_system(&cfg.value());
        let pending_create_peers = Arc::new(Mutex::new(HashMap::default()));
        let builder = super::Builder::<KvTestEngine> {
            tag: "test-store".to_owned(),
            cfg,
            sender,
            importer,
            region_scheduler,
            coprocessor_host: host,
            engine: engine.clone(),
            router: router.clone(),
            store_id: 2,
            pending_create_peers,
        };
        system.spawn("test-split".to_owned(), builder);

        router.schedule_task(1, Msg::Registration(reg.dup()));
        let observe_handle = ObserveHandle::new();
        router.schedule_task(
            1,
            Msg::Change {
                region_epoch: region_epoch.clone(),
                cmd: ChangeObserver::from_cdc(1, observe_handle.clone()),
                cb: Callback::Read(Box::new(|resp: ReadResponse<_>| {
                    assert!(!resp.response.get_header().has_error(), "{:?}", resp);
                    assert!(resp.snapshot.is_some());
                })),
            },
        );

        let mut index_id = 1;
        let (capture_tx, capture_rx) = mpsc::channel();
        let epoch = Rc::new(RefCell::new(reg.region.get_region_epoch().to_owned()));
        let epoch_ = epoch.clone();
        let mut exec_split = |router: &ApplyRouter<KvTestEngine>, reqs| {
            let epoch = epoch_.borrow();
            let split = EntryBuilder::new(index_id, 1)
                .split(reqs)
                .epoch(epoch.get_conf_ver(), epoch.get_version())
                .build();
            router.schedule_task(
                1,
                Msg::apply(apply(
                    peer_id,
                    1,
                    1,
                    vec![split],
                    vec![cb(index_id, 1, capture_tx.clone())],
                )),
            );
            index_id += 1;
            capture_rx.recv_timeout(Duration::from_secs(3)).unwrap()
        };

        let mut splits = BatchSplitRequest::default();
        splits.set_right_derive(true);
        splits.mut_requests().push(new_split_req(b"k1", 8, vec![]));
        let resp = exec_split(&router, splits.clone());
        // 3 followers are required.
        assert!(error_msg(&resp).contains("id count"), "{:?}", resp);
        cmdbatch_rx.recv_timeout(Duration::from_secs(3)).unwrap();

        splits.mut_requests().clear();
        let resp = exec_split(&router, splits.clone());
        // Empty requests should be rejected.
        assert!(error_msg(&resp).contains("missing"), "{:?}", resp);

        splits
            .mut_requests()
            .push(new_split_req(b"k6", 8, vec![9, 10, 11]));
        let resp = exec_split(&router, splits.clone());
        // Out of range keys should be rejected.
        assert!(
            resp.get_header().get_error().has_key_not_in_region(),
            "{:?}",
            resp
        );

        splits
            .mut_requests()
            .push(new_split_req(b"", 8, vec![9, 10, 11]));
        let resp = exec_split(&router, splits.clone());
        // Empty key should be rejected.
        assert!(error_msg(&resp).contains("missing"), "{:?}", resp);

        splits.mut_requests().clear();
        splits
            .mut_requests()
            .push(new_split_req(b"k2", 8, vec![9, 10, 11]));
        splits
            .mut_requests()
            .push(new_split_req(b"k1", 8, vec![9, 10, 11]));
        let resp = exec_split(&router, splits.clone());
        // keys should be in ascend order.
        assert!(error_msg(&resp).contains("invalid"), "{:?}", resp);

        splits.mut_requests().clear();
        splits
            .mut_requests()
            .push(new_split_req(b"k1", 8, vec![9, 10, 11]));
        splits
            .mut_requests()
            .push(new_split_req(b"k2", 8, vec![9, 10]));
        let resp = exec_split(&router, splits.clone());
        // All requests should be checked.
        assert!(error_msg(&resp).contains("id count"), "{:?}", resp);
        let checker = SplitResultChecker {
            engine,
            origin_peers: &peers,
            epoch: epoch.clone(),
        };

        splits.mut_requests().clear();
        splits
            .mut_requests()
            .push(new_split_req(b"k1", 8, vec![9, 10, 11]));
        let resp = exec_split(&router, splits.clone());
        // Split should succeed.
        assert!(!resp.get_header().has_error(), "{:?}", resp);
        let mut new_version = epoch.borrow().get_version() + 1;
        epoch.borrow_mut().set_version(new_version);
        checker.check(b"", b"k1", 8, &[9, 10, 11], true);
        checker.check(b"k1", b"k5", 1, &[3, 5, 7], false);

        splits.mut_requests().clear();
        splits
            .mut_requests()
            .push(new_split_req(b"k4", 12, vec![13, 14, 15]));
        splits.set_right_derive(false);
        let resp = exec_split(&router, splits.clone());
        // Right derive should be respected.
        assert!(!resp.get_header().has_error(), "{:?}", resp);
        new_version = epoch.borrow().get_version() + 1;
        epoch.borrow_mut().set_version(new_version);
        checker.check(b"k4", b"k5", 12, &[13, 14, 15], true);
        checker.check(b"k1", b"k4", 1, &[3, 5, 7], false);

        splits.mut_requests().clear();
        splits
            .mut_requests()
            .push(new_split_req(b"k2", 16, vec![17, 18, 19]));
        splits
            .mut_requests()
            .push(new_split_req(b"k3", 20, vec![21, 22, 23]));
        splits.set_right_derive(true);
        let resp = exec_split(&router, splits.clone());
        // Right derive should be respected.
        assert!(!resp.get_header().has_error(), "{:?}", resp);
        new_version = epoch.borrow().get_version() + 2;
        epoch.borrow_mut().set_version(new_version);
        checker.check(b"k1", b"k2", 16, &[17, 18, 19], true);
        checker.check(b"k2", b"k3", 20, &[21, 22, 23], true);
        checker.check(b"k3", b"k4", 1, &[3, 5, 7], false);

        splits.mut_requests().clear();
        splits
            .mut_requests()
            .push(new_split_req(b"k31", 24, vec![25, 26, 27]));
        splits
            .mut_requests()
            .push(new_split_req(b"k32", 28, vec![29, 30, 31]));
        splits.set_right_derive(false);
        let resp = exec_split(&router, splits);
        // Right derive should be respected.
        assert!(!resp.get_header().has_error(), "{:?}", resp);
        new_version = epoch.borrow().get_version() + 2;
        epoch.borrow_mut().set_version(new_version);
        checker.check(b"k3", b"k31", 1, &[3, 5, 7], false);
        checker.check(b"k31", b"k32", 24, &[25, 26, 27], true);
        checker.check(b"k32", b"k4", 28, &[29, 30, 31], true);

        let (tx, rx) = mpsc::channel();
        observe_handle.stop_observing();
        router.schedule_task(
            1,
            Msg::Change {
                region_epoch,
                cmd: ChangeObserver::from_cdc(1, observe_handle),
                cb: Callback::Read(Box::new(move |resp: ReadResponse<_>| {
                    assert!(
                        resp.response.get_header().get_error().has_epoch_not_match(),
                        "{:?}",
                        resp
                    );
                    assert!(resp.snapshot.is_none());
                    tx.send(()).unwrap();
                })),
            },
        );
        rx.recv_timeout(Duration::from_millis(500)).unwrap();

        system.shutdown();
    }

    #[test]
    fn pending_cmd_leak() {
        let res = panic_hook::recover_safe(|| {
            let _cmd = PendingCmd::<KvTestSnapshot>::new(1, 1, Callback::None);
        });
        res.unwrap_err();
    }

    #[test]
    fn pending_cmd_leak_dtor_not_abort() {
        let res = panic_hook::recover_safe(|| {
            let _cmd = PendingCmd::<KvTestSnapshot>::new(1, 1, Callback::None);
            panic!("Don't abort");
            // It would abort and fail if there was a double-panic in PendingCmd
            // dtor.
        });
        res.unwrap_err();
    }
}<|MERGE_RESOLUTION|>--- conflicted
+++ resolved
@@ -641,16 +641,10 @@
             last_seqno: delegate.last_write_seqno.take(),
             exec_res: results,
             metrics: delegate.metrics.clone(),
-<<<<<<< HEAD
             applied_index_term: delegate.applied_index_term,
             bucket_stat: delegate.buckets.clone(),
             region_local_state,
         }));
-=======
-            applied_term: delegate.applied_term,
-            bucket_stat: delegate.buckets.clone().map(Box::new),
-        });
->>>>>>> 0576484e
     }
 
     pub fn delta_bytes(&self) -> u64 {
@@ -688,7 +682,6 @@
         let (is_synced, seqno) = self.write_to_db();
 
         if !self.apply_res.is_empty() {
-<<<<<<< HEAD
             let mut apply_res = mem::take(&mut self.apply_res);
             for res in &mut apply_res {
                 if res.as_ref().last_seqno.is_none() {
@@ -700,11 +693,6 @@
             } else {
                 self.notifier.notify(apply_res);
             }
-=======
-            fail_point!("before_nofity_apply_res");
-            let apply_res = mem::take(&mut self.apply_res);
-            self.notifier.notify(apply_res);
->>>>>>> 0576484e
         }
 
         let elapsed = t.saturating_elapsed();
