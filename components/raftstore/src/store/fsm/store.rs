// Copyright 2016 TiKV Project Authors. Licensed under Apache-2.0.

// #[PerformanceCriticalPath]
use std::{
    cell::Cell,
    cmp::{Ord, Ordering as CmpOrdering},
    collections::{
        BTreeMap,
        Bound::{Excluded, Included, Unbounded},
    },
    mem,
    ops::{Deref, DerefMut},
    sync::{
        atomic::{AtomicU64, AtomicUsize, Ordering},
        Arc, Mutex,
    },
    time::{Duration, Instant},
    u64,
};

use batch_system::{
    BasicMailbox, BatchRouter, BatchSystem, Config as BatchSystemConfig, Fsm, HandleResult,
    HandlerBuilder, PollHandler, Priority,
};
use collections::{HashMap, HashMapEntry, HashSet};
use concurrency_manager::ConcurrencyManager;
use crossbeam::channel::{unbounded, Sender, TryRecvError, TrySendError};
use engine_traits::{
    CompactedEvent, DeleteStrategy, Engines, KvEngine, Mutable, PerfContextKind, RaftEngine,
    RaftLogBatch, Range, WriteBatch, WriteOptions, CF_DEFAULT, CF_LOCK, CF_RAFT, CF_WRITE,
};
use fail::fail_point;
use futures::{compat::Future01CompatExt, FutureExt};
use grpcio_health::HealthService;
use keys::{self, data_end_key, data_key, enc_end_key, enc_start_key};
use kvproto::{
    import_sstpb::{SstMeta, SwitchMode},
    metapb::{self, Region, RegionEpoch},
    pdpb::{self, QueryStats, StoreStats},
    raft_cmdpb::{AdminCmdType, AdminRequest},
    raft_serverpb::{
        ExtraMessageType, PeerState, RaftApplyState, RaftMessage, RegionLocalState,
        RegionSequenceNumberRelation,
    },
    replication_modepb::{ReplicationMode, ReplicationStatus},
};
use pd_client::{Feature, FeatureGate, PdClient};
use protobuf::Message;
use raft::StateRole;
use resource_metering::CollectorRegHandle;
use sst_importer::SstImporter;
use tikv_alloc::trace::TraceEvent;
use tikv_util::{
    box_err, box_try,
    config::{Tracker, VersionTrack},
    debug, defer, error,
    future::poll_future_notify,
    info, is_zero_duration,
    mpsc::{self, LooseBoundedSender, Receiver},
    sequence_number::{
        Notifier as SeqnoNotifier, SequenceNumber, SequenceNumberWindow, SYNCED_MAX_SEQUENCE_NUMBER,
    },
    slow_log, sys as sys_util,
    sys::disk::{get_disk_status, DiskUsage},
    time::{duration_to_sec, Instant as TiInstant},
    timer::SteadyTimer,
    warn,
    worker::{LazyWorker, Scheduler, Worker},
    Either, RingQueue,
};
use time::{self, Timespec};

use crate::{
    bytes_capacity,
    coprocessor::{
        split_observer::SplitObserver, BoxAdminObserver, CoprocessorHost, RegionChangeEvent,
        RegionChangeReason,
    },
    store::{
        async_io::write::{StoreWriters, Worker as WriteWorker, WriteMsg},
        config::Config,
        fsm::{
            create_apply_batch_system,
            metrics::*,
            peer::{
                maybe_destroy_source, new_admin_request, PeerFsm, PeerFsmDelegate, SenderFsmPair,
            },
            ApplyBatchSystem, ApplyNotifier, ApplyPollerBuilder, ApplyRes, ApplyRouter,
            ApplyTaskRes,
        },
        local_metrics::{RaftMetrics, RaftReadyMetrics},
        memory::*,
        metrics::*,
        peer_storage,
        transport::Transport,
        util::{self, is_initial_msg, RegionReadProgressRegistry},
        worker::{
            AutoSplitController, CleanupRunner, CleanupSstRunner, CleanupSstTask, CleanupTask,
            CompactRunner, CompactTask, ConsistencyCheckRunner, ConsistencyCheckTask,
            GcSnapshotRunner, GcSnapshotTask, PdRunner, RaftlogFetchRunner, RaftlogFetchTask,
            RaftlogGcRunner, RaftlogGcTask, ReadDelegate, RefreshConfigRunner, RefreshConfigTask,
            RegionRunner, RegionTask, SplitCheckTask,
        },
        Callback, CasualMessage, GlobalReplicationState, InspectedRaftMessage, MergeResultKind,
        PdTask, PeerMsg, PeerTick, RaftCommand, SignificantMsg, SnapManager, StoreMsg, StoreTick,
    },
    Result,
};

type Key = Vec<u8>;

pub const PENDING_MSG_CAP: usize = 100;
const ENTRY_CACHE_EVICT_TICK_DURATION: Duration = Duration::from_secs(1);
pub const MULTI_FILES_SNAPSHOT_FEATURE: Feature = Feature::require(6, 1, 0); // it only makes sense for large region

pub struct StoreInfo<EK, ER> {
    pub kv_engine: EK,
    pub raft_engine: ER,
    pub capacity: u64,
}

pub struct StoreMeta {
    /// store id
    pub store_id: Option<u64>,
    /// region_end_key -> region_id
    pub region_ranges: BTreeMap<Vec<u8>, u64>,
    /// region_id -> region
    pub regions: HashMap<u64, Region>,
    /// region_id -> reader
    pub readers: HashMap<u64, ReadDelegate>,
    /// `MsgRequestPreVote`, `MsgRequestVote` or `MsgAppend` messages from newly
    /// split Regions shouldn't be dropped if there is no such Region in this
    /// store now. So the messages are recorded temporarily and will be handled
    /// later.
    pub pending_msgs: RingQueue<RaftMessage>,
    /// The regions with pending snapshots.
    pub pending_snapshot_regions: Vec<Region>,
    /// A marker used to indicate the peer of a Region has received a merge
    /// target message and waits to be destroyed. target_region_id ->
    /// (source_region_id -> merge_target_region)
    pub pending_merge_targets: HashMap<u64, HashMap<u64, metapb::Region>>,
    /// An inverse mapping of `pending_merge_targets` used to let source peer
    /// help target peer to clean up related entry. source_region_id ->
    /// target_region_id
    pub targets_map: HashMap<u64, u64>,
    /// `atomic_snap_regions` and `destroyed_region_for_snap` are used for
    /// making destroy overlapped regions and apply snapshot atomically.
    /// region_id -> wait_destroy_regions_map(source_region_id -> is_ready)
    /// A target peer must wait for all source peer to ready before applying
    /// snapshot.
    pub atomic_snap_regions: HashMap<u64, HashMap<u64, bool>>,
    /// source_region_id -> need_atomic
    /// Used for reminding the source peer to switch to ready in
    /// `atomic_snap_regions`.
    pub destroyed_region_for_snap: HashMap<u64, bool>,
    /// region_id -> `RegionReadProgress`
    pub region_read_progress: RegionReadProgressRegistry,
    /// record sst_file_name -> (sst_smallest_key, sst_largest_key)
    pub damaged_ranges: HashMap<String, (Vec<u8>, Vec<u8>)>,
    pub threads_sequence_numbers: Vec<Arc<AtomicU64>>,
}

impl StoreMeta {
    pub fn new(vote_capacity: usize) -> StoreMeta {
        StoreMeta {
            store_id: None,
            region_ranges: BTreeMap::default(),
            regions: HashMap::default(),
            readers: HashMap::default(),
            pending_msgs: RingQueue::with_capacity(vote_capacity),
            pending_snapshot_regions: Vec::default(),
            pending_merge_targets: HashMap::default(),
            targets_map: HashMap::default(),
            atomic_snap_regions: HashMap::default(),
            destroyed_region_for_snap: HashMap::default(),
            region_read_progress: RegionReadProgressRegistry::new(),
            damaged_ranges: HashMap::default(),
            threads_sequence_numbers: Vec::default(),
        }
    }

    #[inline]
    pub fn set_region<EK: KvEngine, ER: RaftEngine>(
        &mut self,
        host: &CoprocessorHost<EK>,
        region: Region,
        peer: &mut crate::store::Peer<EK, ER>,
        reason: RegionChangeReason,
    ) {
        let prev = self.regions.insert(region.get_id(), region.clone());
        if prev.map_or(true, |r| r.get_id() != region.get_id()) {
            // TODO: may not be a good idea to panic when holding a lock.
            panic!("{} region corrupted", peer.tag);
        }
        let reader = self.readers.get_mut(&region.get_id()).unwrap();
        peer.set_region(host, reader, region, reason);
    }

    /// Update damaged ranges and return true if overlap exists.
    ///
    /// Condition:
    /// end_key > file.smallestkey
    /// start_key <= file.largestkey
    pub fn update_overlap_damaged_ranges(&mut self, fname: &str, start: &[u8], end: &[u8]) -> bool {
        // `region_ranges` is promised to have no overlap so just check the first
        // region.
        if let Some((_, id)) = self
            .region_ranges
            .range((Excluded(start.to_owned()), Unbounded::<Vec<u8>>))
            .next()
        {
            let region = &self.regions[id];
            if keys::enc_start_key(region).as_slice() <= end {
                if let HashMapEntry::Vacant(v) = self.damaged_ranges.entry(fname.to_owned()) {
                    v.insert((start.to_owned(), end.to_owned()));
                }
                return true;
            }
        }

        // It's OK to remove the range here before deleting real file.
        let _ = self.damaged_ranges.remove(fname);
        false
    }

    /// Get all region ids overlapping damaged ranges.
    pub fn get_all_damaged_region_ids(&self) -> HashSet<u64> {
        let mut ids = HashSet::default();
        for (_fname, (start, end)) in self.damaged_ranges.iter() {
            for (_, id) in self
                .region_ranges
                .range((Excluded(start.clone()), Unbounded::<Vec<u8>>))
            {
                let region = &self.regions[id];
                if &keys::enc_start_key(region) <= end {
                    ids.insert(*id);
                } else {
                    // `region_ranges` is promised to have no overlap.
                    break;
                }
            }
        }
        if !ids.is_empty() {
            warn!(
                "detected damaged regions overlapping damaged file ranges";
                "id" => ?&ids,
            );
        }
        ids
    }

    fn overlap_damaged_range(&self, start_key: &Vec<u8>, end_key: &Vec<u8>) -> bool {
        for (_fname, (file_start, file_end)) in self.damaged_ranges.iter() {
            if file_end >= start_key && file_start < end_key {
                return true;
            }
        }
        false
    }
}

pub struct RaftRouter<EK, ER>
where
    EK: KvEngine,
    ER: RaftEngine,
{
    pub router: BatchRouter<PeerFsm<EK, ER>, StoreFsm<EK>>,
}

impl<EK, ER> Clone for RaftRouter<EK, ER>
where
    EK: KvEngine,
    ER: RaftEngine,
{
    fn clone(&self) -> Self {
        RaftRouter {
            router: self.router.clone(),
        }
    }
}

impl<EK, ER> Deref for RaftRouter<EK, ER>
where
    EK: KvEngine,
    ER: RaftEngine,
{
    type Target = BatchRouter<PeerFsm<EK, ER>, StoreFsm<EK>>;

    fn deref(&self) -> &BatchRouter<PeerFsm<EK, ER>, StoreFsm<EK>> {
        &self.router
    }
}

impl<EK, ER> ApplyNotifier<EK> for RaftRouter<EK, ER>
where
    EK: KvEngine,
    ER: RaftEngine,
{
    fn notify(&self, apply_res: Vec<Box<ApplyRes<EK::Snapshot>>>) {
        for r in apply_res {
            let region_id = r.region_id;
            if let Err(e) = self.router.force_send(
                region_id,
                PeerMsg::ApplyRes {
                    res: ApplyTaskRes::Apply(r),
                },
            ) {
                error!("failed to send apply result"; "region_id" => region_id, "err" => ?e);
            }
        }
    }
    fn notify_one(&self, region_id: u64, msg: PeerMsg<EK>) {
        if let Err(e) = self.router.force_send(region_id, msg) {
            error!("failed to notify apply msg"; "region_id" => region_id, "err" => ?e);
        }
    }

    fn notify_store(&self, apply_res: Vec<Box<ApplyRes<EK::Snapshot>>>) {
        let _ = self.router.send_control(StoreMsg::ApplyRes(apply_res));
    }

    fn clone_box(&self) -> Box<dyn ApplyNotifier<EK>> {
        Box::new(self.clone())
    }
}

impl<EK, ER> SeqnoNotifier for RaftRouter<EK, ER>
where
    EK: KvEngine,
    ER: RaftEngine,
{
    fn notify_seqno_version_updated(&self, version: u64) {
        if let Err(e) = self
            .router
            .send_control(StoreMsg::SeqnoVersionUpdated { version })
        {
            info!("notify new seqno verion failed"; "version" => version, "err" => ?e);
        }
    }
}

impl<EK, ER> RaftRouter<EK, ER>
where
    EK: KvEngine,
    ER: RaftEngine,
{
    pub fn send_raft_message(
        &self,
        msg: RaftMessage,
    ) -> std::result::Result<(), TrySendError<RaftMessage>> {
        fail_point!("send_raft_message_full", |_| Err(TrySendError::Full(
            RaftMessage::default()
        )));

        let id = msg.get_region_id();

        let mut heap_size = 0;
        for e in msg.get_message().get_entries() {
            heap_size += bytes_capacity(&e.data) + bytes_capacity(&e.context);
        }
        let peer_msg = PeerMsg::RaftMessage(InspectedRaftMessage { heap_size, msg });
        let event = TraceEvent::Add(heap_size);
        let send_failed = Cell::new(true);

        MEMTRACE_RAFT_MESSAGES.trace(event);
        defer!(if send_failed.get() {
            MEMTRACE_RAFT_MESSAGES.trace(TraceEvent::Sub(heap_size));
        });

        let store_msg = match self.try_send(id, peer_msg) {
            Either::Left(Ok(())) => {
                fail_point!("memtrace_raft_messages_overflow_check_send");
                send_failed.set(false);
                return Ok(());
            }
            Either::Left(Err(TrySendError::Full(PeerMsg::RaftMessage(im)))) => {
                return Err(TrySendError::Full(im.msg));
            }
            Either::Left(Err(TrySendError::Disconnected(PeerMsg::RaftMessage(im)))) => {
                return Err(TrySendError::Disconnected(im.msg));
            }
            Either::Right(PeerMsg::RaftMessage(im)) => StoreMsg::RaftMessage(im),
            _ => unreachable!(),
        };
        match self.send_control(store_msg) {
            Ok(()) => {
                send_failed.set(false);
                Ok(())
            }
            Err(TrySendError::Full(StoreMsg::RaftMessage(im))) => Err(TrySendError::Full(im.msg)),
            Err(TrySendError::Disconnected(StoreMsg::RaftMessage(im))) => {
                Err(TrySendError::Disconnected(im.msg))
            }
            _ => unreachable!(),
        }
    }

    #[inline]
    pub fn send_raft_command(
        &self,
        cmd: RaftCommand<EK::Snapshot>,
    ) -> std::result::Result<(), TrySendError<RaftCommand<EK::Snapshot>>> {
        let region_id = cmd.request.get_header().get_region_id();
        match self.send(region_id, PeerMsg::RaftCommand(cmd)) {
            Ok(()) => Ok(()),
            Err(TrySendError::Full(PeerMsg::RaftCommand(cmd))) => Err(TrySendError::Full(cmd)),
            Err(TrySendError::Disconnected(PeerMsg::RaftCommand(cmd))) => {
                Err(TrySendError::Disconnected(cmd))
            }
            _ => unreachable!(),
        }
    }

    fn report_unreachable(&self, store_id: u64) {
        self.broadcast_normal(|| {
            PeerMsg::SignificantMsg(SignificantMsg::StoreUnreachable { store_id })
        });
    }

    fn report_status_update(&self) {
        self.broadcast_normal(|| PeerMsg::UpdateReplicationMode)
    }

    /// Broadcasts resolved result to all regions.
    pub fn report_resolved(&self, store_id: u64, group_id: u64) {
        self.broadcast_normal(|| {
            PeerMsg::SignificantMsg(SignificantMsg::StoreResolved { store_id, group_id })
        })
    }

    pub fn register(&self, region_id: u64, mailbox: BasicMailbox<PeerFsm<EK, ER>>) {
        self.router.register(region_id, mailbox);
        self.update_trace();
    }

    pub fn register_all(&self, mailboxes: Vec<(u64, BasicMailbox<PeerFsm<EK, ER>>)>) {
        self.router.register_all(mailboxes);
        self.update_trace();
    }

    pub fn close(&self, region_id: u64) {
        self.router.close(region_id);
        self.update_trace();
    }

    pub fn clear_cache(&self) {
        self.router.clear_cache();
    }

    fn update_trace(&self) {
        let router_trace = self.router.trace();
        MEMTRACE_RAFT_ROUTER_ALIVE.trace(TraceEvent::Reset(router_trace.alive));
        MEMTRACE_RAFT_ROUTER_LEAK.trace(TraceEvent::Reset(router_trace.leak));
    }
}

#[derive(Default)]
pub struct PeerTickBatch {
    pub ticks: Vec<Box<dyn FnOnce() + Send>>,
    pub wait_duration: Duration,
}

impl PeerTickBatch {
    #[inline]
    pub fn schedule(&mut self, timer: &SteadyTimer) {
        if self.ticks.is_empty() {
            return;
        }
        let peer_ticks = mem::take(&mut self.ticks);
        let f = timer.delay(self.wait_duration).compat().map(move |_| {
            for tick in peer_ticks {
                tick();
            }
        });
        poll_future_notify(f);
    }
}

impl Clone for PeerTickBatch {
    fn clone(&self) -> PeerTickBatch {
        PeerTickBatch {
            ticks: vec![],
            wait_duration: self.wait_duration,
        }
    }
}

pub struct PollContext<EK, ER, T>
where
    EK: KvEngine,
    ER: RaftEngine,
{
    pub cfg: Config,
    pub store: metapb::Store,
    pub pd_scheduler: Scheduler<PdTask<EK, ER>>,
    pub consistency_check_scheduler: Scheduler<ConsistencyCheckTask<EK::Snapshot>>,
    pub split_check_scheduler: Scheduler<SplitCheckTask>,
    // handle Compact, CleanupSst task
    pub cleanup_scheduler: Scheduler<CleanupTask>,
    pub raftlog_gc_scheduler: Scheduler<RaftlogGcTask>,
    pub raftlog_fetch_scheduler: Scheduler<RaftlogFetchTask>,
    pub region_scheduler: Scheduler<RegionTask<EK::Snapshot>>,
    pub apply_router: ApplyRouter<EK>,
    pub router: RaftRouter<EK, ER>,
    pub importer: Arc<SstImporter>,
    pub store_meta: Arc<Mutex<StoreMeta>>,
    pub feature_gate: FeatureGate,
    /// region_id -> (peer_id, is_splitting)
    /// Used for handling race between splitting and creating new peer.
    /// An uninitialized peer can be replaced to the one from splitting iff they
    /// are exactly the same peer.
    ///
    /// WARNING:
    /// To avoid deadlock, if you want to use `store_meta` and
    /// `pending_create_peers` together, the lock sequence MUST BE:
    /// 1. lock the store_meta.
    /// 2. lock the pending_create_peers.
    pub pending_create_peers: Arc<Mutex<HashMap<u64, (u64, bool)>>>,
    pub raft_metrics: RaftMetrics,
    pub snap_mgr: SnapManager,
    pub coprocessor_host: CoprocessorHost<EK>,
    pub timer: SteadyTimer,
    pub trans: T,
    /// WARNING:
    /// To avoid deadlock, if you want to use `store_meta` and
    /// `global_replication_state` together, the lock sequence MUST BE:
    /// 1. lock the store_meta.
    /// 2. lock the global_replication_state.
    pub global_replication_state: Arc<Mutex<GlobalReplicationState>>,
    pub global_stat: GlobalStoreStat,
    pub store_stat: LocalStoreStat,
    pub engines: Engines<EK, ER>,
    pub pending_count: usize,
    pub ready_count: usize,
    pub has_ready: bool,
    pub current_time: Option<Timespec>,
    pub raft_perf_context: ER::PerfContext,
    pub kv_perf_context: EK::PerfContext,
    pub tick_batch: Vec<PeerTickBatch>,
    pub node_start_time: Option<TiInstant>,
    /// Disk usage for the store itself.
    pub self_disk_usage: DiskUsage,

    // TODO: how to remove offlined stores?
    /// Disk usage for other stores. The store itself is not included.
    /// Only contains items which is not `DiskUsage::Normal`.
    pub store_disk_usages: HashMap<u64, DiskUsage>,
    pub write_senders: Vec<Sender<WriteMsg<EK, ER>>>,
    pub sync_write_worker: Option<WriteWorker<EK, ER, RaftRouter<EK, ER>, T>>,
    pub io_reschedule_concurrent_count: Arc<AtomicUsize>,
    pub pending_latency_inspect: Vec<util::LatencyInspector>,
    pub pending_seqno_relations: Vec<SeqnoRelation>,
    pub to_update_sequence: Option<SequenceNumber>,
}

impl<EK, ER, T> PollContext<EK, ER, T>
where
    EK: KvEngine,
    ER: RaftEngine,
{
    #[inline]
    pub fn store_id(&self) -> u64 {
        self.store.get_id()
    }

    pub fn update_ticks_timeout(&mut self) {
        self.tick_batch[PeerTick::Raft as usize].wait_duration = self.cfg.raft_base_tick_interval.0;
        self.tick_batch[PeerTick::RaftLogGc as usize].wait_duration =
            self.cfg.raft_log_gc_tick_interval.0;
        self.tick_batch[PeerTick::EntryCacheEvict as usize].wait_duration =
            ENTRY_CACHE_EVICT_TICK_DURATION;
        self.tick_batch[PeerTick::PdHeartbeat as usize].wait_duration =
            self.cfg.pd_heartbeat_tick_interval.0;
        self.tick_batch[PeerTick::SplitRegionCheck as usize].wait_duration =
            self.cfg.split_region_check_tick_interval.0;
        self.tick_batch[PeerTick::CheckPeerStaleState as usize].wait_duration =
            self.cfg.peer_stale_state_check_interval.0;
        self.tick_batch[PeerTick::CheckMerge as usize].wait_duration =
            self.cfg.merge_check_tick_interval.0;
        self.tick_batch[PeerTick::CheckLeaderLease as usize].wait_duration =
            self.cfg.check_leader_lease_interval.0;
        self.tick_batch[PeerTick::ReactivateMemoryLock as usize].wait_duration =
            self.cfg.reactive_memory_lock_tick_interval.0;
        self.tick_batch[PeerTick::ReportBuckets as usize].wait_duration =
            self.cfg.report_region_buckets_tick_interval.0;
        self.tick_batch[PeerTick::CheckLongUncommitted as usize].wait_duration =
            self.cfg.check_long_uncommitted_interval.0;
    }
}

impl<EK, ER, T: Transport> PollContext<EK, ER, T>
where
    EK: KvEngine,
    ER: RaftEngine,
{
    #[inline]
    fn schedule_store_tick(&self, tick: StoreTick, timeout: Duration) {
        if !is_zero_duration(&timeout) {
            let mb = self.router.control_mailbox();
            let delay = self.timer.delay(timeout).compat().map(move |_| {
                if let Err(e) = mb.force_send(StoreMsg::Tick(tick)) {
                    info!(
                        "failed to schedule store tick, are we shutting down?";
                        "tick" => ?tick,
                        "err" => ?e
                    );
                }
            });
            poll_future_notify(delay);
        }
    }

    pub fn handle_stale_msg(
        &mut self,
        msg: &RaftMessage,
        cur_epoch: RegionEpoch,
        target_region: Option<metapb::Region>,
    ) {
        let region_id = msg.get_region_id();
        let from_peer = msg.get_from_peer();
        let to_peer = msg.get_to_peer();
        let msg_type = msg.get_message().get_msg_type();

        info!(
            "raft message is stale, tell to gc";
            "region_id" => region_id,
            "current_region_epoch" => ?cur_epoch,
            "msg_type" => ?msg_type,
        );

        self.raft_metrics.message_dropped.stale_msg += 1;

        let mut gc_msg = RaftMessage::default();
        gc_msg.set_region_id(region_id);
        gc_msg.set_from_peer(to_peer.clone());
        gc_msg.set_to_peer(from_peer.clone());
        gc_msg.set_region_epoch(cur_epoch);
        if let Some(r) = target_region {
            gc_msg.set_merge_target(r);
        } else {
            gc_msg.set_is_tombstone(true);
        }
        if let Err(e) = self.trans.send(gc_msg) {
            error!(?e;
                "send gc message failed";
                "region_id" => region_id,
            );
        }
    }
}

struct Store {
    // store id, before start the id is 0.
    id: u64,
    last_compact_checked_key: Key,
    stopped: bool,
    start_time: Option<Timespec>,
    consistency_check_time: HashMap<u64, Instant>,
    last_unreachable_report: HashMap<u64, Instant>,
    seqno_window: SequenceNumberWindow,
    inflight_seqno_relations: HashMap<u64, Vec<SeqnoRelation>>,
    latest_seqno_version: u64,
}

pub struct SeqnoRelation {
    region_id: u64,
    seqno: SequenceNumber,
    apply_state: RaftApplyState,
    region_local_state: Option<RegionLocalState>,
}

pub struct StoreFsm<EK>
where
    EK: KvEngine,
{
    store: Store,
    receiver: Receiver<StoreMsg<EK>>,
}

impl<EK> StoreFsm<EK>
where
    EK: KvEngine,
{
    pub fn new(cfg: &Config) -> (LooseBoundedSender<StoreMsg<EK>>, Box<StoreFsm<EK>>) {
        let (tx, rx) = mpsc::loose_bounded(cfg.notify_capacity);
        let fsm = Box::new(StoreFsm {
            store: Store {
                id: 0,
                last_compact_checked_key: keys::DATA_MIN_KEY.to_vec(),
                stopped: false,
                start_time: None,
                consistency_check_time: HashMap::default(),
                last_unreachable_report: HashMap::default(),
                seqno_window: SequenceNumberWindow::default(),
                inflight_seqno_relations: HashMap::default(),
                latest_seqno_version: 0,
            },
            receiver: rx,
        });
        (tx, fsm)
    }
}

impl<EK> Fsm for StoreFsm<EK>
where
    EK: KvEngine,
{
    type Message = StoreMsg<EK>;

    #[inline]
    fn is_stopped(&self) -> bool {
        self.store.stopped
    }
}

struct StoreFsmDelegate<'a, EK: KvEngine + 'static, ER: RaftEngine + 'static, T: 'static> {
    fsm: &'a mut StoreFsm<EK>,
    ctx: &'a mut PollContext<EK, ER, T>,
}

impl<'a, EK: KvEngine + 'static, ER: RaftEngine + 'static, T: Transport>
    StoreFsmDelegate<'a, EK, ER, T>
{
    fn on_tick(&mut self, tick: StoreTick) {
        let t = TiInstant::now_coarse();
        match tick {
            StoreTick::PdStoreHeartbeat => self.on_pd_store_heartbeat_tick(),
            StoreTick::SnapGc => self.on_snap_mgr_gc(),
            StoreTick::CompactLockCf => self.on_compact_lock_cf(),
            StoreTick::CompactCheck => self.on_compact_check_tick(),
            StoreTick::ConsistencyCheck => self.on_consistency_check_tick(),
            StoreTick::CleanupImportSst => self.on_cleanup_import_sst_tick(),
        }
        let elapsed = t.saturating_elapsed();
        RAFT_EVENT_DURATION
            .get(tick.tag())
            .observe(duration_to_sec(elapsed) as f64);
        slow_log!(
            elapsed,
            "[store {}] handle timeout {:?}",
            self.fsm.store.id,
            tick
        );
    }

    fn handle_msgs(&mut self, msgs: &mut Vec<StoreMsg<EK>>) {
        for m in msgs.drain(..) {
            match m {
                StoreMsg::Tick(tick) => self.on_tick(tick),
                StoreMsg::RaftMessage(msg) => {
                    if let Err(e) = self.on_raft_message(msg) {
                        error!(?e;
                            "handle raft message failed";
                            "store_id" => self.fsm.store.id,
                        );
                    }
                }
                StoreMsg::CompactedEvent(event) => self.on_compaction_finished(event),
                StoreMsg::ValidateSstResult { invalid_ssts } => {
                    self.on_validate_sst_result(invalid_ssts)
                }
                StoreMsg::ClearRegionSizeInRange { start_key, end_key } => {
                    self.clear_region_size_in_range(&start_key, &end_key)
                }
                StoreMsg::StoreUnreachable { store_id } => {
                    self.on_store_unreachable(store_id);
                }
                StoreMsg::Start { store } => self.start(store),
                StoreMsg::UpdateReplicationMode(status) => self.on_update_replication_mode(status),
                #[cfg(any(test, feature = "testexport"))]
                StoreMsg::Validate(f) => f(&self.ctx.cfg),
                StoreMsg::LatencyInspect {
                    send_time,
                    mut inspector,
                } => {
                    inspector.record_store_wait(send_time.saturating_elapsed());
                    self.ctx.pending_latency_inspect.push(inspector);
                }
                StoreMsg::UnsafeRecoveryReport(report) => self.store_heartbeat_pd(Some(report)),
                StoreMsg::UnsafeRecoveryCreatePeer { syncer, create } => {
                    self.on_unsafe_recovery_create_peer(create);
                    drop(syncer);
                }
                StoreMsg::GcSnapshotFinish => self.register_snap_mgr_gc_tick(),
                StoreMsg::ApplyRes(res) => self.on_apply_res(res),
                StoreMsg::SeqnoVersionUpdated { version } => self.on_seqno_version_updated(version),
            }
        }
    }

    fn start(&mut self, store: metapb::Store) {
        if self.fsm.store.start_time.is_some() {
            panic!(
                "[store {}] unable to start again with meta {:?}",
                self.fsm.store.id, store
            );
        }
        self.fsm.store.id = store.get_id();
        self.fsm.store.start_time = Some(time::get_time());
        self.register_cleanup_import_sst_tick();
        self.register_compact_check_tick();
        self.register_pd_store_heartbeat_tick();
        self.register_compact_lock_cf_tick();
        self.register_snap_mgr_gc_tick();
        self.register_consistency_check_tick();
    }
}

pub struct RaftPoller<EK: KvEngine + 'static, ER: RaftEngine + 'static, T: 'static> {
    tag: String,
    store_msg_buf: Vec<StoreMsg<EK>>,
    peer_msg_buf: Vec<PeerMsg<EK>>,
    previous_metrics: RaftReadyMetrics,
    timer: TiInstant,
    poll_ctx: PollContext<EK, ER, T>,
    messages_per_tick: usize,
    cfg_tracker: Tracker<Config>,
    trace_event: TraceEvent,
    last_flush_time: TiInstant,
    need_flush_events: bool,
}

impl<EK: KvEngine, ER: RaftEngine, T: Transport> RaftPoller<EK, ER, T> {
    fn flush_events(&mut self) {
        self.flush_ticks();
        self.poll_ctx.raft_metrics.flush();
        self.poll_ctx.store_stat.flush();

        MEMTRACE_PEERS.trace(mem::take(&mut self.trace_event));
    }

    fn flush_ticks(&mut self) {
        for t in PeerTick::get_all_ticks() {
            let idx = *t as usize;
            self.poll_ctx.tick_batch[idx].schedule(&self.poll_ctx.timer);
        }
    }
}

impl<EK: KvEngine, ER: RaftEngine, T: Transport> PollHandler<PeerFsm<EK, ER>, StoreFsm<EK>>
    for RaftPoller<EK, ER, T>
{
    fn begin<F>(&mut self, _batch_size: usize, update_cfg: F)
    where
        for<'a> F: FnOnce(&'a BatchSystemConfig),
    {
        fail_point!("begin_raft_poller");
        self.previous_metrics = self.poll_ctx.raft_metrics.ready.clone();
        self.poll_ctx.pending_count = 0;
        self.poll_ctx.ready_count = 0;
        self.poll_ctx.has_ready = false;
        self.poll_ctx.self_disk_usage = get_disk_status(self.poll_ctx.store.get_id());
        self.timer = TiInstant::now();
        // update config
        if let Some(incoming) = self.cfg_tracker.any_new() {
            match Ord::cmp(
                &incoming.messages_per_tick,
                &self.poll_ctx.cfg.messages_per_tick,
            ) {
                CmpOrdering::Greater => {
                    self.store_msg_buf.reserve(incoming.messages_per_tick);
                    self.peer_msg_buf.reserve(incoming.messages_per_tick);
                    self.messages_per_tick = incoming.messages_per_tick;
                }
                CmpOrdering::Less => {
                    self.store_msg_buf.shrink_to(incoming.messages_per_tick);
                    self.peer_msg_buf.shrink_to(incoming.messages_per_tick);
                    self.messages_per_tick = incoming.messages_per_tick;
                }
                _ => {}
            }
            self.poll_ctx
                .snap_mgr
                .set_max_per_file_size(incoming.max_snapshot_file_raw_size.0);
            self.poll_ctx.cfg = incoming.clone();
            self.poll_ctx.raft_metrics.waterfall_metrics = self.poll_ctx.cfg.waterfall_metrics;
            self.poll_ctx.update_ticks_timeout();
            update_cfg(&incoming.store_batch_system);
        }
    }

    fn handle_control(&mut self, store: &mut StoreFsm<EK>) -> Option<usize> {
        let mut expected_msg_count = None;
        while self.store_msg_buf.len() < self.messages_per_tick {
            match store.receiver.try_recv() {
                Ok(msg) => self.store_msg_buf.push(msg),
                Err(TryRecvError::Empty) => {
                    expected_msg_count = Some(0);
                    break;
                }
                Err(TryRecvError::Disconnected) => {
                    store.store.stopped = true;
                    expected_msg_count = Some(0);
                    break;
                }
            }
        }
        let mut delegate = StoreFsmDelegate {
            fsm: store,
            ctx: &mut self.poll_ctx,
        };
        delegate.handle_msgs(&mut self.store_msg_buf);
        expected_msg_count
    }

    fn handle_normal(
        &mut self,
        peer: &mut impl DerefMut<Target = PeerFsm<EK, ER>>,
    ) -> HandleResult {
        let mut handle_result = HandleResult::KeepProcessing;

        fail_point!(
            "pause_on_peer_collect_message",
            peer.peer_id() == 1,
            |_| unreachable!()
        );

        fail_point!(
            "on_peer_collect_message_2",
            peer.peer_id() == 2,
            |_| unreachable!()
        );

        while self.peer_msg_buf.len() < self.messages_per_tick {
            match peer.receiver.try_recv() {
                // TODO: we may need a way to optimize the message copy.
                Ok(msg) => {
                    fail_point!(
                        "pause_on_peer_destroy_res",
                        peer.peer_id() == 1
                            && matches!(
                                msg,
                                PeerMsg::ApplyRes {
                                    res: ApplyTaskRes::Destroy { .. },
                                }
                            ),
                        |_| unreachable!()
                    );
                    self.peer_msg_buf.push(msg);
                }
                Err(TryRecvError::Empty) => {
                    handle_result = HandleResult::stop_at(0, false);
                    break;
                }
                Err(TryRecvError::Disconnected) => {
                    peer.stop();
                    handle_result = HandleResult::stop_at(0, false);
                    break;
                }
            }
        }

        let mut delegate = PeerFsmDelegate::new(peer, &mut self.poll_ctx);
        delegate.handle_msgs(&mut self.peer_msg_buf);
        // No readiness is generated and using sync write, skipping calling ready and
        // release early.
        if !delegate.collect_ready() && self.poll_ctx.sync_write_worker.is_some() {
            if let HandleResult::StopAt { skip_end, .. } = &mut handle_result {
                *skip_end = true;
            }
        }

        handle_result
    }

    fn light_end(&mut self, peers: &mut [Option<impl DerefMut<Target = PeerFsm<EK, ER>>>]) {
        for peer in peers.iter_mut().flatten() {
            peer.update_memory_trace(&mut self.trace_event);
        }

        if let Some(write_worker) = &mut self.poll_ctx.sync_write_worker {
            if self.poll_ctx.trans.need_flush() && !write_worker.is_empty() {
                self.poll_ctx.trans.flush();
            }

            self.flush_events();
        } else {
            let now = TiInstant::now();

            if self.poll_ctx.trans.need_flush() {
                self.poll_ctx.trans.flush();
            }

            if now.saturating_duration_since(self.last_flush_time) >= Duration::from_millis(1) {
                self.last_flush_time = now;
                self.need_flush_events = false;
                self.flush_events();
            } else {
                self.need_flush_events = true;
            }
        }
    }

    fn end(&mut self, peers: &mut [Option<impl DerefMut<Target = PeerFsm<EK, ER>>>]) {
        if self.poll_ctx.has_ready {
            // Only enable the fail point when the store id is equal to 3, which is
            // the id of slow store in tests.
            fail_point!("on_raft_ready", self.poll_ctx.store_id() == 3, |_| {});
        }
        let mut latency_inspect = std::mem::take(&mut self.poll_ctx.pending_latency_inspect);
        let seqno_relations = std::mem::take(&mut self.poll_ctx.pending_seqno_relations);
        let mut dur = self.timer.saturating_elapsed();

        for inspector in &mut latency_inspect {
            inspector.record_store_process(dur);
        }
        let mut raft_wb = None;
        if !seqno_relations.is_empty() {
            let mut wb = self.poll_ctx.engines.raft.log_batch(seqno_relations.len());
            for mut r in seqno_relations {
                if let Some(region_local_state) = r.region_local_state.take() {
                    wb.put_region_state_with_index(
                        r.region_id,
                        r.apply_state.applied_index,
                        &region_local_state,
                    )
                    .unwrap();
                }
                let mut relation = RegionSequenceNumberRelation::default();
                relation.set_region_id(r.region_id);
                relation.set_apply_state(r.apply_state);
                relation.set_sequence_number(r.seqno.number);
                wb.put_seqno_relation(relation.region_id, &relation)
                    .unwrap();
            }
            raft_wb = Some(wb);
        }
        let write_begin = TiInstant::now();
        if let Some(write_worker) = &mut self.poll_ctx.sync_write_worker {
            if let Some(wb) = raft_wb {
                write_worker.handle_raft_write(wb);
                write_worker.write_to_db(false);
            }
            if self.poll_ctx.has_ready {
                for mut inspector in latency_inspect {
                    inspector.record_store_write(write_begin.saturating_elapsed());
                    inspector.finish();
                }

                for peer in peers.iter_mut().flatten() {
                    PeerFsmDelegate::new(peer, &mut self.poll_ctx).post_raft_ready_append();
                }
            } else {
                for inspector in latency_inspect {
                    inspector.finish();
                }
            }
            if let Some(sn) = self.poll_ctx.to_update_sequence.take() {
                SYNCED_MAX_SEQUENCE_NUMBER.store(sn.number, Ordering::SeqCst);
            }
        } else {
            let writer_id = rand::random::<usize>() % self.poll_ctx.cfg.store_io_pool_size;
            if let Some(raft_wb) = raft_wb {
                if let Err(err) = self.poll_ctx.write_senders[writer_id].try_send(
                    WriteMsg::SequenceNumberRelation {
                        to_update_sequence: self.poll_ctx.to_update_sequence.take(),
                        raft_wb,
                    },
                ) {
                    warn!("send sequence number relations to write workers failed"; "err" => ?err);
                }
            }
            if let Err(err) =
                self.poll_ctx.write_senders[writer_id].try_send(WriteMsg::LatencyInspect {
                    send_time: write_begin,
                    inspector: latency_inspect,
                })
            {
                warn!("send latency inspecting to write workers failed"; "err" => ?err);
            }
        }
        dur = self.timer.saturating_elapsed();
        if self.poll_ctx.has_ready {
            if !self.poll_ctx.store_stat.is_busy {
                let election_timeout = Duration::from_millis(
                    self.poll_ctx.cfg.raft_base_tick_interval.as_millis()
                        * self.poll_ctx.cfg.raft_election_timeout_ticks as u64,
                );
                if dur >= election_timeout {
                    self.poll_ctx.store_stat.is_busy = true;
                }
            }

            slow_log!(
                dur,
                "{} handle {} pending peers include {} ready, {} entries, {} messages and {} \
                 snapshots",
                self.tag,
                self.poll_ctx.pending_count,
                self.poll_ctx.ready_count,
                self.poll_ctx
                    .raft_metrics
                    .ready
                    .append
                    .saturating_sub(self.previous_metrics.append),
                self.poll_ctx
                    .raft_metrics
                    .ready
                    .message
                    .saturating_sub(self.previous_metrics.message),
                self.poll_ctx
                    .raft_metrics
                    .ready
                    .snapshot
                    .saturating_sub(self.previous_metrics.snapshot),
            );
        }

        self.poll_ctx.current_time = None;
        self.poll_ctx
            .raft_metrics
            .process_ready
            .observe(duration_to_sec(dur));
    }

    fn pause(&mut self) {
        if self.poll_ctx.sync_write_worker.is_some() {
            if self.poll_ctx.trans.need_flush() {
                self.poll_ctx.trans.flush();
            }
        } else {
            if self.poll_ctx.trans.need_flush() {
                self.poll_ctx.trans.flush();
            }
            if self.need_flush_events {
                self.last_flush_time = TiInstant::now();
                self.need_flush_events = false;
                self.flush_events();
            }
        }
    }
}

pub struct RaftPollerBuilder<EK: KvEngine, ER: RaftEngine, T> {
    pub cfg: Arc<VersionTrack<Config>>,
    pub store: metapb::Store,
    pd_scheduler: Scheduler<PdTask<EK, ER>>,
    consistency_check_scheduler: Scheduler<ConsistencyCheckTask<EK::Snapshot>>,
    split_check_scheduler: Scheduler<SplitCheckTask>,
    cleanup_scheduler: Scheduler<CleanupTask>,
    raftlog_gc_scheduler: Scheduler<RaftlogGcTask>,
    raftlog_fetch_scheduler: Scheduler<RaftlogFetchTask>,
    pub region_scheduler: Scheduler<RegionTask<EK::Snapshot>>,
    apply_router: ApplyRouter<EK>,
    pub router: RaftRouter<EK, ER>,
    pub importer: Arc<SstImporter>,
    pub store_meta: Arc<Mutex<StoreMeta>>,
    pub pending_create_peers: Arc<Mutex<HashMap<u64, (u64, bool)>>>,
    snap_mgr: SnapManager,
    pub coprocessor_host: CoprocessorHost<EK>,
    trans: T,
    global_stat: GlobalStoreStat,
    pub engines: Engines<EK, ER>,
    global_replication_state: Arc<Mutex<GlobalReplicationState>>,
    feature_gate: FeatureGate,
    write_senders: Vec<Sender<WriteMsg<EK, ER>>>,
    io_reschedule_concurrent_count: Arc<AtomicUsize>,
}

impl<EK: KvEngine, ER: RaftEngine, T> RaftPollerBuilder<EK, ER, T> {
    /// Initialize this store. It scans the db engine, loads all regions
    /// and their peers from it, and schedules snapshot worker if necessary.
    /// WARN: This store should not be used before initialized.
    fn init(&mut self) -> Result<Vec<SenderFsmPair<EK, ER>>> {
        // Scan region meta to get saved regions.
        let start_key = keys::REGION_META_MIN_KEY;
        let end_key = keys::REGION_META_MAX_KEY;
        let kv_engine = self.engines.kv.clone();
        // let raft_engine = self.engines.raft.clone();
        let store_id = self.store.get_id();
        let mut total_count = 0;
        let mut tombstone_count = 0;
        let mut applying_count = 0;
        let mut region_peers = vec![];

        let t = TiInstant::now();
        let mut kv_wb = self.engines.kv.write_batch();
        let mut raft_wb = self.engines.raft.log_batch(4 * 1024);
        let mut applying_regions = vec![];
        let mut merging_count = 0;
        let mut meta = self.store_meta.lock().unwrap();
        let mut replication_state = self.global_replication_state.lock().unwrap();
<<<<<<< HEAD
        let mut recover_peers = |region_id, local_state: RegionLocalState| {
=======
        kv_engine.scan(CF_RAFT, start_key, end_key, false, |key, value| {
            let (region_id, suffix) = box_try!(keys::decode_region_meta_key(key));
            if suffix != keys::REGION_STATE_SUFFIX {
                return Ok(true);
            }

>>>>>>> 0576484e
            total_count += 1;
            match local_state.get_state() {
                PeerState::Tombstone => {
                    tombstone_count += 1;
                }
                PeerState::Applying => {
                    applying_count += 1;
                    applying_regions.push(local_state.get_region().clone());
                }
                PeerState::Merging => {
                    merging_count += 1;
                }
                _ => {}
            }
            if let Some((tx, peer)) = box_try!(self.recover_peer_from_local_state(
                region_id,
                local_state,
                &mut meta,
                &mut kv_wb,
                &mut raft_wb,
                &mut *replication_state,
            )) {
                region_peers.push((tx, peer));
            }

            Ok(true)
        };
        if self.should_recover_from_raftdb() {
            // raft_engine.scan_region_state(|region_id, local_state| {
            //     recover_peers(region_id, local_state)
            // })?;
        } else {
            kv_engine.scan_cf(CF_RAFT, start_key, end_key, false, |key, value| {
                let (region_id, suffix) = box_try!(keys::decode_region_meta_key(key));
                if suffix != keys::REGION_STATE_SUFFIX {
                    return Ok(true);
                }

                let mut local_state = RegionLocalState::default();
                local_state.merge_from_bytes(value)?;
                recover_peers(region_id, local_state)
            })?;
        }

        if !kv_wb.is_empty() {
            kv_wb.write().unwrap();
            self.engines.kv.sync_wal().unwrap();
        }
        if !raft_wb.is_empty() {
            self.engines.raft.consume(&mut raft_wb, true).unwrap();
        }

        // schedule applying snapshot after raft writebatch were written.
        for region in applying_regions {
            info!("region is applying snapshot"; "region" => ?region, "store_id" => store_id);
            let (tx, mut peer) = PeerFsm::create(
                store_id,
                &self.cfg.value(),
                self.region_scheduler.clone(),
                self.raftlog_fetch_scheduler.clone(),
                self.engines.clone(),
                &region,
            )?;
            peer.peer.init_replication_mode(&mut *replication_state);
            peer.schedule_applying_snapshot();
            meta.region_ranges
                .insert(enc_end_key(&region), region.get_id());
            meta.region_read_progress
                .insert(region.get_id(), peer.peer.read_progress.clone());
            meta.regions.insert(region.get_id(), region);
            region_peers.push((tx, peer));
        }

        info!(
            "start store";
            "store_id" => store_id,
            "region_count" => total_count,
            "tombstone_count" => tombstone_count,
            "applying_count" =>  applying_count,
            "merge_count" => merging_count,
            "takes" => ?t.saturating_elapsed(),
        );

        self.clear_stale_data(&meta)?;

        Ok(region_peers)
    }

    fn should_recover_from_raftdb(&self) -> bool {
        false
    }

    fn recover_peer_from_local_state(
        &self,
        region_id: u64,
        local_state: RegionLocalState,
        meta: &mut StoreMeta,
        kv_wb: &mut EK::WriteBatch,
        raft_wb: &mut ER::LogBatch,
        replication_state: &mut GlobalReplicationState,
    ) -> Result<Option<SenderFsmPair<EK, ER>>> {
        let store_id = self.store.get_id();
        let region = local_state.get_region();
        if local_state.get_state() == PeerState::Tombstone {
            debug!("region is tombstone"; "region" => ?region, "store_id" => store_id);
            self.clear_stale_meta(kv_wb, raft_wb, &local_state);
            return Ok(None);
        }
        if local_state.get_state() == PeerState::Applying {
            // in case of restart happen when we just write region state to Applying,
            // but not write raft_local_state to raft rocksdb in time.
            peer_storage::recover_from_applying_state(&self.engines, raft_wb, region_id)?;
            return Ok(None);
        }

        let (tx, mut peer) = PeerFsm::create(
            store_id,
            &self.cfg.value(),
            self.region_scheduler.clone(),
            self.raftlog_fetch_scheduler.clone(),
            self.engines.clone(),
            region,
        )?;
        peer.peer.init_replication_mode(replication_state);
        if local_state.get_state() == PeerState::Merging {
            info!("region is merging"; "region" => ?region, "store_id" => store_id);
            peer.set_pending_merge_state(local_state.get_merge_state().to_owned());
        }
        meta.region_ranges.insert(enc_end_key(region), region_id);
        meta.regions.insert(region_id, region.clone());
        meta.region_read_progress
            .insert(region_id, peer.peer.read_progress.clone());
        // No need to check duplicated here, because we use region id as the key
        // in DB.
        self.coprocessor_host.on_region_changed(
            region,
            RegionChangeEvent::Create,
            StateRole::Follower,
        );
        Ok(Some((tx, peer)))
    }

    fn clear_stale_meta(
        &self,
        kv_wb: &mut EK::WriteBatch,
        raft_wb: &mut ER::LogBatch,
        origin_state: &RegionLocalState,
    ) {
        let rid = origin_state.get_region().get_id();
        let raft_state = match self.engines.raft.get_raft_state(rid).unwrap() {
            // it has been cleaned up.
            None => return,
            Some(value) => value,
        };
        peer_storage::clear_meta(&self.engines, kv_wb, raft_wb, rid, 0, &raft_state).unwrap();
        let key = keys::region_state_key(rid);
        kv_wb.put_msg_cf(CF_RAFT, &key, origin_state).unwrap();
    }

    /// `clear_stale_data` clean up all possible garbage data.
    fn clear_stale_data(&self, meta: &StoreMeta) -> Result<()> {
        let t = TiInstant::now();

        let mut ranges = Vec::new();
        let mut last_start_key = keys::data_key(b"");
        for region_id in meta.region_ranges.values() {
            let region = &meta.regions[region_id];
            let start_key = keys::enc_start_key(region);
            ranges.push((last_start_key, start_key));
            last_start_key = keys::enc_end_key(region);
        }
        ranges.push((last_start_key, keys::DATA_MAX_KEY.to_vec()));

        self.engines.kv.roughly_cleanup_ranges(&ranges)?;

        info!(
            "cleans up garbage data";
            "store_id" => self.store.get_id(),
            "garbage_range_count" => ranges.len(),
            "takes" => ?t.saturating_elapsed()
        );

        Ok(())
    }
}

impl<EK, ER, T> HandlerBuilder<PeerFsm<EK, ER>, StoreFsm<EK>> for RaftPollerBuilder<EK, ER, T>
where
    EK: KvEngine + 'static,
    ER: RaftEngine + 'static,
    T: Transport + 'static,
{
    type Handler = RaftPoller<EK, ER, T>;

    fn build(&mut self, _: Priority) -> RaftPoller<EK, ER, T> {
        let sync_write_worker = if self.write_senders.is_empty() {
            let (_, rx) = unbounded();
            Some(WriteWorker::new(
                self.store.get_id(),
                "sync-writer".to_string(),
                self.engines.raft.clone(),
                Some(self.engines.kv.clone()),
                rx,
                self.router.clone(),
                self.trans.clone(),
                &self.cfg,
            ))
        } else {
            None
        };
        let mut ctx = PollContext {
            cfg: self.cfg.value().clone(),
            store: self.store.clone(),
            pd_scheduler: self.pd_scheduler.clone(),
            consistency_check_scheduler: self.consistency_check_scheduler.clone(),
            split_check_scheduler: self.split_check_scheduler.clone(),
            region_scheduler: self.region_scheduler.clone(),
            apply_router: self.apply_router.clone(),
            router: self.router.clone(),
            cleanup_scheduler: self.cleanup_scheduler.clone(),
            raftlog_fetch_scheduler: self.raftlog_fetch_scheduler.clone(),
            raftlog_gc_scheduler: self.raftlog_gc_scheduler.clone(),
            importer: self.importer.clone(),
            store_meta: self.store_meta.clone(),
            pending_create_peers: self.pending_create_peers.clone(),
            raft_metrics: RaftMetrics::new(self.cfg.value().waterfall_metrics),
            snap_mgr: self.snap_mgr.clone(),
            coprocessor_host: self.coprocessor_host.clone(),
            timer: SteadyTimer::default(),
            trans: self.trans.clone(),
            global_replication_state: self.global_replication_state.clone(),
            global_stat: self.global_stat.clone(),
            store_stat: self.global_stat.local(),
            engines: self.engines.clone(),
            pending_count: 0,
            ready_count: 0,
            has_ready: false,
            current_time: None,
            raft_perf_context: self
                .engines
                .raft
                .get_perf_context(self.cfg.value().perf_level, PerfContextKind::RaftstoreStore),
            kv_perf_context: self
                .engines
                .kv
                .get_perf_context(self.cfg.value().perf_level, PerfContextKind::RaftstoreStore),
            tick_batch: vec![PeerTickBatch::default(); PeerTick::VARIANT_COUNT],
            node_start_time: Some(TiInstant::now_coarse()),
            feature_gate: self.feature_gate.clone(),
            self_disk_usage: DiskUsage::Normal,
            store_disk_usages: Default::default(),
            write_senders: self.write_senders.clone(),
            sync_write_worker,
            io_reschedule_concurrent_count: self.io_reschedule_concurrent_count.clone(),
            pending_latency_inspect: vec![],
            pending_seqno_relations: vec![],
            to_update_sequence: None,
        };
        ctx.update_ticks_timeout();
        let tag = format!("[store {}]", ctx.store.get_id());
        RaftPoller {
            tag: tag.clone(),
            store_msg_buf: Vec::with_capacity(ctx.cfg.messages_per_tick),
            peer_msg_buf: Vec::with_capacity(ctx.cfg.messages_per_tick),
            previous_metrics: ctx.raft_metrics.ready.clone(),
            timer: TiInstant::now(),
            messages_per_tick: ctx.cfg.messages_per_tick,
            poll_ctx: ctx,
            cfg_tracker: self.cfg.clone().tracker(tag),
            trace_event: TraceEvent::default(),
            last_flush_time: TiInstant::now(),
            need_flush_events: false,
        }
    }
}

impl<EK, ER, T> Clone for RaftPollerBuilder<EK, ER, T>
where
    EK: KvEngine,
    ER: RaftEngine,
    T: Clone,
{
    fn clone(&self) -> Self {
        RaftPollerBuilder {
            cfg: self.cfg.clone(),
            store: self.store.clone(),
            pd_scheduler: self.pd_scheduler.clone(),
            consistency_check_scheduler: self.consistency_check_scheduler.clone(),
            split_check_scheduler: self.split_check_scheduler.clone(),
            cleanup_scheduler: self.cleanup_scheduler.clone(),
            raftlog_gc_scheduler: self.raftlog_gc_scheduler.clone(),
            raftlog_fetch_scheduler: self.raftlog_fetch_scheduler.clone(),
            region_scheduler: self.region_scheduler.clone(),
            apply_router: self.apply_router.clone(),
            router: self.router.clone(),
            importer: self.importer.clone(),
            store_meta: self.store_meta.clone(),
            pending_create_peers: self.pending_create_peers.clone(),
            snap_mgr: self.snap_mgr.clone(),
            coprocessor_host: self.coprocessor_host.clone(),
            trans: self.trans.clone(),
            global_stat: self.global_stat.clone(),
            engines: self.engines.clone(),
            global_replication_state: self.global_replication_state.clone(),
            feature_gate: self.feature_gate.clone(),
            write_senders: self.write_senders.clone(),
            io_reschedule_concurrent_count: self.io_reschedule_concurrent_count.clone(),
        }
    }
}

struct Workers<EK: KvEngine, ER: RaftEngine> {
    pd_worker: LazyWorker<PdTask<EK, ER>>,
    background_worker: Worker,

    // Both of cleanup tasks and region tasks get their own workers, instead of reusing
    // background_workers. This is because the underlying compact_range call is a
    // blocking operation, which can take an extensive amount of time.
    cleanup_worker: Worker,
    region_worker: Worker,
    // Used for calling `purge_expired_files`, which can be time-consuming for certain
    // engine implementations.
    purge_worker: Worker,

    raftlog_fetch_worker: Worker,

    coprocessor_host: CoprocessorHost<EK>,

    refresh_config_worker: LazyWorker<RefreshConfigTask>,
}

pub struct RaftBatchSystem<EK: KvEngine, ER: RaftEngine> {
    system: BatchSystem<PeerFsm<EK, ER>, StoreFsm<EK>>,
    apply_router: ApplyRouter<EK>,
    apply_system: ApplyBatchSystem<EK>,
    router: RaftRouter<EK, ER>,
    workers: Option<Workers<EK, ER>>,
    store_writers: StoreWriters<EK, ER>,
}

impl<EK: KvEngine, ER: RaftEngine> RaftBatchSystem<EK, ER> {
    pub fn router(&self) -> RaftRouter<EK, ER> {
        self.router.clone()
    }

    pub fn apply_router(&self) -> ApplyRouter<EK> {
        self.apply_router.clone()
    }

    pub fn refresh_config_scheduler(&mut self) -> Scheduler<RefreshConfigTask> {
        assert!(self.workers.is_some());
        self.workers
            .as_ref()
            .unwrap()
            .refresh_config_worker
            .scheduler()
    }

    // TODO: reduce arguments
    pub fn spawn<T: Transport + 'static, C: PdClient + 'static>(
        &mut self,
        meta: metapb::Store,
        cfg: Arc<VersionTrack<Config>>,
        engines: Engines<EK, ER>,
        trans: T,
        pd_client: Arc<C>,
        mgr: SnapManager,
        pd_worker: LazyWorker<PdTask<EK, ER>>,
        store_meta: Arc<Mutex<StoreMeta>>,
        mut coprocessor_host: CoprocessorHost<EK>,
        importer: Arc<SstImporter>,
        split_check_scheduler: Scheduler<SplitCheckTask>,
        background_worker: Worker,
        auto_split_controller: AutoSplitController,
        global_replication_state: Arc<Mutex<GlobalReplicationState>>,
        concurrency_manager: ConcurrencyManager,
        collector_reg_handle: CollectorRegHandle,
        health_service: Option<HealthService>,
    ) -> Result<()> {
        assert!(self.workers.is_none());
        // TODO: we can get cluster meta regularly too later.

        // TODO load coprocessors from configuration
        coprocessor_host
            .registry
            .register_admin_observer(100, BoxAdminObserver::new(SplitObserver));

        let workers = Workers {
            pd_worker,
            background_worker,
            cleanup_worker: Worker::new("cleanup-worker"),
            region_worker: Worker::new("region-worker"),
            purge_worker: Worker::new("purge-worker"),
            raftlog_fetch_worker: Worker::new("raftlog-fetch-worker"),
            coprocessor_host: coprocessor_host.clone(),
            refresh_config_worker: LazyWorker::new("refreash-config-worker"),
        };
        mgr.init()?;
        let region_runner = RegionRunner::new(
            engines.kv.clone(),
            mgr.clone(),
            cfg.value().snap_apply_batch_size.0 as usize,
            cfg.value().use_delete_range,
            cfg.value().snap_generator_pool_size,
            workers.coprocessor_host.clone(),
            self.router(),
            Some(Arc::clone(&pd_client)),
        );
        let region_scheduler = workers
            .region_worker
            .start_with_timer("snapshot-worker", region_runner);

        let raftlog_gc_runner = RaftlogGcRunner::new(
            engines.clone(),
            cfg.value().raft_log_compact_sync_interval.0,
        );
        let raftlog_gc_scheduler = workers
            .background_worker
            .start_with_timer("raft-gc-worker", raftlog_gc_runner);
        let router_clone = self.router();
        let engines_clone = engines.clone();
        workers.purge_worker.spawn_interval_task(
            cfg.value().raft_engine_purge_interval.0,
            move || {
                match engines_clone.raft.purge_expired_files() {
                    Ok(regions) => {
                        for region_id in regions {
                            let _ = router_clone.send(
                                region_id,
                                PeerMsg::CasualMessage(CasualMessage::ForceCompactRaftLogs),
                            );
                        }
                    }
                    Err(e) => {
                        warn!("purge expired files"; "err" => %e);
                    }
                };
            },
        );

        let raftlog_fetch_scheduler = workers.raftlog_fetch_worker.start(
            "raftlog-fetch-worker",
            RaftlogFetchRunner::new(self.router.clone(), engines.raft.clone()),
        );

        let compact_runner = CompactRunner::new(engines.kv.clone());
        let cleanup_sst_runner = CleanupSstRunner::new(
            meta.get_id(),
            self.router.clone(),
            Arc::clone(&importer),
            Arc::clone(&pd_client),
        );
        let gc_snapshot_runner = GcSnapshotRunner::new(
            meta.get_id(),
            self.router.clone(), // RaftRouter
            mgr.clone(),
        );
        let cleanup_runner =
            CleanupRunner::new(compact_runner, cleanup_sst_runner, gc_snapshot_runner);
        let cleanup_scheduler = workers
            .cleanup_worker
            .start("cleanup-worker", cleanup_runner);
        let consistency_check_runner =
            ConsistencyCheckRunner::<EK, _>::new(self.router.clone(), coprocessor_host.clone());
        let consistency_check_scheduler = workers
            .background_worker
            .start("consistency-check", consistency_check_runner);

        self.store_writers.spawn(
            meta.get_id(),
            engines.raft.clone(),
            Some(engines.kv.clone()),
            &self.router,
            &trans,
            &cfg,
        )?;

        let region_read_progress = store_meta.lock().unwrap().region_read_progress.clone();
        let mut builder = RaftPollerBuilder {
            cfg,
            store: meta,
            engines,
            router: self.router.clone(),
            split_check_scheduler,
            region_scheduler,
            pd_scheduler: workers.pd_worker.scheduler(),
            consistency_check_scheduler,
            cleanup_scheduler,
            raftlog_gc_scheduler,
            raftlog_fetch_scheduler,
            apply_router: self.apply_router.clone(),
            trans,
            coprocessor_host,
            importer,
            snap_mgr: mgr.clone(),
            global_replication_state,
            global_stat: GlobalStoreStat::default(),
            store_meta,
            pending_create_peers: Arc::new(Mutex::new(HashMap::default())),
            feature_gate: pd_client.feature_gate().clone(),
            write_senders: self.store_writers.senders().clone(),
            io_reschedule_concurrent_count: Arc::new(AtomicUsize::new(0)),
        };
        let region_peers = builder.init()?;
        self.start_system::<T, C>(
            workers,
            region_peers,
            builder,
            auto_split_controller,
            concurrency_manager,
            mgr,
            pd_client,
            collector_reg_handle,
            region_read_progress,
            health_service,
        )?;
        Ok(())
    }

    fn start_system<T: Transport + 'static, C: PdClient + 'static>(
        &mut self,
        mut workers: Workers<EK, ER>,
        region_peers: Vec<SenderFsmPair<EK, ER>>,
        builder: RaftPollerBuilder<EK, ER, T>,
        auto_split_controller: AutoSplitController,
        concurrency_manager: ConcurrencyManager,
        snap_mgr: SnapManager,
        pd_client: Arc<C>,
        collector_reg_handle: CollectorRegHandle,
        region_read_progress: RegionReadProgressRegistry,
        health_service: Option<HealthService>,
    ) -> Result<()> {
        let cfg = builder.cfg.value().clone();
        let store = builder.store.clone();

        let apply_poller_builder = ApplyPollerBuilder::<EK>::new(
            &builder,
            Box::new(self.router.clone()),
            self.apply_router.clone(),
        );
        self.apply_system
            .schedule_all(region_peers.iter().map(|pair| pair.1.get_peer()));

        {
            let mut meta = builder.store_meta.lock().unwrap();
            for (_, peer_fsm) in &region_peers {
                let peer = peer_fsm.get_peer();
                meta.readers
                    .insert(peer_fsm.region_id(), ReadDelegate::from_peer(peer));
            }
        }

        let router = Mutex::new(self.router.clone());
        pd_client.handle_reconnect(move || {
            router
                .lock()
                .unwrap()
                .broadcast_normal(|| PeerMsg::HeartbeatPd);
        });

        let (raft_builder, apply_builder) = (builder.clone(), apply_poller_builder.clone());

        let tag = format!("raftstore-{}", store.get_id());
        self.system.spawn(tag, builder);
        let mut mailboxes = Vec::with_capacity(region_peers.len());
        let mut address = Vec::with_capacity(region_peers.len());
        for (tx, fsm) in region_peers {
            address.push(fsm.region_id());
            mailboxes.push((
                fsm.region_id(),
                BasicMailbox::new(tx, fsm, self.router.state_cnt().clone()),
            ));
        }
        self.router.register_all(mailboxes);

        // Make sure Msg::Start is the first message each FSM received.
        for addr in address {
            self.router.force_send(addr, PeerMsg::Start).unwrap();
        }
        self.router
            .send_control(StoreMsg::Start {
                store: store.clone(),
            })
            .unwrap();

        self.apply_system
            .spawn("apply".to_owned(), apply_poller_builder);

        let refresh_config_runner = RefreshConfigRunner::new(
            self.apply_router.router.clone(),
            self.router.router.clone(),
            self.apply_system.build_pool_state(apply_builder),
            self.system.build_pool_state(raft_builder),
        );
        assert!(workers.refresh_config_worker.start(refresh_config_runner));

        let pd_runner = PdRunner::new(
            &cfg,
            store.get_id(),
            Arc::clone(&pd_client),
            self.router.clone(),
            workers.pd_worker.scheduler(),
            cfg.pd_store_heartbeat_tick_interval.0,
            auto_split_controller,
            concurrency_manager,
            snap_mgr,
            workers.pd_worker.remote(),
            collector_reg_handle,
            region_read_progress,
            health_service,
        );
        assert!(workers.pd_worker.start_with_timer(pd_runner));

        if let Err(e) = sys_util::thread::set_priority(sys_util::HIGH_PRI) {
            warn!("set thread priority for raftstore failed"; "error" => ?e);
        }
        self.workers = Some(workers);
        // This router will not be accessed again, free all caches.
        self.router.clear_cache();
        Ok(())
    }

    pub fn shutdown(&mut self) {
        if self.workers.is_none() {
            return;
        }
        let mut workers = self.workers.take().unwrap();
        // Wait all workers finish.
        workers.pd_worker.stop();

        self.apply_system.shutdown();
        MEMTRACE_APPLY_ROUTER_ALIVE.trace(TraceEvent::Reset(0));
        MEMTRACE_APPLY_ROUTER_LEAK.trace(TraceEvent::Reset(0));

        fail_point!("after_shutdown_apply");

        self.system.shutdown();
        self.store_writers.shutdown();
        MEMTRACE_RAFT_ROUTER_ALIVE.trace(TraceEvent::Reset(0));
        MEMTRACE_RAFT_ROUTER_LEAK.trace(TraceEvent::Reset(0));

        workers.coprocessor_host.shutdown();
        workers.cleanup_worker.stop();
        workers.region_worker.stop();
        workers.background_worker.stop();
        workers.purge_worker.stop();
        workers.refresh_config_worker.stop();
        workers.raftlog_fetch_worker.stop();
    }
}

pub fn create_raft_batch_system<EK: KvEngine, ER: RaftEngine>(
    cfg: &Config,
) -> (RaftRouter<EK, ER>, RaftBatchSystem<EK, ER>) {
    let (store_tx, store_fsm) = StoreFsm::new(cfg);
    let (apply_router, apply_system) = create_apply_batch_system(cfg);
    let (router, system) =
        batch_system::create_system(&cfg.store_batch_system, store_tx, store_fsm);
    let raft_router = RaftRouter { router };
    let system = RaftBatchSystem {
        system,
        workers: None,
        apply_router,
        apply_system,
        router: raft_router.clone(),
        store_writers: StoreWriters::default(),
    };
    (raft_router, system)
}

#[derive(Debug, PartialEq)]
enum CheckMsgStatus {
    // The message is the first message to an existing peer.
    FirstRequest,
    // The message can be dropped silently
    DropMsg,
    // Try to create the peer
    NewPeer,
    // Try to create the peer which is the first one of this region on local store.
    NewPeerFirst,
}

impl<'a, EK: KvEngine, ER: RaftEngine, T: Transport> StoreFsmDelegate<'a, EK, ER, T> {
    /// Checks if the message is targeting a stale peer.
    fn check_msg(&mut self, msg: &RaftMessage) -> Result<CheckMsgStatus> {
        let region_id = msg.get_region_id();
        let from_epoch = msg.get_region_epoch();
        let msg_type = msg.get_message().get_msg_type();
        let from_store_id = msg.get_from_peer().get_store_id();
        let to_peer_id = msg.get_to_peer().get_id();

        // Check if the target peer is tombstone.
        let state_key = keys::region_state_key(region_id);
        let local_state: RegionLocalState =
            match self.ctx.engines.kv.get_msg_cf(CF_RAFT, &state_key)? {
                Some(state) => state,
                None => return Ok(CheckMsgStatus::NewPeerFirst),
            };

        if local_state.get_state() != PeerState::Tombstone {
            // Maybe split, but not registered yet.
            if !util::is_first_message(msg.get_message()) {
                self.ctx.raft_metrics.message_dropped.region_nonexistent += 1;
                return Err(box_err!(
                    "[region {}] region not exist but not tombstone: {:?}",
                    region_id,
                    local_state
                ));
            }
            info!(
                "region doesn't exist yet, wait for it to be split";
                "region_id" => region_id
            );
            return Ok(CheckMsgStatus::FirstRequest);
        }
        debug!(
            "region is in tombstone state";
            "region_id" => region_id,
            "region_local_state" => ?local_state,
        );
        let region = local_state.get_region();
        let region_epoch = region.get_region_epoch();
        if local_state.has_merge_state() {
            info!(
                "merged peer receives a stale message";
                "region_id" => region_id,
                "current_region_epoch" => ?region_epoch,
                "msg_type" => ?msg_type,
            );

            let merge_target = if let Some(peer) = util::find_peer(region, from_store_id) {
                // Maybe the target is promoted from learner to voter, but the follower
                // doesn't know it. So we only compare peer id.
                if peer.get_id() < msg.get_from_peer().get_id() {
                    panic!(
                        "peer id increased after region is merged, message peer id {}, local peer id {}, region {:?}",
                        msg.get_from_peer().get_id(),
                        peer.get_id(),
                        region
                    );
                }
                // Let stale peer decides whether it should wait for merging or just remove
                // itself.
                Some(local_state.get_merge_state().get_target().to_owned())
            } else {
                // If a peer is isolated before prepare_merge and conf remove, it should just
                // remove itself.
                None
            };
            self.ctx
                .handle_stale_msg(msg, region_epoch.clone(), merge_target);
            return Ok(CheckMsgStatus::DropMsg);
        }
        // The region in this peer is already destroyed
        if util::is_epoch_stale(from_epoch, region_epoch) {
            self.ctx.raft_metrics.message_dropped.region_tombstone_peer += 1;
            info!(
                "tombstone peer receives a stale message";
                "region_id" => region_id,
                "from_region_epoch" => ?from_epoch,
                "current_region_epoch" => ?region_epoch,
                "msg_type" => ?msg_type,
            );
            if util::find_peer(region, from_store_id).is_none() {
                self.ctx.handle_stale_msg(msg, region_epoch.clone(), None);
            } else {
                let mut need_gc_msg = util::is_vote_msg(msg.get_message());
                if msg.has_extra_msg() {
                    // A learner can't vote so it sends the check-stale-peer msg to others to find
                    // out whether it is removed due to conf change or merge.
                    need_gc_msg |=
                        msg.get_extra_msg().get_type() == ExtraMessageType::MsgCheckStalePeer;
                    // For backward compatibility
                    need_gc_msg |=
                        msg.get_extra_msg().get_type() == ExtraMessageType::MsgRegionWakeUp;
                }
                if need_gc_msg {
                    let mut send_msg = RaftMessage::default();
                    send_msg.set_region_id(region_id);
                    send_msg.set_from_peer(msg.get_to_peer().clone());
                    send_msg.set_to_peer(msg.get_from_peer().clone());
                    send_msg.set_region_epoch(region_epoch.clone());
                    let extra_msg = send_msg.mut_extra_msg();
                    extra_msg.set_type(ExtraMessageType::MsgCheckStalePeerResponse);
                    extra_msg.set_check_peers(region.get_peers().into());
                    if let Err(e) = self.ctx.trans.send(send_msg) {
                        error!(?e;
                            "send check stale peer response message failed";
                            "region_id" => region_id,
                        );
                    }
                }
            }

            return Ok(CheckMsgStatus::DropMsg);
        }
        // A tombstone peer may not apply the conf change log which removes itself.
        // In this case, the local epoch is stale and the local peer can be found from
        // region. We can compare the local peer id with to_peer_id to verify whether it
        // is correct to create a new peer.
        if let Some(local_peer_id) =
            util::find_peer(region, self.ctx.store_id()).map(|r| r.get_id())
        {
            if to_peer_id <= local_peer_id {
                self.ctx.raft_metrics.message_dropped.region_tombstone_peer += 1;
                info!(
                    "tombstone peer receives a stale message, local_peer_id >= to_peer_id in msg";
                    "region_id" => region_id,
                    "local_peer_id" => local_peer_id,
                    "to_peer_id" => to_peer_id,
                    "msg_type" => ?msg_type
                );
                return Ok(CheckMsgStatus::DropMsg);
            }
        }
        Ok(CheckMsgStatus::NewPeer)
    }

    fn on_raft_message(&mut self, msg: InspectedRaftMessage) -> Result<()> {
        let (heap_size, forwarded) = (msg.heap_size, Cell::new(false));
        defer!(if !forwarded.get() {
            MEMTRACE_RAFT_MESSAGES.trace(TraceEvent::Sub(heap_size));
        });

        let region_id = msg.msg.get_region_id();
        let msg = match self.ctx.router.send(region_id, PeerMsg::RaftMessage(msg)) {
            Ok(()) => {
                forwarded.set(true);
                return Ok(());
            }
            Err(TrySendError::Full(_)) => return Ok(()),
            Err(TrySendError::Disconnected(_)) if self.ctx.router.is_shutdown() => return Ok(()),
            Err(TrySendError::Disconnected(PeerMsg::RaftMessage(im))) => im.msg,
            Err(_) => unreachable!(),
        };

        debug!(
            "handle raft message";
            "from_peer_id" => msg.get_from_peer().get_id(),
            "to_peer_id" => msg.get_to_peer().get_id(),
            "store_id" => self.fsm.store.id,
            "region_id" => region_id,
            "msg_type" => %util::MsgType(&msg),
        );

        if msg.get_to_peer().get_store_id() != self.ctx.store_id() {
            warn!(
                "store not match, ignore it";
                "store_id" => self.ctx.store_id(),
                "to_store_id" => msg.get_to_peer().get_store_id(),
                "region_id" => region_id,
            );
            self.ctx.raft_metrics.message_dropped.mismatch_store_id += 1;
            return Ok(());
        }

        if !msg.has_region_epoch() {
            error!(
                "missing epoch in raft message, ignore it";
                "region_id" => region_id,
            );
            self.ctx.raft_metrics.message_dropped.mismatch_region_epoch += 1;
            return Ok(());
        }
        if msg.get_is_tombstone() || msg.has_merge_target() {
            // Target tombstone peer doesn't exist, so ignore it.
            return Ok(());
        }
        let check_msg_status = self.check_msg(&msg)?;
        let is_first_request = match check_msg_status {
            CheckMsgStatus::DropMsg => return Ok(()),
            CheckMsgStatus::FirstRequest => true,
            CheckMsgStatus::NewPeer | CheckMsgStatus::NewPeerFirst => {
                if self.maybe_create_peer(
                    region_id,
                    &msg,
                    check_msg_status == CheckMsgStatus::NewPeerFirst,
                )? {
                    // Peer created, send the message again.
                    let peer_msg = PeerMsg::RaftMessage(InspectedRaftMessage { heap_size, msg });
                    if self.ctx.router.send(region_id, peer_msg).is_ok() {
                        forwarded.set(true);
                    }
                    return Ok(());
                }
                // Can't create peer, see if we should keep this message
                util::is_first_message(msg.get_message())
            }
        };
        if is_first_request {
            // To void losing messages, either put it to pending_msg or force send.
            let mut store_meta = self.ctx.store_meta.lock().unwrap();
            if !store_meta.regions.contains_key(&region_id) {
                // Save one pending message for a peer is enough, remove
                // the previous pending message of this peer
                store_meta
                    .pending_msgs
                    .swap_remove_front(|m| m.get_to_peer() == msg.get_to_peer());

                store_meta.pending_msgs.push(msg);
            } else {
                drop(store_meta);
                let peer_msg = PeerMsg::RaftMessage(InspectedRaftMessage { heap_size, msg });
                if let Err(e) = self.ctx.router.force_send(region_id, peer_msg) {
                    warn!("handle first request failed"; "region_id" => region_id, "error" => ?e);
                } else {
                    forwarded.set(true);
                }
            }
        }
        Ok(())
    }

    /// If target peer doesn't exist, create it.
    ///
    /// return false to indicate that target peer is in invalid state or
    /// doesn't exist and can't be created.
    fn maybe_create_peer(
        &mut self,
        region_id: u64,
        msg: &RaftMessage,
        is_local_first: bool,
    ) -> Result<bool> {
        if !is_initial_msg(msg.get_message()) {
            let msg_type = msg.get_message().get_msg_type();
            debug!(
                "target peer doesn't exist, stale message";
                "target_peer" => ?msg.get_to_peer(),
                "region_id" => region_id,
                "msg_type" => ?msg_type,
            );
            self.ctx.raft_metrics.message_dropped.stale_msg += 1;
            return Ok(false);
        }

        if is_local_first {
            let mut pending_create_peers = self.ctx.pending_create_peers.lock().unwrap();
            if pending_create_peers.contains_key(&region_id) {
                return Ok(false);
            }
            pending_create_peers.insert(region_id, (msg.get_to_peer().get_id(), false));
        }

        let res = self.maybe_create_peer_internal(region_id, msg, is_local_first);
        // If failed, i.e. Err or Ok(false), remove this peer data from
        // `pending_create_peers`.
        if res.as_ref().map_or(true, |b| !*b) && is_local_first {
            let mut pending_create_peers = self.ctx.pending_create_peers.lock().unwrap();
            if let Some(status) = pending_create_peers.get(&region_id) {
                if *status == (msg.get_to_peer().get_id(), false) {
                    pending_create_peers.remove(&region_id);
                }
            }
        }
        res
    }

    fn maybe_create_peer_internal(
        &mut self,
        region_id: u64,
        msg: &RaftMessage,
        is_local_first: bool,
    ) -> Result<bool> {
        if is_local_first
            && self
                .ctx
                .engines
                .kv
                .get_value_cf(CF_RAFT, &keys::region_state_key(region_id))?
                .is_some()
        {
            return Ok(false);
        }

        let target = msg.get_to_peer();

        let mut meta = self.ctx.store_meta.lock().unwrap();
        if meta.regions.contains_key(&region_id) {
            return Ok(true);
        }
        fail_point!("after_acquire_store_meta_on_maybe_create_peer_internal");

        if is_local_first {
            let pending_create_peers = self.ctx.pending_create_peers.lock().unwrap();
            match pending_create_peers.get(&region_id) {
                Some(status) if *status == (msg.get_to_peer().get_id(), false) => (),
                // If changed, it means this peer has been/will be replaced from the new one from
                // splitting.
                _ => return Ok(false),
            }
            // Note that `StoreMeta` lock is held and status is (peer_id, false)
            // in `pending_create_peers` now. If this peer is created from
            // splitting latter and then status in `pending_create_peers` is
            // changed, that peer creation in `on_ready_split_region` must be
            // executed **after** current peer creation because of the
            // `StoreMeta` lock.
        }

        if meta.overlap_damaged_range(
            &data_key(msg.get_start_key()),
            &data_end_key(msg.get_end_key()),
        ) {
            warn!(
                "Damaged region overlapped and reject to create peer";
                "peer_id" => ?target,
                "region_id" => &region_id,
            );
            return Ok(false);
        }

        let mut is_overlapped = false;
        let mut regions_to_destroy = vec![];
        for (key, id) in meta.region_ranges.range((
            Excluded(data_key(msg.get_start_key())),
            Unbounded::<Vec<u8>>,
        )) {
            let exist_region = match meta.regions.get(id) {
                Some(r) => r,
                None => panic!(
                    "meta corrupted: no region for {} {} when creating {} {:?}",
                    id,
                    log_wrappers::Value::key(key),
                    region_id,
                    msg,
                ),
            };
            if enc_start_key(exist_region) >= data_end_key(msg.get_end_key()) {
                break;
            }

            debug!(
                "msg is overlapped with exist region";
                "region_id" => region_id,
                "msg" => ?msg,
                "exist_region" => ?exist_region,
            );
            let (can_destroy, merge_to_this_peer) = maybe_destroy_source(
                &meta,
                region_id,
                target.get_id(),
                exist_region.get_id(),
                msg.get_region_epoch().to_owned(),
            );
            if can_destroy {
                if !merge_to_this_peer {
                    regions_to_destroy.push(exist_region.get_id());
                } else {
                    error!(
                        "A new peer has a merge source peer";
                        "region_id" => region_id,
                        "peer_id" => target.get_id(),
                        "source_region" => ?exist_region,
                    );
                    if self.ctx.cfg.dev_assert {
                        panic!(
                            "something is wrong, maybe PD do not ensure all target peers exist before merging"
                        );
                    }
                }
                continue;
            }
            is_overlapped = true;
            if msg.get_region_epoch().get_version() > exist_region.get_region_epoch().get_version()
            {
                // If new region's epoch version is greater than exist region's, the exist
                // region may has been merged/splitted already.
                let _ = self.ctx.router.force_send(
                    exist_region.get_id(),
                    PeerMsg::CasualMessage(CasualMessage::RegionOverlapped),
                );
            }
        }

        if is_overlapped {
            self.ctx.raft_metrics.message_dropped.region_overlap += 1;
            return Ok(false);
        }

        for id in regions_to_destroy {
            self.ctx
                .router
                .force_send(
                    id,
                    PeerMsg::SignificantMsg(SignificantMsg::MergeResult {
                        target_region_id: region_id,
                        target: target.clone(),
                        result: MergeResultKind::Stale,
                    }),
                )
                .unwrap();
        }

        // New created peers should know it's learner or not.
        let (tx, mut peer) = PeerFsm::replicate(
            self.ctx.store_id(),
            &self.ctx.cfg,
            self.ctx.region_scheduler.clone(),
            self.ctx.raftlog_fetch_scheduler.clone(),
            self.ctx.engines.clone(),
            region_id,
            target.clone(),
        )?;

        // WARNING: The checking code must be above this line.
        // Now all checking passed

        let mut replication_state = self.ctx.global_replication_state.lock().unwrap();
        peer.peer.init_replication_mode(&mut *replication_state);
        drop(replication_state);

        peer.peer.local_first_replicate = is_local_first;

        // Following snapshot may overlap, should insert into region_ranges after
        // snapshot is applied.
        meta.regions
            .insert(region_id, peer.get_peer().region().to_owned());
        meta.region_read_progress
            .insert(region_id, peer.peer.read_progress.clone());

        let mailbox = BasicMailbox::new(tx, peer, self.ctx.router.state_cnt().clone());
        self.ctx.router.register(region_id, mailbox);
        self.ctx
            .router
            .force_send(region_id, PeerMsg::Start)
            .unwrap();
        Ok(true)
    }

    fn on_compaction_finished(&mut self, event: EK::CompactedEvent) {
        if event.is_size_declining_trivial(self.ctx.cfg.region_split_check_diff().0) {
            return;
        }

        let output_level_str = event.output_level_label();
        COMPACTION_DECLINED_BYTES
            .with_label_values(&[&output_level_str])
            .observe(event.total_bytes_declined() as f64);

        // self.cfg.region_split_check_diff.0 / 16 is an experienced value.
        let mut region_declined_bytes = {
            let meta = self.ctx.store_meta.lock().unwrap();
            event.calc_ranges_declined_bytes(
                &meta.region_ranges,
                self.ctx.cfg.region_split_check_diff().0 / 16,
            )
        };

        COMPACTION_RELATED_REGION_COUNT
            .with_label_values(&[&output_level_str])
            .observe(region_declined_bytes.len() as f64);

        for (region_id, declined_bytes) in region_declined_bytes.drain(..) {
            let _ = self.ctx.router.send(
                region_id,
                PeerMsg::CasualMessage(CasualMessage::CompactionDeclinedBytes {
                    bytes: declined_bytes,
                }),
            );
        }
    }

    fn register_compact_check_tick(&self) {
        self.ctx.schedule_store_tick(
            StoreTick::CompactCheck,
            self.ctx.cfg.region_compact_check_interval.0,
        )
    }

    fn on_compact_check_tick(&mut self) {
        self.register_compact_check_tick();
        if self.ctx.cleanup_scheduler.is_busy() {
            debug!(
                "compact worker is busy, check space redundancy next time";
                "store_id" => self.fsm.store.id,
            );
            return;
        }

        if self
            .ctx
            .engines
            .kv
            .auto_compactions_is_disabled()
            .expect("cf")
        {
            debug!(
                "skip compact check when disabled auto compactions";
                "store_id" => self.fsm.store.id,
            );
            return;
        }

        // Start from last checked key.
        let mut ranges_need_check =
            Vec::with_capacity(self.ctx.cfg.region_compact_check_step as usize + 1);
        ranges_need_check.push(self.fsm.store.last_compact_checked_key.clone());

        let largest_key = {
            let meta = self.ctx.store_meta.lock().unwrap();
            if meta.region_ranges.is_empty() {
                debug!(
                    "there is no range need to check";
                    "store_id" => self.fsm.store.id
                );
                return;
            }

            // Collect continuous ranges.
            let left_ranges = meta.region_ranges.range((
                Excluded(self.fsm.store.last_compact_checked_key.clone()),
                Unbounded::<Key>,
            ));
            ranges_need_check.extend(
                left_ranges
                    .take(self.ctx.cfg.region_compact_check_step as usize)
                    .map(|(k, _)| k.to_owned()),
            );

            // Update last_compact_checked_key.
            meta.region_ranges.keys().last().unwrap().to_vec()
        };

        let last_key = ranges_need_check.last().unwrap().clone();
        if last_key == largest_key {
            // Range [largest key, DATA_MAX_KEY) also need to check.
            if last_key != keys::DATA_MAX_KEY.to_vec() {
                ranges_need_check.push(keys::DATA_MAX_KEY.to_vec());
            }
            // Next task will start from the very beginning.
            self.fsm.store.last_compact_checked_key = keys::DATA_MIN_KEY.to_vec();
        } else {
            self.fsm.store.last_compact_checked_key = last_key;
        }

        // Schedule the task.
        let cf_names = vec![CF_DEFAULT.to_owned(), CF_WRITE.to_owned()];
        if let Err(e) = self.ctx.cleanup_scheduler.schedule(CleanupTask::Compact(
            CompactTask::CheckAndCompact {
                cf_names,
                ranges: ranges_need_check,
                tombstones_num_threshold: self.ctx.cfg.region_compact_min_tombstones,
                tombstones_percent_threshold: self.ctx.cfg.region_compact_tombstones_percent,
            },
        )) {
            error!(
                "schedule space check task failed";
                "store_id" => self.fsm.store.id,
                "err" => ?e,
            );
        }
    }

    fn store_heartbeat_pd(&mut self, report: Option<pdpb::StoreReport>) {
        let mut stats = StoreStats::default();

        stats.set_store_id(self.ctx.store_id());
        {
            let meta = self.ctx.store_meta.lock().unwrap();
            stats.set_region_count(meta.regions.len() as u32);

            if !meta.damaged_ranges.is_empty() {
                let damaged_regions_id = meta.get_all_damaged_region_ids().into_iter().collect();
                stats.set_damaged_regions_id(damaged_regions_id);
            }
        }

        let snap_stats = self.ctx.snap_mgr.stats();
        stats.set_sending_snap_count(snap_stats.sending_count as u32);
        stats.set_receiving_snap_count(snap_stats.receiving_count as u32);
        STORE_SNAPSHOT_TRAFFIC_GAUGE_VEC
            .with_label_values(&["sending"])
            .set(snap_stats.sending_count as i64);
        STORE_SNAPSHOT_TRAFFIC_GAUGE_VEC
            .with_label_values(&["receiving"])
            .set(snap_stats.receiving_count as i64);

        stats.set_start_time(self.fsm.store.start_time.unwrap().sec as u32);

        // report store write flow to pd
        stats.set_bytes_written(
            self.ctx
                .global_stat
                .stat
                .engine_total_bytes_written
                .swap(0, Ordering::SeqCst),
        );
        stats.set_keys_written(
            self.ctx
                .global_stat
                .stat
                .engine_total_keys_written
                .swap(0, Ordering::SeqCst),
        );

        stats.set_is_busy(
            self.ctx
                .global_stat
                .stat
                .is_busy
                .swap(false, Ordering::SeqCst),
        );

        let mut query_stats = QueryStats::default();
        query_stats.set_put(
            self.ctx
                .global_stat
                .stat
                .engine_total_query_put
                .swap(0, Ordering::SeqCst),
        );
        query_stats.set_delete(
            self.ctx
                .global_stat
                .stat
                .engine_total_query_delete
                .swap(0, Ordering::SeqCst),
        );
        query_stats.set_delete_range(
            self.ctx
                .global_stat
                .stat
                .engine_total_query_delete_range
                .swap(0, Ordering::SeqCst),
        );
        stats.set_query_stats(query_stats);

        let store_info = StoreInfo {
            kv_engine: self.ctx.engines.kv.clone(),
            raft_engine: self.ctx.engines.raft.clone(),
            capacity: self.ctx.cfg.capacity.0,
        };

        let task = PdTask::StoreHeartbeat {
            stats,
            store_info,
            report,
            dr_autosync_status: self
                .ctx
                .global_replication_state
                .lock()
                .unwrap()
                .store_dr_autosync_status(),
        };
        if let Err(e) = self.ctx.pd_scheduler.schedule(task) {
            error!("notify pd failed";
                "store_id" => self.fsm.store.id,
                "err" => ?e
            );
        }
    }

    fn on_pd_store_heartbeat_tick(&mut self) {
        self.store_heartbeat_pd(None);
        self.register_pd_store_heartbeat_tick();
    }

    fn on_snap_mgr_gc(&mut self) {
        // refresh multi_snapshot_files enable flag
        self.ctx.snap_mgr.set_enable_multi_snapshot_files(
            self.ctx
                .feature_gate
                .can_enable(MULTI_FILES_SNAPSHOT_FEATURE),
        );

        if let Err(e) = self
            .ctx
            .cleanup_scheduler
            .schedule(CleanupTask::GcSnapshot(GcSnapshotTask::GcSnapshot))
        {
            error!(
                "schedule to delete ssts failed";
                "store_id" => self.fsm.store.id,
                "err" => ?e,
            );
        }
    }

    fn on_compact_lock_cf(&mut self) {
        // Create a compact lock cf task(compact whole range) and schedule directly.
        let lock_cf_bytes_written = self
            .ctx
            .global_stat
            .stat
            .lock_cf_bytes_written
            .load(Ordering::SeqCst);
        if lock_cf_bytes_written > self.ctx.cfg.lock_cf_compact_bytes_threshold.0 {
            self.ctx
                .global_stat
                .stat
                .lock_cf_bytes_written
                .fetch_sub(lock_cf_bytes_written, Ordering::SeqCst);

            let task = CompactTask::Compact {
                cf_name: String::from(CF_LOCK),
                start_key: None,
                end_key: None,
            };
            if let Err(e) = self
                .ctx
                .cleanup_scheduler
                .schedule(CleanupTask::Compact(task))
            {
                error!(
                    "schedule compact lock cf task failed";
                    "store_id" => self.fsm.store.id,
                    "err" => ?e,
                );
            }
        }

        self.register_compact_lock_cf_tick();
    }

    fn register_pd_store_heartbeat_tick(&self) {
        self.ctx.schedule_store_tick(
            StoreTick::PdStoreHeartbeat,
            self.ctx.cfg.pd_store_heartbeat_tick_interval.0,
        );
    }

    fn register_snap_mgr_gc_tick(&self) {
        self.ctx
            .schedule_store_tick(StoreTick::SnapGc, self.ctx.cfg.snap_mgr_gc_tick_interval.0)
    }

    fn register_compact_lock_cf_tick(&self) {
        self.ctx.schedule_store_tick(
            StoreTick::CompactLockCf,
            self.ctx.cfg.lock_cf_compact_interval.0,
        )
    }

    fn on_apply_res(&mut self, apply_res: Vec<Box<ApplyRes<EK::Snapshot>>>) {
        use std::cmp::Ordering;

        for res in &apply_res {
            if let Some(seq) = res.last_seqno {
                let relation = SeqnoRelation {
                    region_id: res.region_id,
                    seqno: seq,
                    apply_state: res.apply_state.clone(),
                    region_local_state: res.region_local_state.clone(),
                };
                match seq.version.cmp(&self.fsm.store.latest_seqno_version) {
                    Ordering::Less => {
                        self.fsm.store.seqno_window.push(seq);
                    }
                    Ordering::Equal => {
                        let seqno_relations = self
                            .fsm
                            .store
                            .inflight_seqno_relations
                            .entry(res.region_id)
                            .or_default();
                        seqno_relations.push(relation);
                    }
                    Ordering::Greater => {
                        let seqno_relations = self
                            .fsm
                            .store
                            .inflight_seqno_relations
                            .remove(&res.region_id);
                        if let Some(seqno_relations) = seqno_relations {
                            self.handle_seqno_relations(seqno_relations);
                        }
                        self.fsm
                            .store
                            .inflight_seqno_relations
                            .insert(res.region_id, vec![relation]);
                    }
                }
            }
        }
        self.ctx.router.notify(apply_res);
    }

    fn on_seqno_version_updated(&mut self, version: u64) {
        self.fsm.store.latest_seqno_version = version;
        for (_, seqno_relations) in std::mem::take(&mut self.fsm.store.inflight_seqno_relations) {
            self.handle_seqno_relations(seqno_relations);
        }
    }

    fn handle_seqno_relations(&mut self, seqno_relations: Vec<SeqnoRelation>) {
        let mut committed_sn = None;
        let max_seqno_relation = seqno_relations
            .into_iter()
            .map(|r| {
                committed_sn = self.fsm.store.seqno_window.push(r.seqno);
                r
            })
            .max_by(|x, y| x.seqno.number.cmp(&y.seqno.number))
            .unwrap();
        self.ctx.pending_seqno_relations.push(max_seqno_relation);
        if let Some(sn) = committed_sn {
            // Update global sequence
            if let Some(last) = self.ctx.to_update_sequence.replace(sn) {
                assert!(
                    last.number < sn.number,
                    "last {:?}, committed: {:?}",
                    last,
                    sn
                );
            }
        }
    }
}

impl<'a, EK: KvEngine, ER: RaftEngine, T: Transport> StoreFsmDelegate<'a, EK, ER, T> {
    fn on_validate_sst_result(&mut self, ssts: Vec<SstMeta>) {
        if ssts.is_empty() || self.ctx.importer.get_mode() == SwitchMode::Import {
            return;
        }
        // A stale peer can still ingest a stale Sst before it is
        // destroyed. We need to make sure that no stale peer exists.
        let mut delete_ssts = Vec::new();
        {
            let meta = self.ctx.store_meta.lock().unwrap();
            for sst in ssts {
                if !meta.regions.contains_key(&sst.get_region_id()) {
                    delete_ssts.push(sst);
                }
            }
        }
        if delete_ssts.is_empty() {
            return;
        }

        let task = CleanupSstTask::DeleteSst { ssts: delete_ssts };
        if let Err(e) = self
            .ctx
            .cleanup_scheduler
            .schedule(CleanupTask::CleanupSst(task))
        {
            error!(
                "schedule to delete ssts failed";
                "store_id" => self.fsm.store.id,
                "err" => ?e,
            );
        }
    }

    fn on_cleanup_import_sst(&mut self) -> Result<()> {
        let mut delete_ssts = Vec::new();
        let mut validate_ssts = Vec::new();

        let ssts = box_try!(self.ctx.importer.list_ssts());
        if ssts.is_empty() {
            return Ok(());
        }
        {
            let meta = self.ctx.store_meta.lock().unwrap();
            for sst in ssts {
                if let Some(r) = meta.regions.get(&sst.get_region_id()) {
                    let region_epoch = r.get_region_epoch();
                    if util::is_epoch_stale(sst.get_region_epoch(), region_epoch) {
                        // If the SST epoch is stale, it will not be ingested anymore.
                        delete_ssts.push(sst);
                    }
                } else {
                    // If the peer doesn't exist, we need to validate the SST through PD.
                    validate_ssts.push(sst);
                }
            }
        }

        if !delete_ssts.is_empty() {
            let task = CleanupSstTask::DeleteSst { ssts: delete_ssts };
            if let Err(e) = self
                .ctx
                .cleanup_scheduler
                .schedule(CleanupTask::CleanupSst(task))
            {
                error!(
                    "schedule to delete ssts failed";
                    "store_id" => self.fsm.store.id,
                    "err" => ?e
                );
            }
        }

        // When there is an import job running, the region which this sst belongs may
        // has not been split from the origin region because the apply thread is so busy
        // that it can not apply SplitRequest as soon as possible. So we can not
        // delete this sst file.
        if !validate_ssts.is_empty() && self.ctx.importer.get_mode() != SwitchMode::Import {
            let task = CleanupSstTask::ValidateSst {
                ssts: validate_ssts,
            };
            if let Err(e) = self
                .ctx
                .cleanup_scheduler
                .schedule(CleanupTask::CleanupSst(task))
            {
                error!(
                   "schedule to validate ssts failed";
                   "store_id" => self.fsm.store.id,
                   "err" => ?e,
                );
            }
        }

        Ok(())
    }

    fn register_consistency_check_tick(&mut self) {
        self.ctx.schedule_store_tick(
            StoreTick::ConsistencyCheck,
            self.ctx.cfg.consistency_check_interval.0,
        )
    }

    fn on_consistency_check_tick(&mut self) {
        self.register_consistency_check_tick();
        if self.ctx.consistency_check_scheduler.is_busy() {
            return;
        }
        let (mut target_region_id, mut oldest) = (0, Instant::now());
        let target_peer = {
            let meta = self.ctx.store_meta.lock().unwrap();
            for region_id in meta.regions.keys() {
                match self.fsm.store.consistency_check_time.get(region_id) {
                    Some(time) => {
                        if *time < oldest {
                            oldest = *time;
                            target_region_id = *region_id;
                        }
                    }
                    None => {
                        target_region_id = *region_id;
                        break;
                    }
                }
            }
            if target_region_id == 0 {
                return;
            }
            match util::find_peer(&meta.regions[&target_region_id], self.ctx.store_id()) {
                None => return,
                Some(p) => p.clone(),
            }
        };
        info!(
            "scheduling consistency check for region";
            "store_id" => self.fsm.store.id,
            "region_id" => target_region_id,
        );
        self.fsm
            .store
            .consistency_check_time
            .insert(target_region_id, Instant::now());
        let mut request = new_admin_request(target_region_id, target_peer);
        let mut admin = AdminRequest::default();
        admin.set_cmd_type(AdminCmdType::ComputeHash);
        self.ctx
            .coprocessor_host
            .on_prepropose_compute_hash(admin.mut_compute_hash());
        request.set_admin_request(admin);

        let _ = self.ctx.router.send(
            target_region_id,
            PeerMsg::RaftCommand(RaftCommand::new(request, Callback::None)),
        );
    }

    fn on_cleanup_import_sst_tick(&mut self) {
        if let Err(e) = self.on_cleanup_import_sst() {
            error!(?e;
                "cleanup import sst failed";
                "store_id" => self.fsm.store.id,
            );
        }
        self.register_cleanup_import_sst_tick();
    }

    fn register_cleanup_import_sst_tick(&self) {
        self.ctx.schedule_store_tick(
            StoreTick::CleanupImportSst,
            self.ctx.cfg.cleanup_import_sst_interval.0,
        )
    }

    fn clear_region_size_in_range(&mut self, start_key: &[u8], end_key: &[u8]) {
        let start_key = data_key(start_key);
        let end_key = data_end_key(end_key);

        let mut regions = vec![];
        {
            let meta = self.ctx.store_meta.lock().unwrap();
            for (_, region_id) in meta
                .region_ranges
                .range((Excluded(start_key), Included(end_key)))
            {
                regions.push(*region_id);
            }
        }
        for region_id in regions {
            let _ = self.ctx.router.send(
                region_id,
                PeerMsg::CasualMessage(CasualMessage::ClearRegionSize),
            );
        }
    }

    fn on_store_unreachable(&mut self, store_id: u64) {
        let now = Instant::now();
        let unreachable_backoff = self.ctx.cfg.unreachable_backoff.0;
        if self
            .fsm
            .store
            .last_unreachable_report
            .get(&store_id)
            .map_or(unreachable_backoff, |t| now.saturating_duration_since(*t))
            < unreachable_backoff
        {
            return;
        }
        info!(
            "broadcasting unreachable";
            "store_id" => self.fsm.store.id,
            "unreachable_store_id" => store_id,
        );
        self.fsm.store.last_unreachable_report.insert(store_id, now);
        // It's possible to acquire the lock and only send notification to
        // involved regions. However loop over all the regions can take a
        // lot of time, which may block other operations.
        self.ctx.router.report_unreachable(store_id);
    }

    fn on_update_replication_mode(&mut self, status: ReplicationStatus) {
        let mut state = self.ctx.global_replication_state.lock().unwrap();
        if state.status().mode == status.mode {
            if status.get_mode() == ReplicationMode::Majority {
                return;
            }
            let exist_dr = state.status().get_dr_auto_sync();
            let dr = status.get_dr_auto_sync();
            if exist_dr.state_id == dr.state_id && exist_dr.state == dr.state {
                return;
            }
        }
        let store_allowlist = match status.get_mode() {
            ReplicationMode::DrAutoSync => {
                status.get_dr_auto_sync().get_available_stores().to_vec()
            }
            _ => vec![],
        };

        info!("updating replication mode"; "status" => ?status);
        state.set_status(status);
        drop(state);
        self.ctx.trans.set_store_allowlist(store_allowlist);
        self.ctx.router.report_status_update()
    }

    fn on_unsafe_recovery_create_peer(&self, region: Region) {
        info!("Unsafe recovery, creating a peer"; "peer" => ?region);
        let mut meta = self.ctx.store_meta.lock().unwrap();
        if let Some((_, id)) = meta
            .region_ranges
            .range((
                Excluded(data_key(region.get_start_key())),
                Unbounded::<Vec<u8>>,
            ))
            .next()
        {
            let exist_region = &meta.regions[id];
            if enc_start_key(exist_region) < data_end_key(region.get_end_key()) {
                if exist_region.get_id() == region.get_id() {
                    warn!(
                        "Unsafe recovery, region has already been created.";
                        "region" => ?region,
                        "exist_region" => ?exist_region,
                    );
                    return;
                } else {
                    error!(
                        "Unsafe recovery, region to be created overlaps with an existing region";
                        "region" => ?region,
                        "exist_region" => ?exist_region,
                    );
                    return;
                }
            }
        }
        let (sender, mut peer) = match PeerFsm::create(
            self.ctx.store.get_id(),
            &self.ctx.cfg,
            self.ctx.region_scheduler.clone(),
            self.ctx.raftlog_fetch_scheduler.clone(),
            self.ctx.engines.clone(),
            &region,
        ) {
            Ok((sender, peer)) => (sender, peer),
            Err(e) => {
                error!(
                    "Unsafe recovery, fail to create peer fsm";
                    "region" => ?region,
                    "err" => ?e,
                );
                return;
            }
        };
        let mut replication_state = self.ctx.global_replication_state.lock().unwrap();
        peer.peer.init_replication_mode(&mut *replication_state);
        drop(replication_state);
        peer.peer.activate(self.ctx);

        let start_key = keys::enc_start_key(&region);
        let end_key = keys::enc_end_key(&region);
        if meta
            .regions
            .insert(region.get_id(), region.clone())
            .is_some()
            || meta
                .region_ranges
                .insert(end_key.clone(), region.get_id())
                .is_some()
            || meta
                .readers
                .insert(region.get_id(), ReadDelegate::from_peer(peer.get_peer()))
                .is_some()
            || meta
                .region_read_progress
                .insert(region.get_id(), peer.peer.read_progress.clone())
                .is_some()
        {
            panic!(
                "Unsafe recovery, key conflicts while inserting region {:?} into store meta",
                region,
            );
        }
        drop(meta);

        if let Err(e) = self.ctx.engines.kv.delete_all_in_range(
            DeleteStrategy::DeleteByKey,
            &[Range::new(&start_key, &end_key)],
        ) {
            panic!(
                "Unsafe recovery, fail to clean up stale data while creating the new region {:?}, the error is {:?}",
                region, e,
            );
        }
        let mut kv_wb = self.ctx.engines.kv.write_batch();
        if let Err(e) = peer_storage::write_peer_state(&mut kv_wb, &region, PeerState::Normal, None)
        {
            panic!(
                "Unsafe recovery, fail to add peer state for {:?} into write batch, the error is {:?}",
                region, e,
            );
        }
        let mut write_opts = WriteOptions::new();
        write_opts.set_sync(true);
        if let Err(e) = kv_wb.write_opt(&write_opts) {
            panic!(
                "Unsafe recovery, fail to write to disk while creating peer {:?}, the error is {:?}",
                region, e,
            );
        }

        let mailbox = BasicMailbox::new(sender, peer, self.ctx.router.state_cnt().clone());
        self.ctx.router.register(region.get_id(), mailbox);
        self.ctx
            .router
            .force_send(region.get_id(), PeerMsg::Start)
            .unwrap();
    }
}

#[cfg(test)]
mod tests {
    use engine_rocks::{RangeOffsets, RangeProperties, RocksCompactedEvent};

    use super::*;

    #[test]
    fn test_calc_region_declined_bytes() {
        let prop = RangeProperties {
            offsets: vec![
                (
                    b"a".to_vec(),
                    RangeOffsets {
                        size: 4 * 1024,
                        keys: 1,
                    },
                ),
                (
                    b"b".to_vec(),
                    RangeOffsets {
                        size: 8 * 1024,
                        keys: 2,
                    },
                ),
                (
                    b"c".to_vec(),
                    RangeOffsets {
                        size: 12 * 1024,
                        keys: 3,
                    },
                ),
            ],
        };
        let event = RocksCompactedEvent {
            cf: "default".to_owned(),
            output_level: 3,
            total_input_bytes: 12 * 1024,
            total_output_bytes: 0,
            start_key: prop.smallest_key().unwrap(),
            end_key: prop.largest_key().unwrap(),
            input_props: vec![prop],
            output_props: vec![],
        };

        let mut region_ranges = BTreeMap::new();
        region_ranges.insert(b"a".to_vec(), 1);
        region_ranges.insert(b"b".to_vec(), 2);
        region_ranges.insert(b"c".to_vec(), 3);

        let declined_bytes = event.calc_ranges_declined_bytes(&region_ranges, 1024);
        let expected_declined_bytes = vec![(2, 8192), (3, 4096)];
        assert_eq!(declined_bytes, expected_declined_bytes);
    }
}<|MERGE_RESOLUTION|>--- conflicted
+++ resolved
@@ -1180,16 +1180,7 @@
         let mut merging_count = 0;
         let mut meta = self.store_meta.lock().unwrap();
         let mut replication_state = self.global_replication_state.lock().unwrap();
-<<<<<<< HEAD
         let mut recover_peers = |region_id, local_state: RegionLocalState| {
-=======
-        kv_engine.scan(CF_RAFT, start_key, end_key, false, |key, value| {
-            let (region_id, suffix) = box_try!(keys::decode_region_meta_key(key));
-            if suffix != keys::REGION_STATE_SUFFIX {
-                return Ok(true);
-            }
-
->>>>>>> 0576484e
             total_count += 1;
             match local_state.get_state() {
                 PeerState::Tombstone => {
