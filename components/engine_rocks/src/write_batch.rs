--- conflicted
+++ resolved
@@ -104,20 +104,12 @@
         if self.support_write_batch_vec {
             self.get_db()
                 .multi_batch_write(self.as_inner(), &opt.into_raw())
-<<<<<<< HEAD
                 .map(|_| 0)
                 .map_err(Error::Engine)
         } else {
             self.get_db()
                 .write_seq_opt(&self.wbs[0], &opt.into_raw())
                 .map_err(Error::Engine)
-=======
-                .map_err(r2e)
-        } else {
-            self.get_db()
-                .write_opt(&self.wbs[0], &opt.into_raw())
-                .map_err(r2e)
->>>>>>> 0576484e
         }
     }
 
